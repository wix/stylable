--- conflicted
+++ resolved
@@ -6,15 +6,10 @@
   - windows
 
 node_js:
-<<<<<<< HEAD
-  - 12 # current
-  - 10 # lts
-=======
   - 13 # Current
   - 12 # LTS
   - 10
   - 8
->>>>>>> c07ac1fb
 
 # needed for windows travis, which gets stuck after running tests
 # https://travis-ci.community/t/build-doesnt-finish-after-completing-tests/288/9
