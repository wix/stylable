--- conflicted
+++ resolved
@@ -2,11 +2,7 @@
 
 In **Stylable**, selectors are scoped to the stylesheet. But what if you want to target global or other selectors that are not scoped? You can use the `:global()` directive selector. 
 
-<<<<<<< HEAD
-In this example `.classB` and `.classC` are not scoped to `App` but they are still colored red in the CSS.
-=======
 In this example `.classB` and `.classC` are not scoped to `App` but are part of the selector query.
->>>>>>> e44f051f
 
 CSS input
 ```css
@@ -24,11 +20,7 @@
     }
 ```
 
-<<<<<<< HEAD
-> **Note**: While we don't recommend it, you can also use global pseudo-classes and elements to override an override. You can describe them using this syntax:
-=======
 > **Note**: While we don't recommend it, you can also use global to keep pseudo-classes native. You can describe them using the syntax below where `classA` is scoped and `:selected` is native.
->>>>>>> e44f051f
 >
 > ```css
 > .classA:global(:selected) {
