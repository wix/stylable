# Pseudo-classes

In addition to CSS's native [pseudo-classes](https://developer.mozilla.org/en/docs/Web/CSS/Pseudo-classes), **Stylable** enables you to define custom pseudo-classes so that you can apply styles to your components based on state.

Let's say you want a component to have different styling applied to it when its content is loading. You can define "loading" as a custom pseudo-class and toggle it in your component.

Native pseudo-classes like `:hover` and `:nth-child()` are valid and supported natively.

## Define custom pseudo-classes

<<<<<<< HEAD
To define custom pseudo-classes, you use the **Stylable** directive rule `-sb-states` to provide a list of the possible custom pseudo-classes that you want to use in the CSS.

The `-sb-states` directive rule can be defined only for simple selectors like [tag selector](./tag-selectors.md), [class selector](./class-selectors.md) and [root](./root.md).

### Name custom pseudo-classes and assign a style to them

Name `toggled` and `loading` as custom pseudo-classes and assign different colors to them. The [.root](./root.md) selector is added to the custom pseudo-class.
=======
To define custom states, you tell Stylable the list of possible custom states that the CSS declaration may be given, using the Stylable directive rule `-st-states`:

> *Note*: `-st-states` directive rule may only be defined for simple selectors like [tag selector](./tag-selectors.md), [class selector](./class-selectors.md) and [root selector](./root.md).
>>>>>>> 7b19b050

CSS API:
```css
/* example1.css */
.root{
    -st-states: toggled, loading;
}
.root:toggled { color:red; }
.root:loading { color:green; }
```

CSS OUTPUT:
```css
/* namespaced to example1 */
.root[data-example1-toggled] { color:red; }
.root[data-example1-loading] { color:green; }
```

> Note: Custom pseudo-classes are implemented using `data-*` attributes that are scoped to the stylesheet. *<Need more information here>*


### Map custom pseudo-classes

You can target existing components that are not based on **Stylable** to be mapped to custom pseudo-classes created in **Stylable**.  *<What about mapping components that were created in Stylable?>*

CSS API:
```css
/* example-custom.css */
.root{
    -st-states: toggled(".on"), loading("[data-spinner]");
}
.root:toggled { color:red; }
.root:loading { color:green; }
```

CSS OUTPUT:
```css
/* namespaced to example-custom */
.root.on { color:red; }
.root[data-spinner] { color:green; }
```

## Override the behavior of native pseudo-classes

You can also override any native pseudo-class. This can enable you to write [polyfills](https://remysharp.com/2010/10/08/what-is-a-polyfill) for forthcoming CSS pseudo-classes. This can ensure that when you define a name for a custom pseudo-class, if there are clashes with a new CSS pseudo-class in the future, your app's behavior does not change.

We don't recommend you to override an existing CSS pseudo-class unless you want to drive your teammates insane.

*<No example?>

## Extend external stylesheet

You can import from an external stylesheet and extend it to use custom pseudo-classes. In this example the value `Comp1`is imported from the `example1.css` stylesheet and scoped to be used for the class selector `.media-button`. The custom pseudo-classes `toggled` and `selected` are defined to be used on the `media-button` component. Several native and custom pseudo-classes are styled for `media-button`. *<Shouldn't `loading` be defined in `-sb-states`?>* 

CSS API:
```css
/* example2.css */
:import {
    -st-from: "./example1.css"; /* stylesheet a previous example */
    -st-default: Comp1; /* import color1 and color2 variables */
}
.media-button{
    -st-extends: Comp1;
    -st-states: toggled, selected;
}
.media-button:hover { border:10px solid black; }
.media-button:toggled { color:gold;}
.media-button:loading { color:silver; }
.media-button:selected { color:salmon; }
```

CSS OUTPUT:
```css
/* namespaced to example1 */
.root[data-example1-toggled]{ color:red; }
.root[data-example1-loading]{ color:green; }
/* namespaced to example2 */
.root .media-button:hover { border:10px solid black; } /* native hover - not declared by anyone */
.root .media-button[data-example2-toggled] { color:gold;} /* toggled scoped to example2 - last to declare */
.root .media-button[data-example1-loading] { color:silver; } /* loading scoped to example1 - only one to declare */
.root .media-button[data-example2-selected] { color:salmon; } /* selected scoped to example2 - only one to declare */
```

## Enabling custom states

Custom pseudo-classes are implemented using `data-*` attributes and need additional runtime logic to control when they are on and off. *<Should this also be explained above?>*

**Stylable** offers [React CSS state integration](./react-integration.md) to help components manage custom pseudo-classes easily.

{% raw %}

```jsx
/* render of stylable component */
render() {
    return <div cssStates={{
        toggled:true,
        selected:false
    }} ></div>
}
```

{% endraw %}<|MERGE_RESOLUTION|>--- conflicted
+++ resolved
@@ -8,7 +8,6 @@
 
 ## Define custom pseudo-classes
 
-<<<<<<< HEAD
 To define custom pseudo-classes, you use the **Stylable** directive rule `-sb-states` to provide a list of the possible custom pseudo-classes that you want to use in the CSS.
 
 The `-sb-states` directive rule can be defined only for simple selectors like [tag selector](./tag-selectors.md), [class selector](./class-selectors.md) and [root](./root.md).
@@ -16,11 +15,10 @@
 ### Name custom pseudo-classes and assign a style to them
 
 Name `toggled` and `loading` as custom pseudo-classes and assign different colors to them. The [.root](./root.md) selector is added to the custom pseudo-class.
-=======
+
 To define custom states, you tell Stylable the list of possible custom states that the CSS declaration may be given, using the Stylable directive rule `-st-states`:
 
 > *Note*: `-st-states` directive rule may only be defined for simple selectors like [tag selector](./tag-selectors.md), [class selector](./class-selectors.md) and [root selector](./root.md).
->>>>>>> 7b19b050
 
 CSS API:
 ```css
