<!DOCTYPE html>
<html>
<head lang="en">
    <meta charset="UTF-8">
    <title>Specification Overview</title>
    <link rel="stylesheet" href="/css/normalize.css">
    <link rel="stylesheet" href="/css/main.css">
    <link rel="stylesheet" href="/css/highlight.css">
    <link rel="icon" type="image/x-icon" href="/images/favicon-1.png">
    <link type="text/css" rel="stylesheet" href="//static.parastorage.com/services/third-party/fonts/Helvetica/fontFace.css">
    <meta name="viewport" content="width=device-width, initial-scale=1.0">    
</head>
<body>
<header>
    <div class="header-content">
        <label class="menu-icon" for="menu">
    </label>
        <a href="/"><div class="logo"></div>
            </a>

        <ul class="main-nav">
            <li><a href="https://github.com/wix/stylable" target="_blank"><div class="logo-git"></div></a></li>
        </ul>
    </div>
    

</header>

<input id="menu" type="checkbox" class="hidden-control hidden-control_menu">    
<div class="main-content">
    <nav class="docs-nav">
    
    <div class="docs-nav-section">
        <div class="docs-nav-section-header"></div>
        <ul>
            
                <li class=""><a href="/docs/welcome" class=" docs-nav-item">Welcome to Stylable</a></li>
            
        </ul>
    </div>
    
    <div class="docs-nav-section">
        <div class="docs-nav-section-header">Discover</div>
        <ul>
            
                <li class=""><a href="/docs/get-started" class=" docs-nav-item">Getting Started</a></li>
            
                <li class=""><a href="/docs/getting-started/install-configure" class=" docs-nav-item">Installation</a></li>
            
                <li class=""><a href="/docs/getting-started/react-integration" class=" docs-nav-item">React Integration</a></li>
            
<<<<<<< HEAD
                <li class=""><a href="/docs/getting-started/stylable-intelligence" class=" docs-nav-item">Stylable Intelligence</a></li>
=======
<<<<<<< HEAD
                <li class=""><a href="/docs/getting-started/stylable-intelligence" class=" docs-nav-item">Stylable Intelligence</a></li>
=======
                <li class="active"><a href="/docs/getting-started/cheatsheet" class="active docs-nav-item">Cheatsheet</a></li>
>>>>>>> 85d309b496a611b8e73c28158d01c558a0eb6e28
>>>>>>> 8f16e437
            
        </ul>
    </div>
    
    <div class="docs-nav-section">
        <div class="docs-nav-section-header">Guides</div>
        <ul>
            
                <li class=""><a href="/docs/guides/components-basics" class=" docs-nav-item">Component Basics</a></li>
            
                <li class=""><a href="/docs/guides/stylable-component-best-practices" class=" docs-nav-item">Component Best Practices</a></li>
            
                <li class=""><a href="/docs/guides/stylable-application" class=" docs-nav-item">Stylable Application</a></li>
            
                <li class=""><a href="/docs/guides/stylable-component-library" class=" docs-nav-item">Stylable Component Library</a></li>
<<<<<<< HEAD
            
                <li class=""><a href="/docs/guides/project-commons" class=" docs-nav-item">Project Commons</a></li>
            
                <li class=""><a href="/docs/guides/shared-classes" class=" docs-nav-item">Shared Classes</a></li>
            
                <li class=""><a href="/docs/guides/component-variants" class=" docs-nav-item">Component Variants</a></li>
=======
>>>>>>> 85d309b496a611b8e73c28158d01c558a0eb6e28
            
                <li class=""><a href="/docs/guides/project-commons" class=" docs-nav-item">Project Commons</a></li>
            
                <li class=""><a href="/docs/guides/shared-classes" class=" docs-nav-item">Shared Classes</a></li>
            
                <li class=""><a href="/docs/guides/component-variants" class=" docs-nav-item">Component Variants</a></li>
            
        </ul>
    </div>
    
    <div class="docs-nav-section">
        <div class="docs-nav-section-header">Specification Reference</div>
        <ul>
            
<<<<<<< HEAD
                <li class="active"><a href="/docs/getting-started/cheatsheet" class="active docs-nav-item">Specification Overview</a></li>
            
=======
<<<<<<< HEAD
                <li class="active"><a href="/docs/getting-started/cheatsheet" class="active docs-nav-item">Specification Overview</a></li>
            
                <li class=""><a href="/docs/references/imports" class=" docs-nav-item">Imports</a></li>
            
                <li class=""><a href="/docs/references/root" class=" docs-nav-item">Root</a></li>
            
                <li class=""><a href="/docs/references/class-selectors" class=" docs-nav-item">Class Selectors</a></li>
            
                <li class=""><a href="/docs/references/tag-selectors" class=" docs-nav-item">Tag/Component Selectors</a></li>
            
                <li class=""><a href="/docs/references/extend-stylesheet" class=" docs-nav-item">Extend Stylesheet</a></li>
            
                <li class=""><a href="/docs/references/pseudo-classes" class=" docs-nav-item">Pseudo-Classes</a></li>
            
                <li class=""><a href="/docs/references/pseudo-elements" class=" docs-nav-item">Pseudo-Elements</a></li>
            
                <li class=""><a href="/docs/references/global-selectors" class=" docs-nav-item">Global Selectors</a></li>
            
                <li class=""><a href="/docs/references/compose-css-class" class=" docs-nav-item">Compose CSS Class</a></li>
            
                <li class=""><a href="/docs/references/custom-selectors" class=" docs-nav-item">Custom Selectors</a></li>
            
                <li class=""><a href="/docs/references/mixin-syntax" class=" docs-nav-item">Mixins</a></li>
            
                <li class=""><a href="/docs/references/variables" class=" docs-nav-item">Variables</a></li>
            
                <li class=""><a href="/docs/references/theme" class=" docs-nav-item">Theme</a></li>
            
                <li class=""><a href="/docs/references/namespace" class=" docs-nav-item">Namespace</a></li>
=======
>>>>>>> 8f16e437
                <li class=""><a href="/docs/references/imports" class=" docs-nav-item">Imports</a></li>
            
                <li class=""><a href="/docs/references/root" class=" docs-nav-item">Root</a></li>
            
                <li class=""><a href="/docs/references/class-selectors" class=" docs-nav-item">Class Selectors</a></li>
            
                <li class=""><a href="/docs/references/tag-selectors" class=" docs-nav-item">Tag/Component Selectors</a></li>
            
                <li class=""><a href="/docs/references/extend-stylesheet" class=" docs-nav-item">Extend Stylesheet</a></li>
            
                <li class=""><a href="/docs/references/pseudo-classes" class=" docs-nav-item">Pseudo-Classes</a></li>
            
                <li class=""><a href="/docs/references/pseudo-elements" class=" docs-nav-item">Pseudo-Elements</a></li>
            
                <li class=""><a href="/docs/references/global-selectors" class=" docs-nav-item">Global Selectors</a></li>
            
                <li class=""><a href="/docs/references/compose-css-class" class=" docs-nav-item">Compose CSS Class</a></li>
            
                <li class=""><a href="/docs/references/custom-selectors" class=" docs-nav-item">Custom Selectors</a></li>
            
                <li class=""><a href="/docs/references/mixin-syntax" class=" docs-nav-item">Mixins</a></li>
            
                <li class=""><a href="/docs/references/variables" class=" docs-nav-item">Variables</a></li>
            
                <li class=""><a href="/docs/references/theme" class=" docs-nav-item">Theme</a></li>
            
                <li class=""><a href="/docs/references/namespace" class=" docs-nav-item">Namespace</a></li>
            
<<<<<<< HEAD
=======
                <li class=""><a href="/docs/guides/component-variants" class=" docs-nav-item">Component Variants</a></li>
            
                <li class=""><a href="/docs/guides/project-commons" class=" docs-nav-item">Project Commons</a></li>
>>>>>>> 85d309b496a611b8e73c28158d01c558a0eb6e28
            
>>>>>>> 8f16e437
        </ul>
    </div>
    
</nav>

<section class="docs-content">
    <h1>Specification Overview</h1>
    <h2 id="css-terminology">CSS Terminology</h2>

<ul>
  <li><strong>Simple selector</strong>: Type selector, class selector (+Stylable <a href="../references/root">root class</a>)</li>
  <li><strong>CSS property</strong>: Name of the rule (e.g. color)</li>
  <li><strong>CSS declaration</strong>: CSS property paired with a value</li>
  <li><strong>CSS declaration Block</strong>: List of CSS declarations</li>
  <li><strong>CSS ruleset</strong>: CSS declaration block paired with a selector</li>
</ul>

<p><a href="https://developer.mozilla.org/en-US/docs/Learn/CSS/Introduction_to_CSS/Syntax#CSS_Declarations">MDN docs</a></p>

<h2 id="stylable">Stylable</h2>

<p>Syntax unique to Stylable - Click each to access code examples and descriptions</p>

<ul>
  <li><strong>Directive rules</strong> <code class="highlighter-rouge">-st-*</code> Instructions for the <strong>Stylable</strong> pre-processor, removed during transpilation
    <ul>
      <li><a href="../references/extend-stylesheet"><strong><code class="highlighter-rouge">-st-extends</code></strong></a> Simple selector base class</li>
      <li><a href="../references/compose-css-class"><strong><code class="highlighter-rouge">-st-compose</code></strong></a> Append class selector</li>
      <li><a href="../references/pseudo-classes"><strong><code class="highlighter-rouge">-st-states</code></strong></a> Define custom pseudo-classes</li>
      <li><a href="../references/mixin-syntax"><strong><code class="highlighter-rouge">-st-mixin</code></strong></a> Apply mixins to CSS ruleset</li>
    </ul>
  </li>
  <li><strong>Selectors</strong>
    <ul>
<<<<<<< HEAD
      <li><a href="../references/class-selectors"><strong><code class="highlighter-rouge">.xX</code></strong></a> Class selectors</li>
      <li><a href="../references/tag-selectors"><strong><code class="highlighter-rouge">X</code></strong></a> Tag/component selectors</li>
=======
      <li><a href="../references/class-selectors"><strong>.xX</strong></a> Class selectors</li>
      <li><a href="../references/tag-selectors"><strong>X</strong></a> Tag/component selectors</li>
>>>>>>> 8f16e437
      <li><a href="../references/pseudo-elements"><strong><code class="highlighter-rouge">::X</code></strong></a> Target internal part (pseudo-element)</li>
      <li><a href="../references/pseudo-classes"><strong><code class="highlighter-rouge">:X</code></strong></a> Target states including native and custom (pseudo-classes)</li>
      <li><a href="../references/custom-selectors"><strong><code class="highlighter-rouge">:--X</code></strong></a> Selector alias (custom selector)</li>
      <li><a href="../references/global-selectors"><strong><code class="highlighter-rouge">:global(X)</code></strong></a> Keep selector global</li>
    </ul>
  </li>
  <li><a href="../references/imports"><strong><code class="highlighter-rouge">:import {}</code></strong></a> Import external assets like mixins, stylesheets, common CSS and vars
    <ul>
      <li><a href="../references/imports"><strong><code class="highlighter-rouge">-st-from</code></strong></a> Location of file to import</li>
      <li><a href="../references/imports"><strong><code class="highlighter-rouge">-st-default</code></strong></a> Import the file’s default export value</li>
      <li><a href="../references/imports"><strong><code class="highlighter-rouge">-st-named</code></strong></a> Import the file’s named export value or values</li>
      <li><a href="../references/theme"><strong><code class="highlighter-rouge">-st-theme</code></strong></a> Use stylesheet import as theme of stylesheet</li>
    </ul>
  </li>
  <li><a href="../references/namespace"><strong><code class="highlighter-rouge">@namespace "readable name";</code></strong></a> Development display name for debugging</li>
  <li><a href="../references/variables"><strong><code class="highlighter-rouge">:vars{}</code></strong></a> Define common values to be used across the stylesheet or project</li>
</ul>

</section>


</div>

<footer></footer>
<script src="/js/prism.js"></script>
</body>
</html><|MERGE_RESOLUTION|>--- conflicted
+++ resolved
@@ -49,15 +49,9 @@
             
                 <li class=""><a href="/docs/getting-started/react-integration" class=" docs-nav-item">React Integration</a></li>
             
-<<<<<<< HEAD
                 <li class=""><a href="/docs/getting-started/stylable-intelligence" class=" docs-nav-item">Stylable Intelligence</a></li>
-=======
-<<<<<<< HEAD
+
                 <li class=""><a href="/docs/getting-started/stylable-intelligence" class=" docs-nav-item">Stylable Intelligence</a></li>
-=======
-                <li class="active"><a href="/docs/getting-started/cheatsheet" class="active docs-nav-item">Cheatsheet</a></li>
->>>>>>> 85d309b496a611b8e73c28158d01c558a0eb6e28
->>>>>>> 8f16e437
             
         </ul>
     </div>
@@ -73,15 +67,12 @@
                 <li class=""><a href="/docs/guides/stylable-application" class=" docs-nav-item">Stylable Application</a></li>
             
                 <li class=""><a href="/docs/guides/stylable-component-library" class=" docs-nav-item">Stylable Component Library</a></li>
-<<<<<<< HEAD
             
                 <li class=""><a href="/docs/guides/project-commons" class=" docs-nav-item">Project Commons</a></li>
             
                 <li class=""><a href="/docs/guides/shared-classes" class=" docs-nav-item">Shared Classes</a></li>
             
                 <li class=""><a href="/docs/guides/component-variants" class=" docs-nav-item">Component Variants</a></li>
-=======
->>>>>>> 85d309b496a611b8e73c28158d01c558a0eb6e28
             
                 <li class=""><a href="/docs/guides/project-commons" class=" docs-nav-item">Project Commons</a></li>
             
@@ -96,11 +87,9 @@
         <div class="docs-nav-section-header">Specification Reference</div>
         <ul>
             
-<<<<<<< HEAD
+
                 <li class="active"><a href="/docs/getting-started/cheatsheet" class="active docs-nav-item">Specification Overview</a></li>
             
-=======
-<<<<<<< HEAD
                 <li class="active"><a href="/docs/getting-started/cheatsheet" class="active docs-nav-item">Specification Overview</a></li>
             
                 <li class=""><a href="/docs/references/imports" class=" docs-nav-item">Imports</a></li>
@@ -130,8 +119,6 @@
                 <li class=""><a href="/docs/references/theme" class=" docs-nav-item">Theme</a></li>
             
                 <li class=""><a href="/docs/references/namespace" class=" docs-nav-item">Namespace</a></li>
-=======
->>>>>>> 8f16e437
                 <li class=""><a href="/docs/references/imports" class=" docs-nav-item">Imports</a></li>
             
                 <li class=""><a href="/docs/references/root" class=" docs-nav-item">Root</a></li>
@@ -160,14 +147,8 @@
             
                 <li class=""><a href="/docs/references/namespace" class=" docs-nav-item">Namespace</a></li>
             
-<<<<<<< HEAD
-=======
-                <li class=""><a href="/docs/guides/component-variants" class=" docs-nav-item">Component Variants</a></li>
-            
-                <li class=""><a href="/docs/guides/project-commons" class=" docs-nav-item">Project Commons</a></li>
->>>>>>> 85d309b496a611b8e73c28158d01c558a0eb6e28
-            
->>>>>>> 8f16e437
+            
+
         </ul>
     </div>
     
@@ -202,13 +183,8 @@
   </li>
   <li><strong>Selectors</strong>
     <ul>
-<<<<<<< HEAD
       <li><a href="../references/class-selectors"><strong><code class="highlighter-rouge">.xX</code></strong></a> Class selectors</li>
       <li><a href="../references/tag-selectors"><strong><code class="highlighter-rouge">X</code></strong></a> Tag/component selectors</li>
-=======
-      <li><a href="../references/class-selectors"><strong>.xX</strong></a> Class selectors</li>
-      <li><a href="../references/tag-selectors"><strong>X</strong></a> Tag/component selectors</li>
->>>>>>> 8f16e437
       <li><a href="../references/pseudo-elements"><strong><code class="highlighter-rouge">::X</code></strong></a> Target internal part (pseudo-element)</li>
       <li><a href="../references/pseudo-classes"><strong><code class="highlighter-rouge">:X</code></strong></a> Target states including native and custom (pseudo-classes)</li>
       <li><a href="../references/custom-selectors"><strong><code class="highlighter-rouge">:--X</code></strong></a> Selector alias (custom selector)</li>
