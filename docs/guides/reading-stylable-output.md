# How to Understand Stylable Output

For advanced CSS users, it's useful to be able to read **Stylable** output to understand what is affecting a specific element and to debug if necessary. You want to be able to see what has been applied, and connect it to specific declarations in the code.

## Basics of Namespacing

**Stylable** automatically [namespaces](../references/namespace.md) all style rules, to scope each component and prevent styles from "leaking" into other components. The CSS output displays a generated string based on its file name to namespace it.

Components also reflect their source component, relative to from where they were scoped. For example in the following code example, the selector gets underscore root (`__root`) because it was scoped to the root class. 

### CSS:
```css
.some-class {}
```

### CSS Selector: 
```css
.<filename>__root .<filename>__some-class
```

### JS value: 
```js
<filename>CSS["some-class"] === "<filename>__some-class"
```

You can declare a specific namespace for your component, to more easily track it. In the example below, when you declare the namespace `ToggleBtn`, the CSS output reflects the namespacing so you can identify it in the output.

### CSS:
```css
@namespace "ToggleBtn";
.some-class {}
```

### CSS Selector: 
```css
.ToggleBtn__root .ToggleBtn__some-class
```

### JS value: 
```js
ToggleBtnCSS["some-class"] === "ToggleBtn__some-class"
```

## Imports 

Let's continue with the `ToggleBtn` component that is now [imported](../references/imports.md) into our example. Here the component is namespaced and the sections following describe the different ways to import the component.

### CSS:
```css
/* toggle-btn.st.css */
@namespace "ToggleBtn";
.root {
    -st-states: toggled;
}
.checkBox { color:red; }
.highContrast { color:green; }
:vars {
    color1: blue;
}
```

### Default Imports

Let's examine the differences between using [tag-selectors](../references/tag-selectors.md) and [class-selectors](../references/class-selectors.md) when importing a namespaced component. The tag selector is scoped to the component itself, whereas the class selector is scoped to the local stylesheet.

#### CSS:
```css
@namespace "Page";
:import {
    -st-from: './toggle-btn.st.css';
    -st-default: ToggleBtn;
}
```

#### Tag Selectors

**CSS**: 
```css
ToggleBtn {} 
```

**CSS Selector**: 
```css
.Page__root .ToggleBtn__root
```

**JS value**: 
```js
/* tag selectors are not exported */
```

#### Tag Selectors with Custom Pseudo-Classes

**CSS**:
```css
ToggleBtn:toggled {}
```

**CSS Selector**: 
```css
.Page__root .ToggleBtn__root[data-ToggleBtn-toggled]
```

#### Tag Selectors with Custom Pseudo-Elements

**CSS**:
```css
ToggleBtn::checkBox {}
```

**CSS Selector**: 
```css
.Page__root .ToggleBtn__root .ToggleBtn__checkBox
```

#### Class Selectors

**CSS**:
```css
.main-toggle {
    -st-extends: ToggleBtn;
}
```

**CSS Selector**: 
```css
.Page__root .Page__main-toggle.ToggleBtn__root
```

**JS value**: 
```js
Page["main-toggle"] === "Page__main-toggle"
```

#### Class Selectors with Custom Pseudo-Classes

**CSS**:
```css
<<<<<<< HEAD
.main-toggle:toggled {}
=======
.main-toggle:toggled {} /* CLASS SELECTOR WITH CUSTOM PSEUDO-CLASS */
>>>>>>> dba7fb67
```

**CSS Selector**: 
```css
.Page__root .Page__main-toggle.ToggleBtn__root[data-ToggleBtn-toggled]
```

**JS value**: 
```js
/* custom pseudo-classees are not exported */
```

#### Class Selectors with Custom Pseudo-Elements

**CSS**:
```css
.main-toggle::highContrast {}
```

**CSS Selector**: 
```css
.Page__root .Page__main-toggle.ToggleBtn__root .ToggleBtn__highContrast
```

**JS value**: 
```js
/* custom pseudo-elements are not exported */
```

### Named Imports

Named imports result in slightly different output, and do not extend the root of the component as the default import of the component does. Let's take a look at the differences.

#### CSS:
```css
@namespace "Page";
:import {
    -st-from: './ToggleBtn.st.css';
    -st-named: highContrast, main-background-color;
}
```
#### Class Selectors

**CSS**:
```css
.myToggle {}
```

**CSS Selector**: 
```css
.Page__root .ToggleBtn__checkBox
```

**JS value**: 
```js
PageCSS["myToggle"] === "ToggleBtn__checkBox"
```

#### Class Selectors Extending a Named Internal Part

**CSS**:
```css
.myContrast {
    -st-extends: highContrast;
}
```

**CSS Selector**: 
```css
.Page__root .Page__myContrast.ToggleBtn__highContrast
```

**JS value**: 
```js
PageCSS["myContrast"] === "myContrast ToggleBtn__highContrast"
```

#### Class Selectors Using a Named Internal Part

**CSS**:
```css
.highContrast {}
```

**CSS Selector**: 
```css
.Page__root .Page__highContrast.ToggleBtn__highContrast
```

**JS value**: 
```js
PageCSS["highContrast"] === "hightContrast ToggleBtn__highContrast"
```

#### Vars Output

**CSS**:
```css
.someclass { /* To illustrate use of value(var) */
    border: 1px solid value(main-background-color)
}
```<|MERGE_RESOLUTION|>--- conflicted
+++ resolved
@@ -136,11 +136,7 @@
 
 **CSS**:
 ```css
-<<<<<<< HEAD
 .main-toggle:toggled {}
-=======
-.main-toggle:toggled {} /* CLASS SELECTOR WITH CUSTOM PSEUDO-CLASS */
->>>>>>> dba7fb67
 ```
 
 **CSS Selector**: 
