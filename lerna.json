{
<<<<<<< HEAD
  "version": "4.9.0",
=======
  "version": "4.9.1",
>>>>>>> 6ab2f000
  "useWorkspaces": true
}<|MERGE_RESOLUTION|>--- conflicted
+++ resolved
@@ -1,8 +1,4 @@
 {
-<<<<<<< HEAD
-  "version": "4.9.0",
-=======
   "version": "4.9.1",
->>>>>>> 6ab2f000
   "useWorkspaces": true
 }