--- conflicted
+++ resolved
@@ -52,13 +52,8 @@
     "@types/webpack": "^4.41.20",
     "@types/webpack-sources": "^1.4.0",
     "@types/yargs": "^15.0.5",
-<<<<<<< HEAD
     "@typescript-eslint/eslint-plugin": "^3.6.0",
-    "@typescript-eslint/parser": "^3.5.0",
-=======
-    "@typescript-eslint/eslint-plugin": "^3.5.0",
     "@typescript-eslint/parser": "^3.6.0",
->>>>>>> 2d0513f6
     "autoprefixer": "^9.8.4",
     "chai": "^4.2.0",
     "chai-subset": "^1.6.0",
