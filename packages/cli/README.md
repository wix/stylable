--- conflicted
+++ resolved
@@ -15,58 +15,32 @@
 
 After installing `@stylable/cli`, a new `stc` command will be available, running `stc --help` will provide a brief description for the options available.
 
-<<<<<<< HEAD
-| Option                    | Alias  | Description                                                                            | Default Value                                |
-| ------------------------- | ------ | ----------------------------------------------------------------------------------     | ----------------                             |
-| `--version`               | `-v`   | show CLI version number                                                                | `boolean`                                    |
-| `--rootDir`               |        | root directory of project                                                              | `cwd`                                        |
-| `--srcDir`                |        | source directory relative to root                                                      | `./`                                         |
-| `--outDir`                |        | target directory relative to root                                                      | `./`                                         |
-| `--indexFile`             |        | filename of the generated index                                                        | `false`                                      |
-| `--cjs`                   |        | output commonjs modules (`.js`)                                                        | `true`                                       |
-| `--esm`                   |        | output esm modules (`.mjs`)                                                            | `false`                                      |
-| `--css`                   |        | output transpiled css files (`.css`)                                                   | `false`                                      |
-| `--stcss`                 |        | output stylable source files (`.st.css`)                                               | `false`                                      |
-| `--dts`                   |        | output definition files for the stylable source files (`.st.css.d.ts`)                 | `false`                                      |
+| Option                    | Alias  | Description                                                                            | Default Value    |
+| ------------------------- | ------ | ----------------------------------------------------------------------------------     | ---------------- |
+| `--version`               |  `v`   | show CLI version number                                                                | `boolean`        |
+| `--rootDir`               |        | root directory of project                                                              | `cwd`            |
+| `--srcDir`                |        | source directory relative to root                                                      | `./`             |
+| `--outDir`                |        | target directory relative to root                                                      | `./`             |
+| `--indexFile`             |        | filename of the generated index                                                        | `false`          |
+| `--cjs`                   |        | output commonjs modules (`.js`)                                                        | `true`           |
+| `--esm`                   |        | output esm modules (`.mjs`)                                                            | `false`          |
+| `--css`                   |        | output transpiled css files (`.css`)                                                   | `false`          |
+| `--stcss`                 |        | output stylable source files (`.st.css`)                                               | `false`          |
+| `--dts`                   |        | output definition files for the stylable source files (`.st.css.d.ts`)                 | `false`          |
 | `--dtsSourceMap`          |        | output source-maps for the definitions of stylable source files (`.st.css.d.ts.map`)   | `true` if `--dts` is true, otherwise `false` |
-| `--useNamespaceReference` | `unsr` | mark output stylable source files with relative path for namespacing purposes (\*)     | `false`                                      |
-| `--customGenerator`       |        | path of a custom index file generator                                                  | -                                            |
-| `--ext`                   |        | extension of stylable css files                                                        | `.st.css`                                    |
-| `--cssInJs`               |        | output transpiled css into the js module                                               | `false`                                      |
-| `--cssFilename`           |        | pattern of the generated css file                                                      | `[filename].css`                             |
-| `--injectCSSRequest`      | `icr`  | add a static import for the generated css in the js module output                      | `false`                                      |
-| `--namespaceResolver`     | `nsr`  | node request to a module that exports a stylable resolveNamespace function             | `@stylable/node`                             |
-| `--require`               | `r`    | require hook to execture before running                                                | `-`                                          |
-| `--optimize`              | `o`    | removes: empty nodes, stylable directives, comments                                    | `false`                                      |
-| `--minify`                | `m`    | minify generated css                                                                   | `false`                                      |
-| `--log`                   |        | verbose log                                                                            | `false`                                      |
-| `--diagnostics`           |        | print verbose diagnostics                                                              | `true`                                       |
-=======
-| Option                    | Alias  | Description                                                                        | Default Value    |
-| ------------------------- | ------ | ---------------------------------------------------------------------------------- | ---------------- |
-| `--version`               |  `v`   | show CLI version number                                                            | `boolean`        |
-| `--rootDir`               |        | root directory of project                                                          | `cwd`            |
-| `--srcDir`                |        | source directory relative to root                                                  | `./`             |
-| `--outDir`                |        | target directory relative to root                                                  | `./`             |
-| `--indexFile`             |        | filename of the generated index                                                    | `false`          |
-| `--cjs`                   |        | output commonjs modules (`.js`)                                                    | `true`           |
-| `--esm`                   |        | output esm modules (`.mjs`)                                                        | `false`          |
-| `--css`                   |        | output transpiled css files (`.css`)                                               | `false`          |
-| `--stcss`                 |        | output stylable source files (`.st.css`)                                           | `false`          |
-| `--watch`                 |  `w`   | enable watch mode                                                                  | `false`          |
-| `--useNamespaceReference` | `unsr` | mark output stylable source files with relative path for namespacing purposes (\*) | `false`          |
-| `--customGenerator`       |        | path of a custom index file generator                                              | -                |
-| `--ext`                   |        | extension of stylable css files                                                    | `.st.css`        |
-| `--cssInJs`               |        | output transpiled css into the js module                                           | `false`          |
-| `--cssFilename`           |        | pattern of the generated css file                                                  | `[filename].css` |
-| `--injectCSSRequest`      | `icr`  | add a static import for the generated css in the js module output                  | `false`          |
-| `--namespaceResolver`     | `nsr`  | node request to a module that exports a stylable resolveNamespace function         | `@stylable/node` |
-| `--require`               | `r`    | require hook to execture before running                                            | `-`              |
-| `--optimize`              | `o`    | removes: empty nodes, stylable directives, comments                                | `false`          |
-| `--minify`                | `m`    | minify generated css                                                               | `false`          |
-| `--log`                   |        | verbose log                                                                        | `false`          |
-| `--diagnostics`           |        | print verbose diagnostics                                                          | `true`           |
->>>>>>> 845cdcd6
+| `--watch`                 |  `w`   | enable watch mode                                                                      | `false`          |
+| `--useNamespaceReference` | `unsr` | mark output stylable source files with relative path for namespacing purposes (\*)     | `false`          |
+| `--customGenerator`       |        | path of a custom index file generator                                                  | -                |
+| `--ext`                   |        | extension of stylable css files                                                        | `.st.css`        |
+| `--cssInJs`               |        | output transpiled css into the js module                                               | `false`          |
+| `--cssFilename`           |        | pattern of the generated css file                                                      | `[filename].css` |
+| `--injectCSSRequest`      | `icr`  | add a static import for the generated css in the js module output                      | `false`          |
+| `--namespaceResolver`     | `nsr`  | node request to a module that exports a stylable resolveNamespace function             | `@stylable/node` |
+| `--require`               | `r`    | require hook to execture before running                                                | `-`              |
+| `--optimize`              | `o`    | removes: empty nodes, stylable directives, comments                                    | `false`          |
+| `--minify`                | `m`    | minify generated css                                                                   | `false`          |
+| `--log`                   |        | verbose log                                                                            | `false`          |
+| `--diagnostics`           |        | print verbose diagnostics                                                              | `true`           |
 | `--diagnosticsMode`       |        | determine the diagnostics mode. if strict process will exit on any exception, loose will attempt to finish the process regardless of exceptions                         | `false`          |
 | `--help`                  | `h`    | Show help                                                                              | `boolean`                                    |
 
