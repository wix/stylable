{
  "name": "@stylable/cli",
<<<<<<< HEAD
  "version": "2.3.3-alpha.1",
=======
  "version": "2.4.0",
>>>>>>> 8eff3a9c
  "description": "A low-level utility used for working with Stylable projects",
  "main": "cjs/index.js",
  "types": "cjs/index.d.ts",
  "bin": {
    "stc": "./cli.js"
  },
  "scripts": {
    "clean": "rimraf ./cjs",
    "build": "ts-build ./src --cjs",
    "test": "mocha \"test/**/*.spec.ts?(x)\" --timeout 25000",
    "prepack": "yarn build"
  },
  "dependencies": {
<<<<<<< HEAD
    "@stylable/core": "^2.3.3-alpha.1",
    "@stylable/node": "^2.3.3-alpha.1",
    "@stylable/optimizer": "^2.3.3-alpha.1",
=======
    "@stylable/core": "^2.4.0",
    "@stylable/node": "^2.4.0",
    "@stylable/optimizer": "^2.4.0",
>>>>>>> 8eff3a9c
    "lodash.camelcase": "^4.3.0",
    "lodash.upperfirst": "^4.3.1",
    "yargs": "^14.2.0"
  },
  "files": [
    "cjs",
    "src",
    "cli.js"
  ],
  "engines": {
    "node": ">=8"
  },
  "publishConfig": {
    "access": "public"
  },
  "repository": "https://github.com/wix/stylable/tree/master/packages/cli",
  "author": "Wix.com",
  "license": "BSD-3-Clause"
}<|MERGE_RESOLUTION|>--- conflicted
+++ resolved
@@ -1,10 +1,6 @@
 {
   "name": "@stylable/cli",
-<<<<<<< HEAD
-  "version": "2.3.3-alpha.1",
-=======
   "version": "2.4.0",
->>>>>>> 8eff3a9c
   "description": "A low-level utility used for working with Stylable projects",
   "main": "cjs/index.js",
   "types": "cjs/index.d.ts",
@@ -18,15 +14,9 @@
     "prepack": "yarn build"
   },
   "dependencies": {
-<<<<<<< HEAD
-    "@stylable/core": "^2.3.3-alpha.1",
-    "@stylable/node": "^2.3.3-alpha.1",
-    "@stylable/optimizer": "^2.3.3-alpha.1",
-=======
     "@stylable/core": "^2.4.0",
     "@stylable/node": "^2.4.0",
     "@stylable/optimizer": "^2.4.0",
->>>>>>> 8eff3a9c
     "lodash.camelcase": "^4.3.0",
     "lodash.upperfirst": "^4.3.1",
     "yargs": "^14.2.0"
