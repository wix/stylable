{
  "name": "@stylable/cli",
<<<<<<< HEAD
  "version": "4.0.0-alpha.4",
=======
  "version": "3.11.10",
>>>>>>> 55e0abef
  "description": "A low-level utility used for working with Stylable projects",
  "main": "cjs/index.js",
  "types": "cjs/index.d.ts",
  "bin": {
    "stc": "./cli.js"
  },
  "scripts": {
    "clean": "rimraf ./cjs",
    "build": "ts-build ./src --cjs",
    "test": "mocha \"test/**/*.spec.ts?(x)\" --timeout 25000",
    "prepack": "yarn build"
  },
  "dependencies": {
<<<<<<< HEAD
    "@stylable/core": "^4.0.0-alpha.4",
    "@stylable/node": "^4.0.0-alpha.4",
    "@stylable/optimizer": "^4.0.0-alpha.4",
=======
    "@stylable/core": "^3.11.10",
    "@stylable/node": "^3.11.10",
    "@stylable/optimizer": "^3.11.10",
>>>>>>> 55e0abef
    "lodash.camelcase": "^4.3.0",
    "lodash.upperfirst": "^4.3.1",
    "yargs": "^16.2.0"
  },
  "files": [
    "cjs",
    "src",
    "cli.js"
  ],
  "engines": {
    "node": ">=12"
  },
  "publishConfig": {
    "access": "public"
  },
  "repository": "https://github.com/wix/stylable/tree/master/packages/cli",
  "author": "Wix.com",
  "license": "BSD-3-Clause"
}<|MERGE_RESOLUTION|>--- conflicted
+++ resolved
@@ -1,10 +1,6 @@
 {
   "name": "@stylable/cli",
-<<<<<<< HEAD
   "version": "4.0.0-alpha.4",
-=======
-  "version": "3.11.10",
->>>>>>> 55e0abef
   "description": "A low-level utility used for working with Stylable projects",
   "main": "cjs/index.js",
   "types": "cjs/index.d.ts",
@@ -18,15 +14,9 @@
     "prepack": "yarn build"
   },
   "dependencies": {
-<<<<<<< HEAD
     "@stylable/core": "^4.0.0-alpha.4",
     "@stylable/node": "^4.0.0-alpha.4",
     "@stylable/optimizer": "^4.0.0-alpha.4",
-=======
-    "@stylable/core": "^3.11.10",
-    "@stylable/node": "^3.11.10",
-    "@stylable/optimizer": "^3.11.10",
->>>>>>> 55e0abef
     "lodash.camelcase": "^4.3.0",
     "lodash.upperfirst": "^4.3.1",
     "yargs": "^16.2.0"
