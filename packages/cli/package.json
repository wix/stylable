--- conflicted
+++ resolved
@@ -1,10 +1,6 @@
 {
   "name": "@stylable/cli",
-<<<<<<< HEAD
-  "version": "4.9.0",
-=======
   "version": "4.9.1",
->>>>>>> 6ab2f000
   "description": "A low-level utility used for working with Stylable projects",
   "main": "dist/index.js",
   "bin": {
@@ -18,18 +14,11 @@
   "dependencies": {
     "@file-services/node": "^5.4.3",
     "@file-services/types": "^5.4.0",
-<<<<<<< HEAD
-    "@stylable/code-formatter": "^4.9.0",
-    "@stylable/core": "^4.9.0",
-    "@stylable/node": "^4.9.0",
-    "@stylable/optimizer": "^4.9.0",
-    "@wixc3/resolve-directory-context": "^1.0.1",
-=======
     "@stylable/code-formatter": "^4.9.1",
     "@stylable/core": "^4.9.1",
     "@stylable/node": "^4.9.1",
     "@stylable/optimizer": "^4.9.1",
->>>>>>> 6ab2f000
+    "@wixc3/resolve-directory-context": "^1.0.1",
     "lodash.camelcase": "^4.3.0",
     "lodash.upperfirst": "^4.3.1",
     "yargs": "^17.3.0"
