{
  "name": "@stylable/cli",
  "version": "4.9.3",
  "description": "A low-level utility used for working with Stylable projects",
  "main": "dist/index.js",
  "bin": {
    "stc": "bin/stc.js",
    "stc-codemod": "bin/stc-codemod.js",
    "stc-format": "bin/stc-format.js"
  },
  "scripts": {
    "test": "mocha \"./dist/test/**/*.spec.js\" --timeout 25000"
  },
  "dependencies": {
    "@file-services/node": "^5.4.3",
    "@file-services/types": "^5.4.0",
<<<<<<< HEAD
    "@stylable/code-formatter": "^4.9.2",
    "@stylable/core": "^4.9.2",
    "@stylable/node": "^4.9.2",
    "@stylable/optimizer": "^4.9.2",
    "@wixc3/resolve-directory-context": "^1.0.1",
=======
    "@stylable/code-formatter": "^4.9.3",
    "@stylable/core": "^4.9.3",
    "@stylable/node": "^4.9.3",
    "@stylable/optimizer": "^4.9.3",
>>>>>>> 293cb98b
    "lodash.camelcase": "^4.3.0",
    "lodash.upperfirst": "^4.3.1",
    "yargs": "^17.3.0"
  },
  "files": [
    "bin",
    "dist",
    "!dist/test",
    "src",
    "!*/tsconfig.{json,tsbuildinfo}"
  ],
  "engines": {
    "node": ">=12"
  },
  "publishConfig": {
    "access": "public"
  },
  "repository": "https://github.com/wix/stylable/tree/master/packages/cli",
  "author": "Wix.com",
  "license": "MIT"
}<|MERGE_RESOLUTION|>--- conflicted
+++ resolved
@@ -14,18 +14,11 @@
   "dependencies": {
     "@file-services/node": "^5.4.3",
     "@file-services/types": "^5.4.0",
-<<<<<<< HEAD
-    "@stylable/code-formatter": "^4.9.2",
-    "@stylable/core": "^4.9.2",
-    "@stylable/node": "^4.9.2",
-    "@stylable/optimizer": "^4.9.2",
-    "@wixc3/resolve-directory-context": "^1.0.1",
-=======
     "@stylable/code-formatter": "^4.9.3",
     "@stylable/core": "^4.9.3",
     "@stylable/node": "^4.9.3",
     "@stylable/optimizer": "^4.9.3",
->>>>>>> 293cb98b
+    "@wixc3/resolve-directory-context": "^1.0.1",
     "lodash.camelcase": "^4.3.0",
     "lodash.upperfirst": "^4.3.1",
     "yargs": "^17.3.0"
