--- conflicted
+++ resolved
@@ -13,16 +13,10 @@
   "dependencies": {
     "@file-services/node": "^5.3.1",
     "@file-services/types": "^5.3.1",
-<<<<<<< HEAD
-    "@stylable/code-formatter": "^4.3.1",
-    "@stylable/core": "^4.3.1",
-    "@stylable/node": "^4.3.1",
-    "@stylable/optimizer": "^4.3.1",
-=======
+    "@stylable/code-formatter": "^4.3.3",
     "@stylable/core": "^4.3.3",
     "@stylable/node": "^4.3.3",
     "@stylable/optimizer": "^4.3.3",
->>>>>>> 42c63d06
     "lodash.camelcase": "^4.3.0",
     "lodash.upperfirst": "^4.3.1",
     "yargs": "^17.0.1"
