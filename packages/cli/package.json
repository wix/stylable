--- conflicted
+++ resolved
@@ -1,10 +1,6 @@
 {
   "name": "@stylable/cli",
-<<<<<<< HEAD
   "version": "5.3.1-rc.1",
-=======
-  "version": "5.4.0",
->>>>>>> 1debbb7c
   "description": "A low-level utility used for working with Stylable projects",
   "main": "dist/index.js",
   "bin": {
@@ -18,21 +14,12 @@
   "dependencies": {
     "@file-services/node": "^7.0.1",
     "@file-services/types": "^7.0.1",
-<<<<<<< HEAD
     "@stylable/build-tools": "5.3.1-rc.1",
     "@stylable/code-formatter": "^5.3.1-rc.1",
     "@stylable/core": "^5.3.1-rc.1",
     "@stylable/module-utils": "^5.3.1-rc.1",
     "@stylable/node": "^5.3.1-rc.1",
     "@stylable/optimizer": "^5.3.1-rc.1",
-=======
-    "@stylable/build-tools": "^5.4.0",
-    "@stylable/code-formatter": "^5.4.0",
-    "@stylable/core": "^5.4.0",
-    "@stylable/module-utils": "^5.4.0",
-    "@stylable/node": "^5.4.0",
-    "@stylable/optimizer": "^5.4.0",
->>>>>>> 1debbb7c
     "@wixc3/resolve-directory-context": "^3.0.1",
     "decache": "^4.6.1",
     "lodash.camelcase": "^4.3.0",
