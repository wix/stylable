--- conflicted
+++ resolved
@@ -1,10 +1,6 @@
 {
   "name": "@stylable/cli",
-<<<<<<< HEAD
-  "version": "3.2.2-alpha.0",
-=======
   "version": "3.3.0",
->>>>>>> 637896b0
   "description": "A low-level utility used for working with Stylable projects",
   "main": "cjs/index.js",
   "types": "cjs/index.d.ts",
@@ -18,15 +14,9 @@
     "prepack": "yarn build"
   },
   "dependencies": {
-<<<<<<< HEAD
-    "@stylable/core": "^3.2.2-alpha.0",
-    "@stylable/node": "^3.2.2-alpha.0",
-    "@stylable/optimizer": "^3.2.2-alpha.0",
-=======
     "@stylable/core": "^3.3.0",
     "@stylable/node": "^3.3.0",
     "@stylable/optimizer": "^3.3.0",
->>>>>>> 637896b0
     "lodash.camelcase": "^4.3.0",
     "lodash.upperfirst": "^4.3.1",
     "yargs": "^15.3.0"
