import { Stylable, visitMetaCSSDependenciesBFS } from '@stylable/core';
import type { IFileSystem } from '@file-services/types';
import type { Generator } from './base-generator';
import { generateManifest } from './generate-manifest';
import { handleAssets } from './handle-assets';
import { buildSingleFile, removeBuildProducts } from './build-single-file';
import { DirectoryProcessService } from './directory-process-service/directory-process-service';
import { levels, Log } from './logger';
import { DiagnosticMessages, reportDiagnostics } from './report-diagnostics';

export const messages = {
    START_WATCHING: 'start watching...',
    FINISHED_PROCESSING: 'finished processing',
    BUILD_SKIPPED: 'No stylable files found. build skipped.',
};

export interface BuildOptions {
    /** Specify the extension of stylable files */
    extension: string;
    /** provide a custom file-system for the build */
    fs: IFileSystem;
    /** provide Stylable instance */
    stylable: Stylable;
    /** project root directory */
    rootDir: string;
    /** specify where to find source files */
    srcDir: string;
    /** specify where to build the target files */
    outDir: string;
    /** should the build need to output manifest file */
    manifest?: string;
    /** log function */
    log: Log;
    /** opt into build index file and specify the filepath for the generated index file */
    indexFile?: string;
    /** path to a custom cli index generator */
    generatorPath?: string;
    /** specify emitted module formats */
    moduleFormats?: Array<'cjs' | 'esm'>;
    /** template of the css file emitted when using outputCSS */
    outputCSSNameTemplate?: string;
    /** should include the css in the generated JS module */
    includeCSSInJS?: boolean;
    /** should output build css for each source file */
    outputCSS?: boolean;
    /** should output source .st.css file to dist */
    outputSources?: boolean;
    /** should add namespace reference to the .st.css copy  */
    useNamespaceReference?: boolean;
    /** should inject css import in the JS module for the generated css from outputCSS */
    injectCSSRequest?: boolean;
    /** should apply css optimizations */
    optimize?: boolean;
    /** should minify css */
    minify?: boolean;
    /** should generate .d.ts definitions for every stylesheet */
    dts?: boolean;
    /** should generate .d.ts.map files for every .d.ts mapping back to the source .st.css */
    dtsSourceMap?: boolean;
    /** enable watch mode */
    watch?: boolean;
    /** should emit diagnostics */
    diagnostics?: boolean;
    /** determine the diagnostics mode. if strict process will exit on any exception, loose will attempt to finish the process regardless of exceptions */
<<<<<<< HEAD
    diagnosticsMode: 'strict' | 'loose';
=======
    diagnosticsMode?: 'strict' | 'loose';
>>>>>>> 7c0186bc
}

export async function build({
    extension,
    fs,
    stylable,
    rootDir,
    srcDir,
    outDir,
    log,
    indexFile,
    generatorPath,
    moduleFormats,
    includeCSSInJS,
    outputCSS,
    outputCSSNameTemplate,
    outputSources,
    useNamespaceReference,
    injectCSSRequest,
    optimize,
    minify,
    manifest,
    dts,
    dtsSourceMap,
    watch,
    diagnostics,
    diagnosticsMode,
}: BuildOptions) {
    const { join, resolve } = fs;
    rootDir = resolve(rootDir);
    const fullSrcDir = join(rootDir, srcDir);
    const fullOutDir = join(rootDir, outDir);
    const nodeModules = join(rootDir, 'node_modules');

    validateConfiguration(outputSources, fullOutDir, fullSrcDir);
    const mode = watch ? '[Watch]' : '[Build]';
    const generator = createGenerator(stylable, log, generatorPath);
    const generated = new Set<string>();
    const sourceFiles = new Set<string>();
    const assets = new Set<string>();
    const diagnosticsMessages: DiagnosticMessages = new Map();

    const service = new DirectoryProcessService(fs, {
        watchMode: watch,
        autoResetInvalidations: true,
        directoryFilter(dirPath) {
            if (!dirPath.startsWith(rootDir)) {
                return false;
            }
            if (dirPath.startsWith(nodeModules) || dirPath.includes('.git')) {
                return false;
            }
            return true;
        },
        fileFilter(filePath) {
            if (generated.has(filePath)) {
                return false;
            }
            if (!indexFile && outputSources && filePath.startsWith(fullOutDir)) {
                return false;
            }
            // assets used in stylable files should re-trigger "processFiles" when changed
            if (assets.has(filePath)) {
                return true;
            }
            // stylable files
            return filePath.endsWith(extension);
        },
        onError(error) {
            console.error(error);
        },
        processFiles(service, affectedFiles, deletedFiles, changeOrigin) {
            if (changeOrigin) {
                // watched file changed, invalidate cache
                stylable.initCache();
                // handle deleted files by removing their generated content
                if (deletedFiles.size) {
                    for (const deletedFile of deletedFiles) {
                        if (assets.has(deletedFile)) {
                            assets.delete(deletedFile);
                            continue;
                        } else if (!sourceFiles.has(deletedFile)) {
                            continue;
                        }
                        diagnosticsMessages.delete(deletedFile);
                        sourceFiles.delete(deletedFile);
                        generator.removeEntryFromIndex(deletedFile, fullOutDir);
                        removeBuildProducts({
                            fullOutDir,
                            fullSrcDir,
                            filePath: deletedFile,
                            log,
                            fs,
                            moduleFormats: moduleFormats || [],
                            outputCSS,
                            outputCSSNameTemplate,
                            outputSources,
                            generated,
                            dts,
                            dtsSourceMap,
                        });
                    }
                }
            }

            // add files that contains errors for retry
            for (const filePath of diagnosticsMessages.keys()) {
                affectedFiles.add(filePath);
            }
            diagnosticsMessages.clear();

            // remove assets from the affected files (handled in buildAggregatedEntities)
            for (const filePath of affectedFiles) {
                if (assets.has(filePath)) {
                    affectedFiles.delete(filePath);
                }
            }

            // rebuild
            buildFiles(affectedFiles);
            // rewire invalidations
            updateWatcherDependencies(stylable, service, affectedFiles, sourceFiles);
            // rebuild assets from aggregated content: index files and assets
            buildAggregatedEntities();
            // report build diagnostics
            reportDiagnostics(diagnosticsMessages, diagnostics, diagnosticsMode);

            const count = deletedFiles.size + affectedFiles.size;
            log(
                mode,
                `${messages.FINISHED_PROCESSING} ${count} ${count === 1 ? 'file' : 'files'}${
                    changeOrigin ? ', watching...' : ''
                }`,
                levels.info
            );
        },
    });

    await service.init(fullSrcDir);

    if (watch) {
        log(mode, messages.START_WATCHING, levels.info);
    } else if (sourceFiles.size === 0) {
        log(mode, messages.BUILD_SKIPPED, levels.info);
    }

    return { diagnosticsMessages };

    function buildFiles(filesToBuild: Set<string>) {
        for (const filePath of filesToBuild) {
            if (indexFile) {
                generator.generateFileIndexEntry(filePath, fullOutDir);
            } else {
                buildSingleFile({
                    fullOutDir,
                    filePath,
                    fullSrcDir,
                    log,
                    fs,
                    stylable,
                    diagnosticsMessages,
                    projectAssets: assets,
                    moduleFormats: moduleFormats || [],
                    includeCSSInJS,
                    outputCSS,
                    outputCSSNameTemplate,
                    outputSources,
                    useNamespaceReference,
                    injectCSSRequest,
                    optimize,
                    dts,
                    dtsSourceMap,
                    minify,
                    generated,
                });
            }
        }
    }

    function buildAggregatedEntities() {
        if (indexFile) {
            const indexFilePath = join(fullOutDir, indexFile);
            generated.add(indexFilePath);
            generator.generateIndexFile(fs, indexFilePath);
        } else {
            handleAssets(assets, rootDir, srcDir, outDir, fs);
            generateManifest(rootDir, sourceFiles, manifest, stylable, mode, log, fs);
        }
    }
}

function createGenerator(stylable: Stylable, log: Log, generatorPath?: string) {
    const generatorModule: { Generator: typeof Generator } = generatorPath
        ? require(generatorPath)
        : require('./base-generator');
    return new generatorModule.Generator(stylable, log);
}

function validateConfiguration(outputSources: boolean | undefined, outDir: string, srcDir: string) {
    if (outputSources && srcDir === outDir) {
        throw new Error(
            'Invalid configuration: When using "stcss" outDir and srcDir must be different.' +
                `\noutDir: ${outDir}` +
                `\nsrcDir: ${srcDir}`
        );
    }
}

function updateWatcherDependencies(
    stylable: Stylable,
    service: DirectoryProcessService,
    affectedFiles: Set<string>,
    sourceFiles: Set<string>
) {
    const resolver = stylable.createResolver();
    for (const filePath of affectedFiles) {
        sourceFiles.add(filePath);
        const meta = stylable.process(filePath);
        visitMetaCSSDependenciesBFS(
            meta,
            ({ source }) => {
                service.registerInvalidateOnChange(source, filePath);
            },
            resolver
        );
    }
}<|MERGE_RESOLUTION|>--- conflicted
+++ resolved
@@ -62,11 +62,7 @@
     /** should emit diagnostics */
     diagnostics?: boolean;
     /** determine the diagnostics mode. if strict process will exit on any exception, loose will attempt to finish the process regardless of exceptions */
-<<<<<<< HEAD
-    diagnosticsMode: 'strict' | 'loose';
-=======
     diagnosticsMode?: 'strict' | 'loose';
->>>>>>> 7c0186bc
 }
 
 export async function build({
