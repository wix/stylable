--- conflicted
+++ resolved
@@ -88,46 +88,6 @@
     watch,
     diagnostics,
 }: BuildOptions) {
-<<<<<<< HEAD
-    const generatorModule: { Generator: typeof Generator } = generatorPath
-        ? require(resolve(generatorPath))
-        : require('./base-generator');
-    const generator = new generatorModule.Generator(stylable, log);
-    const blacklist = new Set<string>(['node_modules', '.git']);
-    const fullSrcDir = join(rootDir, srcDir);
-    const fullOutDir = join(rootDir, outDir);
-    const { result: filesToBuild } = findFiles(fs, fullSrcDir, extension, blacklist);
-    const assets: string[] = [];
-    const diagnosticsMessages: string[] = [];
-    if (filesToBuild.length === 0) {
-        log('[Build]', 'No stylable files found. build skipped.');
-    } else {
-        log('[Build]', `Building ${filesToBuild.length} stylable files.`);
-    }
-
-    filesToBuild.forEach((filePath) => {
-        indexFile
-            ? generator.generateFileIndexEntry(filePath, fullOutDir)
-            : buildSingleFile(
-                  fullOutDir,
-                  filePath,
-                  fullSrcDir,
-                  log,
-                  fs,
-                  stylable,
-                  diagnosticsMessages,
-                  assets,
-                  moduleFormats || [],
-                  includeCSSInJS,
-                  outputCSS,
-                  outputCSSNameTemplate,
-                  outputSources,
-                  useSourceNamespace,
-                  injectCSSRequest,
-                  optimize,
-                  minify
-              );
-=======
     const { join, resolve } = fs;
     rootDir = resolve(rootDir);
     const fullSrcDir = join(rootDir, srcDir);
@@ -239,7 +199,6 @@
                 levels.info
             );
         },
->>>>>>> 8fbb3cff
     });
 
     await service.init(fullSrcDir);
