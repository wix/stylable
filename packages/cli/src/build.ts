--- conflicted
+++ resolved
@@ -11,7 +11,6 @@
 import { messages } from './messages';
 import { extname } from 'path';
 
-<<<<<<< HEAD
 export async function build(
     {
         extension,
@@ -36,121 +35,25 @@
         diagnosticsMode,
     }: BuildOptions,
     {
+        projectRoot: _projectRoot,
+        rootDir: _rootDir,
+        identifier = _projectRoot,
         watch,
         fs,
         stylable,
-        rootDir,
-        projectRoot,
         log,
         outputFiles = new Map(),
-        identifier = projectRoot,
     }: BuildMetaData
 ) {
-    const { resolve, join } = fs;
+
+    const { resolve, join ,realpathSync } = fs;
+    const projectRoot = realpathSync(_projectRoot)
+    const rootDir = realpathSync(_rootDir)
     const fullSrcDir = join(projectRoot, srcDir);
     const fullOutDir = join(projectRoot, outDir);
     const nodeModules = join(projectRoot, 'node_modules');
     const isMultiPackagesProject = projectRoot !== rootDir;
 
-=======
-export const messages = {
-    START_WATCHING: 'start watching...',
-    FINISHED_PROCESSING: 'finished processing',
-    BUILD_SKIPPED: 'No stylable files found. build skipped.',
-};
-
-export interface BuildOptions {
-    /** Specify the extension of stylable files */
-    extension: string;
-    /** provide a custom file-system for the build */
-    fs: IFileSystem;
-    /** provide Stylable instance */
-    stylable: Stylable;
-    /** project root directory */
-    rootDir: string;
-    /** specify where to find source files */
-    srcDir: string;
-    /** specify where to build the target files */
-    outDir: string;
-    /** should the build need to output manifest file */
-    manifest?: string;
-    /** log function */
-    log: Log;
-    /** opt into build index file and specify the filepath for the generated index file */
-    indexFile?: string;
-    /** custom cli index generator class */
-    Generator?: typeof BaseGenerator;
-    /** output commonjs module (.js) */
-    cjs?: boolean;
-    /** output esm module (.mjs) */
-    esm?: boolean;
-    /** template of the css file emitted when using outputCSS */
-    outputCSSNameTemplate?: string;
-    /** should include the css in the generated JS module */
-    includeCSSInJS?: boolean;
-    /** should output build css for each source file */
-    outputCSS?: boolean;
-    /** should output source .st.css file to dist */
-    outputSources?: boolean;
-    /** should add namespace reference to the .st.css copy  */
-    useNamespaceReference?: boolean;
-    /** should inject css import in the JS module for the generated css from outputCSS */
-    injectCSSRequest?: boolean;
-    /** should apply css optimizations */
-    optimize?: boolean;
-    /** should minify css */
-    minify?: boolean;
-    /** should generate .d.ts definitions for every stylesheet */
-    dts?: boolean;
-    /** should generate .d.ts.map files for every .d.ts mapping back to the source .st.css */
-    dtsSourceMap?: boolean;
-    /** enable watch mode */
-    watch?: boolean;
-    /** should emit diagnostics */
-    diagnostics?: boolean;
-    /** determine the diagnostics mode. if strict process will exit on any exception, loose will attempt to finish the process regardless of exceptions */
-    diagnosticsMode?: 'strict' | 'loose';
-}
-
-export async function build({
-    extension,
-    fs,
-    stylable,
-    rootDir: rootDirPath,
-    srcDir,
-    outDir,
-    log,
-    indexFile,
-    Generator = BaseGenerator,
-    cjs,
-    esm,
-    includeCSSInJS,
-    outputCSS,
-    outputCSSNameTemplate,
-    outputSources,
-    useNamespaceReference,
-    injectCSSRequest,
-    optimize,
-    minify,
-    manifest,
-    dts,
-    dtsSourceMap,
-    watch,
-    diagnostics,
-    diagnosticsMode,
-}: BuildOptions) {
-    const { join, resolve, realpathSync } = fs;
-    const rootDir = resolve(rootDirPath);
-    const realRootDir = realpathSync(rootDir);
-    const fullSrcDir = join(realRootDir, srcDir);
-    const fullOutDir = join(realRootDir, outDir);
-    const nodeModules = join(realRootDir, 'node_modules');
-
-    if (rootDir !== realRootDir) {
-        log(`rootDir is linked:\n${rootDir}\n↳${realRootDir}`);
-    }
-    validateConfiguration(outputSources, fullOutDir, fullSrcDir);
->>>>>>> e96efb4c
     const mode = watch ? '[Watch]' : '[Build]';
     const generator = new Generator(stylable, log);
     const generated = new Set<string>();
@@ -166,11 +69,7 @@
             skipInitialWatch: true,
         },
         directoryFilter(dirPath) {
-<<<<<<< HEAD
             if (!dirPath.startsWith(projectRoot)) {
-=======
-            if (!dirPath.startsWith(realRootDir)) {
->>>>>>> e96efb4c
                 return false;
             }
             if (dirPath.startsWith(nodeModules) || dirPath.includes('.git')) {
@@ -332,7 +231,6 @@
             generated.add(indexFilePath);
             generator.generateIndexFile(fs, indexFilePath);
         } else {
-<<<<<<< HEAD
             const generatedAssets = handleAssets(assets, projectRoot, srcDir, outDir, fs);
             const { manifestOutputPath } = generateManifest(
                 projectRoot,
@@ -349,10 +247,6 @@
             for (const generatedAsset of generatedAssets) {
                 generated.add(generatedAsset);
             }
-=======
-            handleAssets(assets, realRootDir, srcDir, outDir, fs);
-            generateManifest(realRootDir, sourceFiles, manifest, stylable, mode, log, fs);
->>>>>>> e96efb4c
         }
     }
 }
