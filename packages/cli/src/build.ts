import { tryCollectImportsDeep } from '@stylable/core/dist/index-internal';
import type { BuildContext, BuildOptions } from './types';
import { IndexGenerator as BaseIndexGenerator } from './base-generator';
import { generateManifest } from './generate-manifest';
import { handleAssets } from './handle-assets';
import { buildSingleFile, removeBuildProducts } from './build-single-file';
import { DirectoryProcessService } from './directory-process-service/directory-process-service';
import { DiagnosticsManager } from './diagnostics-manager';
import type { CLIDiagnostic } from './report-diagnostics';
import { tryRun } from './build-tools';
import { errorMessages, buildMessages } from './messages';
import postcss from 'postcss';

export async function build(
    {
        srcDir,
        outDir,
        indexFile,
        IndexGenerator = BaseIndexGenerator,
        cjs,
        esm,
        includeCSSInJS,
        outputCSS,
        outputCSSNameTemplate,
        outputSources,
        useNamespaceReference,
        injectCSSRequest,
        optimize,
        minify,
        manifest,
        dts,
        dtsSourceMap,
        diagnostics,
        diagnosticsMode,
    }: BuildOptions,
    {
        projectRoot: _projectRoot,
        rootDir: _rootDir,
        identifier = _projectRoot,
        watch,
        fs,
        stylable,
        log,
        outputFiles = new Map(),
        diagnosticsManager = new DiagnosticsManager({ log }),
    }: BuildContext
) {
    const { join, realpathSync, relative } = fs;
    const projectRoot = realpathSync(_projectRoot);
    const rootDir = realpathSync(_rootDir);
    const fullSrcDir = join(projectRoot, srcDir);
    const fullOutDir = join(projectRoot, outDir);
    const nodeModules = join(projectRoot, 'node_modules');
    const isMultiPackagesProject = projectRoot !== rootDir;

    if (projectRoot !== _projectRoot) {
        log(`projectRoot is linked:\n${_projectRoot}\n↳${projectRoot}`);
    }

    const mode = watch ? '[Watch]' : '[Build]';
    const indexFileGenerator = indexFile
        ? new IndexGenerator({ stylable, log, indexFileTargetPath: join(fullOutDir, indexFile) })
        : null;
    const buildGeneratedFiles = new Set<string>();
    const sourceFiles = new Set<string>();
    const assets = new Set<string>();
    const moduleFormats = getModuleFormats({ cjs, esm });

    const service = new DirectoryProcessService(fs, {
        watchMode: watch,
        autoResetInvalidations: true,
        watchOptions: {
            skipInitialWatch: true,
        },
        directoryFilter(dirPath) {
            if (!dirPath.startsWith(fullSrcDir)) {
                return false;
            }
            if (fullSrcDir !== fullOutDir && !indexFile && dirPath.startsWith(fullOutDir)) {
                return false;
            }
            if (dirPath.startsWith(nodeModules) || dirPath.includes('.git')) {
                return false;
            }
            return true;
        },
        fileFilter(filePath) {
            if (buildGeneratedFiles.has(filePath)) {
                return false;
            }
            if (!indexFile && outputSources && filePath.startsWith(fullOutDir)) {
                return false;
            }
            // assets used in stylable files should re-trigger "processFiles" when changed
            if (assets.has(filePath)) {
                return true;
            }
            if (!filePath.startsWith(fullSrcDir)) {
                return false;
            }
            // stylable files
            return filePath.endsWith('.st.css');
        },
        onError(error) {
            if (watch) {
                console.error(error);
            } else {
                throw error;
            }
        },
        async processFiles(_, affectedFiles, deletedFiles, changeOrigin) {
            if (changeOrigin) {
                // handle deleted files by removing their generated content
                if (deletedFiles.size) {
                    for (const deletedFile of deletedFiles) {
                        if (assets.has(deletedFile)) {
                            assets.delete(deletedFile);
                            continue;
                        } else if (!sourceFiles.has(deletedFile)) {
                            continue;
                        }
                        diagnosticsManager.delete(identifier, deletedFile);
                        sourceFiles.delete(deletedFile);
                        const { targetFilePath } = removeBuildProducts({
                            fullOutDir,
                            fullSrcDir,
                            filePath: deletedFile,
                            log,
                            fs,
                            moduleFormats,
                            outputCSS,
                            outputCSSNameTemplate,
                            outputSources,
                            generated: buildGeneratedFiles,
                            dts,
                            dtsSourceMap,
                        });

                        if (indexFileGenerator) {
                            indexFileGenerator.removeEntryFromIndex(
                                outputSources ? targetFilePath : deletedFile
                            );
                        }
                    }
                }
            }

            const processGeneratedFiles = new Set<string>();
            const diagnosedFiles = Array.from(diagnosticsManager.get(identifier)?.keys() || []);

            if (diagnosedFiles.length) {
                // add files that contains errors for retry
                for (const filePath of diagnosedFiles) {
                    affectedFiles.add(filePath);
                }

                diagnosticsManager.delete(identifier);
            }

            for (const filePath of affectedFiles) {
                // map st output file path to src file path
                outputFiles.set(
                    join(fullOutDir, relative(fullSrcDir, filePath)),
                    new Set([filePath])
                );

                // remove assets from the affected files (handled in buildAggregatedEntities)
                if (assets.has(filePath)) {
                    affectedFiles.delete(filePath);
                }
            }

            // rebuild
            buildFiles(affectedFiles, processGeneratedFiles);
            // rewire invalidations
            updateWatcherDependencies(affectedFiles);
            // rebuild assets from aggregated content: index files and assets
            await buildAggregatedEntities(affectedFiles, processGeneratedFiles);

            if (!diagnostics) {
                diagnosticsManager.delete(identifier);
            }

            const count = deletedFiles.size + affectedFiles.size + assets.size;

            if (count) {
                log(
                    mode,
                    buildMessages.FINISHED_PROCESSING(
                        count,
                        isMultiPackagesProject ? identifier : undefined
                    )
                );
            }

            // merge the current process generated files with the total build generated files
            for (const generatedFile of processGeneratedFiles) {
                buildGeneratedFiles.add(generatedFile);
            }

            return { generatedFiles: processGeneratedFiles };
        },
    });

    await service.init(fullSrcDir);

    if (sourceFiles.size === 0) {
        log(mode, buildMessages.BUILD_SKIPPED(isMultiPackagesProject ? identifier : undefined));
    }

    return { service, generatedFiles: buildGeneratedFiles };

    function buildFiles(filesToBuild: Set<string>, generated: Set<string>) {
        for (const filePath of filesToBuild) {
            try {
                const { targetFilePath } = buildSingleFile({
                    fullOutDir,
                    filePath,
                    fullSrcDir,
                    log,
                    fs,
                    stylable,
                    diagnosticsManager,
                    diagnosticsMode,
                    identifier,
                    projectAssets: assets,
                    moduleFormats,
                    includeCSSInJS,
                    outputCSS,
                    outputCSSNameTemplate,
                    outputSources,
                    useNamespaceReference,
                    injectCSSRequest,
                    optimize,
                    dts,
                    dtsSourceMap,
                    minify,
                    generated,
                });

                if (indexFileGenerator) {
                    indexFileGenerator.generateFileIndexEntry(
                        outputSources ? targetFilePath : filePath
                    );
                }
            } catch (error) {
                setFileErrorDiagnostic(filePath, error);
            }
        }
    }

    function updateWatcherDependencies(affectedFiles: Set<string>) {
        for (const filePath of affectedFiles) {
            try {
                sourceFiles.add(filePath);
                const meta = tryRun(
                    () => stylable.analyze(filePath),
                    errorMessages.STYLABLE_PROCESS(filePath)
                );
<<<<<<< HEAD
                for (const dependency of stylable.getDependencies(meta)) {
                    registerInvalidation(dependency.resolvedPath, filePath);
=======
                for (const depFilePath of tryCollectImportsDeep(stylable, meta)) {
                    registerInvalidation(depFilePath, filePath);
>>>>>>> 7cd4874a
                }
            } catch (error) {
                setFileErrorDiagnostic(filePath, error);
            }
        }

        function registerInvalidation(source: string, filePath: string) {
            if (outputFiles.has(source)) {
                for (const sourceFile of outputFiles.get(source)!) {
                    service.registerInvalidateOnChange(sourceFile, filePath);
                }
            } else {
                service.registerInvalidateOnChange(source, filePath);
            }
        }
    }

    function setFileErrorDiagnostic(filePath: string, error: any) {
        const diagnostic: CLIDiagnostic = {
            severity: 'error',
            message: error instanceof Error ? error.message : String(error),
            code: '00000',
            node: postcss.root(),
            filePath,
        };

        diagnosticsManager.set(identifier, filePath, {
            diagnosticsMode,
            diagnostics: [diagnostic],
        });
    }

    async function buildAggregatedEntities(affectedFiles: Set<string>, generated: Set<string>) {
        if (indexFileGenerator) {
            await indexFileGenerator.generateIndexFile(fs);

            generated.add(indexFileGenerator.indexFileTargetPath);
            outputFiles.set(indexFileGenerator.indexFileTargetPath, affectedFiles);
        } else {
            const generatedAssets = handleAssets(assets, projectRoot, srcDir, outDir, fs);
            for (const generatedAsset of generatedAssets) {
                generated.add(generatedAsset);
            }

            if (manifest) {
                generateManifest(projectRoot, sourceFiles, manifest, stylable, mode, log, fs);
                generated.add(manifest);
            }
        }
    }
}

export function createGenerator(
    root: string,
    generatorPath?: string
): undefined | typeof BaseIndexGenerator {
    if (!generatorPath) {
        return undefined;
    }

    const absoluteGeneratorPath = require.resolve(generatorPath, { paths: [root] });

    return tryRun(() => {
        const generatorModule: {
            Generator: typeof BaseIndexGenerator;
        } = require(absoluteGeneratorPath);

        return generatorModule.Generator;
    }, `Could not resolve custom generator from "${absoluteGeneratorPath}"`);
}

function getModuleFormats({ esm, cjs }: { [k: string]: boolean | undefined }) {
    const formats: Array<'esm' | 'cjs'> = [];
    if (esm) {
        formats.push('esm');
    }
    if (cjs) {
        formats.push('cjs');
    }
    return formats;
}<|MERGE_RESOLUTION|>--- conflicted
+++ resolved
@@ -257,13 +257,9 @@
                     () => stylable.analyze(filePath),
                     errorMessages.STYLABLE_PROCESS(filePath)
                 );
-<<<<<<< HEAD
-                for (const dependency of stylable.getDependencies(meta)) {
-                    registerInvalidation(dependency.resolvedPath, filePath);
-=======
+                // todo: consider merging this API with stylable.getDependencies()
                 for (const depFilePath of tryCollectImportsDeep(stylable, meta)) {
                     registerInvalidation(depFilePath, filePath);
->>>>>>> 7cd4874a
                 }
             } catch (error) {
                 setFileErrorDiagnostic(filePath, error);
