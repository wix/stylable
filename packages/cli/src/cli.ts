--- conflicted
+++ resolved
@@ -1,15 +1,8 @@
 #!/usr/bin/env node
 import { build } from './build';
-<<<<<<< HEAD
 import { resolveCliOptions, resolveDefaultOptions } from './options';
 import { projectConfig } from './project-config';
-import { handleCliDiagnostics } from './report-diagnostics';
 import yargs from 'yargs';
-=======
-import { createLogger } from './logger';
-
-const { join, resolve } = nodeFs;
->>>>>>> 7c0186bc
 
 const argv = yargs
     .usage('$0 [options]')
@@ -126,10 +119,7 @@
         type: 'string',
         description:
             'determine the diagnostics mode. if strict process will exit on any exception, loose will attempt to finish the process regardless of exceptions',
-<<<<<<< HEAD
-=======
         default: 'strict' as 'strict' | 'loose',
->>>>>>> 7c0186bc
         choices: ['strict', 'loose'],
     })
     .option('watch', {
@@ -145,49 +135,15 @@
     .wrap(yargs.terminalWidth())
     .parseSync();
 
-<<<<<<< HEAD
 async function main() {
     const defaultOptions = resolveDefaultOptions();
     const cliOptions = resolveCliOptions(argv, defaultOptions);
 
     const { options } = projectConfig(defaultOptions, cliOptions);
-    const { dts, dtsSourceMap, diagnostics, diagnosticsMode, log } = options;
+    const { dts, dtsSourceMap, log } = options;
     const { watch, require: requires } = argv;
 
     log('[Options]', options);
-=======
-const {
-    outDir,
-    srcDir,
-    rootDir,
-    ext,
-    indexFile,
-    customGenerator,
-    esm,
-    cjs,
-    css,
-    stcss,
-    dts,
-    dtsSourceMap,
-    cssInJs,
-    namespaceResolver,
-    injectCSSRequest,
-    cssFilename,
-    optimize,
-    minify,
-    manifestFilepath,
-    manifest,
-    require: requires,
-    useNamespaceReference,
-    diagnosticsMode,
-    diagnostics,
-    watch,
-} = argv;
-
-const log = createLogger('[Stylable]', argv.log);
-
-log('[Arguments]', argv);
->>>>>>> 7c0186bc
 
     if (!dts && dtsSourceMap) {
         throw new Error(`"dtsSourceMap" requires turning on "dts"`);
@@ -199,48 +155,7 @@
         }
     }
 
-<<<<<<< HEAD
-    const { diagnosticsMessages } = await build({ ...options, watch });
-
-    if (!watch) {
-        handleCliDiagnostics(diagnostics, diagnosticsMessages, diagnosticsMode);
-    }
-=======
-    const stylable = Stylable.create({
-        fileSystem: nodeFs,
-        requireModule: require,
-        projectRoot: rootDir,
-        resolveNamespace: require(namespaceResolver).resolveNamespace,
-        resolverCache: new Map(),
-    });
-
-    await build({
-        extension: ext,
-        fs: nodeFs,
-        stylable,
-        outDir,
-        srcDir,
-        rootDir,
-        log,
-        indexFile,
-        generatorPath: customGenerator !== undefined ? resolve(customGenerator) : customGenerator,
-        moduleFormats: getModuleFormats({ esm, cjs }),
-        outputCSS: css,
-        includeCSSInJS: cssInJs,
-        outputSources: stcss,
-        injectCSSRequest,
-        outputCSSNameTemplate: cssFilename,
-        optimize,
-        minify,
-        manifest: manifest ? join(rootDir, outDir, manifestFilepath) : undefined,
-        useNamespaceReference,
-        dts,
-        dtsSourceMap,
-        watch,
-        diagnostics,
-        diagnosticsMode,
-    });
->>>>>>> 7c0186bc
+    await build({ ...options, watch });
 }
 
 main().catch((e) => {
