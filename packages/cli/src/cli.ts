#!/usr/bin/env node
import yargs from 'yargs';
import { nodeFs } from '@file-services/node';
import { Stylable } from '@stylable/core';
import { build } from './build';
<<<<<<< HEAD
import { createLogger } from './create-logger';
=======
import { createLogger } from './logger';
import { handleCliDiagnostics } from './report-diagnostics';

const { join, resolve } = nodeFs;
>>>>>>> 8fbb3cff

const argv = yargs
    .usage('$0 [options]')
    .option('rootDir', {
        type: 'string',
        description: 'root directory of project',
        default: process.cwd(),
        defaultDescription: 'current working directory',
    })
    .option('srcDir', {
        type: 'string',
        description: 'source directory relative to root',
        default: '.',
    })
    .option('outDir', {
        type: 'string',
        description: 'target directory relative to root',
        default: '.',
    })
    .option('esm', {
        type: 'boolean',
        description: 'output esm module (.mjs)',
        default: false,
    })
    .option('cjs', {
        type: 'boolean',
        description: 'output commonjs module (.js)',
        default: true,
    })
    .option('css', {
        type: 'boolean',
        description: 'output transpiled css (.css)',
        default: false,
    })
    .option('stcss', {
        type: 'boolean',
        description: 'output stylable sources (.st.css)',
        default: false,
    })
    .option('dts', {
        type: 'boolean',
        description: 'output stylable definition files for sources (.st.css.d.ts)',
        default: false,
    })
    .option('dtsSourceMap', {
        type: 'boolean',
        description:
            'output source maps for stylable definition files for sources (.st.css.d.ts.map)',
        defaultDescription: 'true if "--dts" option is enabled, otherwise false',
    })
    .option('useNamespaceReference', {
        type: 'boolean',
        description:
            'mark output .st.css files in outDir (cjs, esm) with the relative path to the matching output source file to use for its namespace',
        default: false,
        alias: 'unsr',
    })
    .option('namespaceResolver', {
        description: 'node request to a module that exports a stylable resolveNamespace function',
        alias: 'nsr',
        default: '@stylable/node',
    })
    .option('injectCSSRequest', {
        type: 'boolean',
        description: 'add a static import for the generated css in the js module output',
        default: false,
        alias: 'icr',
    })
    .option('cssFilename', {
        type: 'string',
        description: 'pattern of the generated css file',
        default: '[filename].css',
    })
    .option('cssInJs', {
        type: 'boolean',
        description: 'output transpiled css into the js module',
        default: false,
    })
    .option('optimize', {
        type: 'boolean',
        description: 'removes: empty nodes, stylable directives, comments',
        alias: 'o',
        default: false,
    })
    .option('minify', {
        type: 'boolean',
        description: 'minify generated css',
        alias: 'm',
        default: false,
    })
    .option('indexFile', {
        type: 'string',
        description: 'filename of the generated index',
    })
    .option('manifest', {
        type: 'boolean',
        description: 'should output manifest file',
        default: false,
    })
    .option('manifestFilepath', {
        type: 'string',
        description: 'manifest filepath relative to outDir',
        default: 'stylable.manifest.json',
    })
    .option('customGenerator', {
        type: 'string',
        description: 'path to file containing indexFile output override methods',
    })
    .option('ext', {
        type: 'string',
        description: 'extension of stylable css files',
        default: '.st.css',
    })
    .option('require', {
        type: 'array',
        description: 'require hooks',
        alias: 'r',
        default: [] as string[],
    })
    .option('log', {
        type: 'boolean',
        description: 'verbose log',
        default: false,
    })
    .option('diagnostics', {
        type: 'boolean',
        description: 'print verbose diagnostics',
        default: true,
    })
    .option('diagnosticsMode', {
        alias: 'dm',
        type: 'string',
        description:
            'determine the diagnostics mode. if strict process will exit on any exception, loose will attempt to finish the process regardless of exceptions',
        default: 'strict',
        choices: ['strict', 'loose'],
    })
    .option('watch', {
        alias: 'w',
        type: 'boolean',
        description: 'enable watch mode',
        default: false,
    })
    .alias('h', 'help')
    .alias('v', 'version')
    .help()
    .strict()
    .wrap(yargs.terminalWidth())
    .parseSync();

const log = createLogger('[Stylable]', argv.log);

const {
    outDir,
    srcDir,
    rootDir,
    ext,
    indexFile,
    customGenerator,
    esm,
    cjs,
    css,
    stcss,
    dts,
    dtsSourceMap,
    cssInJs,
    namespaceResolver,
    injectCSSRequest,
    cssFilename,
    optimize,
    minify,
    manifestFilepath,
    manifest,
    require: requires,
    useNamespaceReference,
    diagnosticsMode,
    diagnostics,
    watch,
} = argv;

log('[Arguments]', argv);

async function main() {
    if (!dts && dtsSourceMap) {
        throw new Error(`--dtsSourceMap requires turning on --dts`);
    }
    // execute all require hooks before running the CLI build
    for (const request of requires) {
        if (request) {
            require(request);
        }
    }

    const stylable = Stylable.create({
        fileSystem: nodeFs,
        requireModule: require,
        projectRoot: rootDir,
        resolveNamespace: require(namespaceResolver).resolveNamespace,
        resolverCache: new Map(),
    });

    const { diagnosticsMessages } = await build({
        extension: ext,
        fs: nodeFs,
        stylable,
        outDir,
        srcDir,
        rootDir,
        log,
        indexFile,
        generatorPath: customGenerator !== undefined ? resolve(customGenerator) : customGenerator,
        moduleFormats: getModuleFormats({ esm, cjs }),
        outputCSS: css,
        includeCSSInJS: cssInJs,
        outputSources: stcss,
        injectCSSRequest,
        outputCSSNameTemplate: cssFilename,
        optimize,
        minify,
        manifest: manifest ? join(rootDir, outDir, manifestFilepath) : undefined,
        useNamespaceReference,
        dts,
        dtsSourceMap,
        watch,
        diagnostics,
    });

    if (!watch) {
        handleCliDiagnostics(diagnostics, diagnosticsMessages, diagnosticsMode);
    }
}

function getModuleFormats({ esm, cjs }: { [k: string]: boolean }) {
    const formats: Array<'esm' | 'cjs'> = [];
    if (esm) {
        formats.push('esm');
    }
    if (cjs) {
        formats.push('cjs');
    }
    return formats;
}

<<<<<<< HEAD
=======
main().catch((e) => {
    process.exitCode = 1;
    console.error(e);
});
>>>>>>> 8fbb3cff
<|MERGE_RESOLUTION|>--- conflicted
+++ resolved
@@ -3,14 +3,10 @@
 import { nodeFs } from '@file-services/node';
 import { Stylable } from '@stylable/core';
 import { build } from './build';
-<<<<<<< HEAD
-import { createLogger } from './create-logger';
-=======
 import { createLogger } from './logger';
 import { handleCliDiagnostics } from './report-diagnostics';
 
 const { join, resolve } = nodeFs;
->>>>>>> 8fbb3cff
 
 const argv = yargs
     .usage('$0 [options]')
@@ -254,10 +250,7 @@
     return formats;
 }
 
-<<<<<<< HEAD
-=======
 main().catch((e) => {
     process.exitCode = 1;
     console.error(e);
-});
->>>>>>> 8fbb3cff
+});