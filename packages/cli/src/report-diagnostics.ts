--- conflicted
+++ resolved
@@ -17,12 +17,7 @@
     }
 }
 
-<<<<<<< HEAD
-export function handleCliDiagnostics(
-    diagnostics: boolean | undefined,
-=======
 export function reportDiagnostics(
->>>>>>> 7c0186bc
     diagnosticsMessages: DiagnosticMessages,
     diagnostics?: boolean,
     diagnosticsMode?: string
