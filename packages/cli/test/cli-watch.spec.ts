import { writeFileSync, unlinkSync, rmdirSync, renameSync } from 'fs';
import { join, sep } from 'path';
import { expect } from 'chai';
import { createTempDirectory, ITempDirectory } from 'create-temp-directory';
import { messages } from '@stylable/cli/dist/messages';
import {
    createCliTester,
    loadDirSync,
    populateDirectorySync,
    runCliSync,
    writeToExistingFile,
    escapeRegExp,
} from './test-kit/cli-test-kit';

describe('Stylable Cli Watch', () => {
    let tempDir: ITempDirectory;
    const { run, cleanup } = createCliTester();
    beforeEach(async () => {
        tempDir = await createTempDirectory();
    });
    afterEach(async () => {
        cleanup();
        await tempDir.remove();
    });

    describe('Single project', () => {
        it('simple watch mode', async () => {
            populateDirectorySync(tempDir.path, {
                'package.json': `{"name": "test", "version": "0.0.0"}`,
                'style.st.css': `
                @st-import X from "./depend.st.css";
                .root{ color:red; }
            `,
                'depend.st.css': `
                .root{ color:green; }
            `,
<<<<<<< HEAD
            });

            await run({
                dirPath: tempDir.path,
                args: ['--outDir', './dist', '-w', '--cjs=false', '--stcss'],
                steps: [
                    {
                        msg: messages.START_WATCHING(),
                        action() {
                            writeToExistingFile(
                                join(tempDir.path, 'depend.st.css'),
                                '.root{ color:yellow; }'
                            );
                        },
=======
        });
        await run({
            dirPath: tempDir.path,
            args: ['--outDir', './dist', '-w', '--cjs=false', '--stcss'],
            steps: [
                {
                    msg: messages.START_WATCHING,
                    action() {
                        writeToExistingFile(
                            join(tempDir.path, 'depend.st.css'),
                            '.root{ color:yellow; }'
                        );
>>>>>>> e96efb4c
                    },
                    {
                        msg: messages.FINISHED_PROCESSING(2),
                    },
                ],
            });

            expect(loadDirSync(tempDir.path)).to.contain({
                'dist/depend.st.css': '.root{ color:yellow; }',
            });
        });

        it('should re-build derived files deep', async () => {
            populateDirectorySync(tempDir.path, {
                'package.json': `{"name": "test", "version": "0.0.0"}`,
                'style.st.css': `
                @st-import [color] from "./depend.st.css";
                .root{ color:value(color); }
            `,
                'depend.st.css': `
                @st-import [color] from "./deep.st.css";
            `,
                'deep.st.css': `
                :vars {
                    color: red;
                }
            `,
            });

            await run({
                dirPath: tempDir.path,
                args: ['--outDir', './dist', '-w', '--cjs=false', '--css'],
                steps: [
                    {
                        msg: messages.START_WATCHING(),
                        action() {
                            writeToExistingFile(
                                join(tempDir.path, 'deep.st.css'),
                                ':vars { color: green; }'
                            );
                        },
                    },
<<<<<<< HEAD
                    {
                        msg: messages.FINISHED_PROCESSING(3),
                    },
                ],
            });
            const files = loadDirSync(tempDir.path);
            expect(files['dist/style.css']).to.include('color:green');
=======
                },
                {
                    msg: messages.FINISHED_PROCESSING + ' 3',
                },
            ],
>>>>>>> e96efb4c
        });

        it('should build newly added files', async () => {
            populateDirectorySync(tempDir.path, {
                'package.json': `{"name": "test", "version": "0.0.0"}`,
            });

            await run({
                dirPath: tempDir.path,
                args: ['--outDir', './dist', '-w', '--cjs=false', '--css'],
                steps: [
                    {
                        msg: messages.START_WATCHING(),
                        action() {
                            writeFileSync(
                                join(tempDir.path, 'style.st.css'),
                                `.root{ color:green }`
                            );
                        },
                    },
                    {
                        msg: messages.FINISHED_PROCESSING(1),
                    },
                ],
            });
            const files = loadDirSync(tempDir.path);
            expect(files['dist/style.css']).to.include('color:green');
        });

        it('should handle assets changes', async () => {
            const getSvgContent = (cx: number) => `<svg height="100" width="100">
            <circle cx="${cx}" cy="50" r="40" stroke="black" stroke-width="3" fill="red" />
        </svg> 
        `;
            populateDirectorySync(tempDir.path, {
                'package.json': `{"name": "test", "version": "0.0.0"}`,
                'style.st.css': `.root{ background: url('./asset.svg'); }`,
                'asset.svg': getSvgContent(50),
            });

            const NEW_SIZE = 150;

            await run({
                dirPath: tempDir.path,
                args: ['--outDir', './dist', '-w', '--cjs=false', '--css'],
                steps: [
                    {
                        msg: messages.START_WATCHING(),
                        action() {
                            writeFileSync(join(tempDir.path, 'asset.svg'), getSvgContent(NEW_SIZE));
                        },
                    },
                    {
                        msg: messages.FINISHED_PROCESSING(1),
                    },
                ],
            });
            const files = loadDirSync(tempDir.path);
            expect(files['dist/style.css']).to.include('background:');
            expect(files['dist/asset.svg']).to.include(getSvgContent(NEW_SIZE));
        });

        it('should handle deleted files', async () => {
            populateDirectorySync(tempDir.path, {
                'package.json': `{"name": "test", "version": "0.0.0"}`,
                'style.st.css': `.root{ color: red }`,
            });

            await run({
                dirPath: tempDir.path,
                args: ['--outDir', './dist', '-w', '--cjs', '--css'],
                steps: [
                    {
                        msg: messages.START_WATCHING(),
                        action() {
                            unlinkSync(join(tempDir.path, 'style.st.css'));
                        },
                    },
                    {
                        msg: messages.FINISHED_PROCESSING(1),
                    },
                ],
            });
            const files = loadDirSync(tempDir.path);
            expect(files).to.eql({
                'package.json': `{"name": "test", "version": "0.0.0"}`,
            });
        });

        it('should handle deleted folders', async () => {
            populateDirectorySync(tempDir.path, {
                'package.json': `{"name": "test", "version": "0.0.0"}`,
                styles: { 'style.st.css': `.root{ color: red }` },
            });

            await run({
                dirPath: tempDir.path,
                args: ['--outDir', './dist', '-w', '--cjs', '--css'],
                steps: [
                    {
                        msg: messages.START_WATCHING(),
                        action() {
                            rmdirSync(join(tempDir.path, 'styles'), { recursive: true });
                        },
                    },
                    {
                        msg: messages.FINISHED_PROCESSING(1),
                    },
                ],
            });
            const files = loadDirSync(tempDir.path);
            expect(files).to.eql({
                'package.json': `{"name": "test", "version": "0.0.0"}`,
            });
        });

        it('should handle deleted folders with deep watched files', async () => {
            populateDirectorySync(tempDir.path, {
                'package.json': `{"name": "test", "version": "0.0.0"}`,
                styles: {
                    deep: { 'style.st.css': `.root{ color: red }` },
                },
            });

            await run({
                dirPath: tempDir.path,
                args: ['--outDir', './dist', '-w', '--cjs', '--css'],
                steps: [
                    {
                        msg: messages.START_WATCHING(),
                        action() {
                            rmdirSync(join(tempDir.path, 'styles'), { recursive: true });
                        },
                    },
                    {
                        msg: messages.FINISHED_PROCESSING(1),
                    },
                ],
            });
            const files = loadDirSync(tempDir.path);
            expect(files).to.eql({
                'package.json': `{"name": "test", "version": "0.0.0"}`,
            });
        });

        it('should handle renames of files', async () => {
            populateDirectorySync(tempDir.path, {
                'package.json': `{"name": "test", "version": "0.0.0"}`,
                'style.st.css': `.root{ color: red }`,
            });

            await run({
                dirPath: tempDir.path,
                args: ['--outDir', './dist', '-w', '--cjs', '--css'],
                steps: [
                    {
                        msg: messages.START_WATCHING(),
                        action() {
                            renameSync(
                                join(tempDir.path, 'style.st.css'),
                                join(tempDir.path, 'style-renamed.st.css')
                            );
                        },
                    },
                    {
                        msg: messages.FINISHED_PROCESSING(1),
                    },
                    {
                        msg: messages.FINISHED_PROCESSING(1),
                    },
                ],
            });
            const files = loadDirSync(tempDir.path);
            expect(files['dist/style-renamed.css']).to.include(`color: red`);
            expect(files).to.include({
                'package.json': '{"name": "test", "version": "0.0.0"}',
                'style-renamed.st.css': '.root{ color: red }',
            });
        });

        // it.only('should handle renames of folders', async () => {
        //     populateDirectorySync(tempDir.path, {
        //         'package.json': `{"name": "test", "version": "0.0.0"}`,
        //         styles: {
        //             deep: { 'style.st.css': `.root{ color: red }` },
        //         },
        //     });

        //     await run({
        //         dirPath: tempDir.path,
        //         args: ['--outDir', './dist', '-w', '--cjs', '--css'],
        //         steps: [
        //             {
        //                 msg: messages.START_WATCHING(),
        //                 action() {
        //                     renameSync(
        //                         join(tempDir.path, 'styles'),
        //                         join(tempDir.path, 'styles-renamed')
        //                     );
        //                     return true;
        //                 },
        //             },
        //             {
        //                 msg: messages.FINISHED_PROCESSING(2),
        //                 action() {
        //                     return true;
        //                 },
        //             },
        //             {
        //                 msg: messages.FINISHED_PROCESSING(2),
        //                 action() {
        //                     return false;
        //                 },
        //             },
        //         ],
        //     });
        //     const files = loadDirSync(tempDir.path);
        //     expect(files['dist/style-renamed.css']).to.include(`color: red`);
        //     expect(files).to.include({
        //         'package.json': '{"name": "test", "version": "0.0.0"}',
        //         'style-renamed.st.css': '.root{ color: red }',
        //     });
        // });

        // it('should ignore source files in dist');

        it('should re-build indexes', async () => {
            populateDirectorySync(tempDir.path, {
                'package.json': `{"name": "test", "version": "0.0.0"}`,
            });

            await run({
                dirPath: tempDir.path,
                args: ['--outDir', './dist', '-w', '--indexFile', 'index.st.css'],
                steps: [
                    {
                        msg: messages.START_WATCHING(),
                        action() {
                            writeFileSync(
                                join(tempDir.path, 'style.st.css'),
                                `.root{ color:green }`
                            );
                        },
                    },
                    {
                        msg: messages.FINISHED_PROCESSING(1),
                        action() {
                            writeToExistingFile(
                                join(tempDir.path, 'style.st.css'),
                                `.root{ color:blue }`
                            );
                        },
                    },
                    {
                        msg: messages.FINISHED_PROCESSING(1),
                        action() {
                            writeFileSync(
                                join(tempDir.path, 'comp.st.css'),
                                `.root{ color:green }`
                            );
                        },
                    },
                    {
                        msg: messages.FINISHED_PROCESSING(1),
                    },
                ],
            });
            const files = loadDirSync(tempDir.path);
            expect(files['dist/index.st.css']).to.include('style.st.css');
            expect(files['dist/index.st.css']).to.include('comp.st.css');
        });

        it('should error when source dir match out dir and output sources enabled', () => {
            populateDirectorySync(tempDir.path, {
                'package.json': `{"name": "test", "version": "0.0.0"}`,
            });

            const res = runCliSync([
                '--rootDir',
                tempDir.path,
                '--outDir',
                './',
                '--srcDir',
                './',
                '-w',
                '--stcss',
                '--cjs=false',
            ]);
            expect(res.stderr).to.contain(
                'Error: Invalid configuration: When using "stcss" outDir and srcDir must be different.'
            );
        });
    });

    describe('Multiple Projects', () => {
        it('simple watch mode on one project', async () => {
            populateDirectorySync(tempDir.path, {
                'package.json': `{"name": "test", "version": "0.0.0"}`,
                'stylable.config.js': `
                exports.stcConfig = () => ({
                    options: {
                        outDir: './dist',
                        outputSources: true
                    },
                    projects: ['packages/*']
                })`,
                packages: {
                    'project-a': {
                        'package.json': JSON.stringify({ name: 'a', version: '0.0.0' }),
                        'style.st.css': `
                            .root{ color:red; }
                        `,
                    },
                },
            });

            await run({
                dirPath: tempDir.path,
                args: ['-w'],
                steps: [
                    {
                        msg: messages.START_WATCHING(),
                        action() {
                            writeToExistingFile(
                                join(tempDir.path, 'packages', 'project-a', 'style.st.css'),
                                '.root{ color:yellow; }'
                            );
                        },
                    },
                    {
                        msg: messages.FINISHED_PROCESSING(
                            1,
                            join(tempDir.path, 'packages', 'project-a')
                        ),
                    },
                ],
            });

            const files = loadDirSync(tempDir.path);
            expect(files).to.contain({
                'packages/project-a/dist/style.st.css': '.root{ color:yellow; }',
            });
        });

        it('should re-build derived files deep for the relevant scope', async () => {
            populateDirectorySync(tempDir.path, {
                'package.json': `{"name": "test", "version": "0.0.0"}`,
                'stylable.config.js': `
                exports.stcConfig = () => ({
                    options: {
                        outDir: './dist',
                        srcDir: './src',
                        outputCSS: true,
                        outputSources: true
                    },
                    projects: ['packages/*']
                })`,
                packages: {
                    'project-a': {
                        'package.json': JSON.stringify({
                            name: 'a',
                            version: '0.0.0',
                            dependencies: { b: '0.0.0' },
                        }),
                        src: {
                            'style.st.css': `
                            @st-import [color] from "../../project-b/dist/depend.st.css";
                            .root{ color:value(color); }
                        `,
                        },
                    },
                    'project-b': {
                        'package.json': JSON.stringify({
                            name: 'b',
                            version: '0.0.0',
                        }),
                        src: {
                            'depend.st.css': `
                            :vars {
                                color: red;
                            }
                        `,
                        },
                    },
                },
            });

            await run({
                dirPath: tempDir.path,
                args: ['-w'],
                steps: [
                    {
                        msg: messages.START_WATCHING(),
                        action() {
                            writeToExistingFile(
                                join(tempDir.path, './packages/project-b/src/depend.st.css'),
                                `:vars {
                                    color: blue;
                                }`
                            );
                        },
                    },
                    {
                        msg: messages.FINISHED_PROCESSING(1, sep + join('packages', 'project-b')),
                    },
                    {
                        msg: messages.FINISHED_PROCESSING(1, sep + join('packages', 'project-a')),
                    },
                ],
            });

            const files = loadDirSync(tempDir.path);
            expect(files['packages/project-a/dist/style.css']).to.include('color:blue');
            expect(
                Object.keys(files).some((file) => file.includes(tempDir.path)),
                'build dependency from the wrong scope (build from scope "b" inside scope "a")'
            ).to.be.false;
        });

        it('should re-build index files', async () => {
            populateDirectorySync(tempDir.path, {
                'package.json': `{"name": "test", "version": "0.0.0"}`,
                'stylable.config.js': `
                exports.stcConfig = () => {
                    return {
                        options: {
                            outputSources: true,
                            cjs: false,
                            outDir: './dist',
                            outputCSS: true,
                        },
                        projects: [
                            'packages/*',
                            [
                                'packages/project-b',
                                {
                                    indexFile: './index.st.css',
                                },
                            ],
                        ],
                    };
                };
                `,
                packages: {
                    'project-a': {
                        'package.json': JSON.stringify({
                            name: 'a',
                            version: '0.0.0',
                            dependencies: { b: '0.0.0' },
                        }),
                        'style.st.css': `
                        @st-import [Foo] from "../project-b/dist/index.st.css";
                        .a { 
                            -st-extends: Foo; 
                        }
                        
                        .a::foo {
                            color: red
                        }
                        `,
                    },
                    'project-b': {
                        'package.json': JSON.stringify({
                            name: 'b',
                            version: '0.0.0',
                        }),
                        'foo.st.css': `
                            .foo {}
                        `,
                    },
                },
            });

            await run({
                dirPath: tempDir.path,
                args: ['-w'],
                steps: [
                    {
                        msg: messages.START_WATCHING(),
                        action() {
                            writeFileSync(
                                join(tempDir.path, 'packages', 'project-a', 'style.st.css'),
                                `
                            @st-import [Foo] from "../project-b/dist/index.st.css";
                            .a { 
                                -st-extends: Foo; 
                            }
                            
                            .a::foo {color: red;}

                            .a::bar {color: blue;}
                            `
                            );
                        },
                    },
                    {
                        msg: messages.FINISHED_PROCESSING(1, sep + join('packages', 'project-a')),
                        action() {
                            writeToExistingFile(
                                join(tempDir.path, 'packages', 'project-b', 'foo.st.css'),
                                `
                                .foo {}
                                .bar {}
                                `
                            );
                        },
                    },
                    {
                        msg: messages.FINISHED_PROCESSING(1, sep + join('packages', 'project-a')),
                    },
                ],
            });

            const files = loadDirSync(tempDir.path);
            expect(files['packages/project-a/dist/style.css']).to.match(
                /foo[0-9]+__foo {color: red;}/g
            );
            expect(files['packages/project-a/dist/style.css']).to.match(
                /foo[0-9]+__bar {color: blue;}/g
            );
        });

        it('should trigger build when changing js mixin', async () => {
            populateDirectorySync(tempDir.path, {
                'package.json': `{"name": "test", "version": "0.0.0"}`,
                'stylable.config.js': `
                exports.stcConfig = () => ({
                    options: {
                        outDir: './dist',
                        outputCSS: true,
                        outputSources: true
                    },
                    projects: [
                        'packages/*',
                        ['packages/project-a', {
                                srcDir: './src',
                            }
                        ]
                    ]
                })`,
                packages: {
                    'project-a': {
                        'package.json': JSON.stringify({
                            name: 'a',
                            version: '0.0.0',
                            dependencies: { b: '0.0.0' },
                        }),
                        src: {
                            'style.st.css': `
                            @st-import [color] from "../../project-b/mixin";
                            .root{ color:value(color); }
                        `,
                        },
                    },
                    'project-b': {
                        'package.json': JSON.stringify({
                            name: 'b',
                            version: '0.0.0',
                        }),
                        'mixin.js': `
                            module.exports = {
                                color: 'red'
                            }
                        `,
                    },
                },
            });

            await run({
                dirPath: tempDir.path,
                args: ['-w'],
                steps: [
                    {
                        msg: messages.START_WATCHING(),
                        action() {
                            writeToExistingFile(
                                join(tempDir.path, './packages/project-b/mixin.js'),
                                `module.exports = {
                                    color: 'blue'
                                }`
                            );
                        },
                    },
                    {
                        msg: messages.FINISHED_PROCESSING(1, sep + join('packages', 'project-a')),
                    },
                ],
            });

            const files = loadDirSync(tempDir.path);
            expect(files['packages/project-a/dist/style.css']).to.include('color:blue');
        });

        it('should not trigger circular build on assets', async () => {
            populateDirectorySync(tempDir.path, {
                'package.json': `{"name": "test", "version": "0.0.0"}`,
                'stylable.config.js': `
                exports.stcConfig = () => ({
                    options: {
                        cjs: false,
                    },
                    projects: {
                        'packages/*': [
                            {
                                outDir: './dist',
                                srcDir: './src',
                                outputSources: true
                            },
                            {
                                srcDir: './src',
                                outDir: './src',
                                dts: true
                            }
                        ]
                    }
                })`,
                packages: {
                    'project-a': {
                        'package.json': JSON.stringify({ name: 'a', version: '0.0.0' }),
                        src: {
                            'icon.svg': `<svg height="100" width="100">
                                <circle cx="5" cy="50" r="40" stroke="black" stroke-width="3" fill="red" />
                            </svg> `,
                            'style.st.css': `
                            .root{ 
                                color:red;
                                background: url('./icon.svg')
                             }
                        `,
                        },
                    },
                },
            });

            const { output } = await run({
                dirPath: tempDir.path,
                args: ['-w'],
                resolveStepsDelay: 700,
                steps: [
                    {
                        msg: messages.START_WATCHING(),
                        action() {
                            writeToExistingFile(
                                join(tempDir.path, 'packages', 'project-a', 'src', 'style.st.css'),
                                `.root{ 
                                    color:red;
                                    background: url('./icon.svg')
                                 }`
                            );
                        },
                    },
                    {
                        msg: messages.FINISHED_PROCESSING(
                            2,
                            `[1] ${sep}` + join('packages', 'project-a')
                        ),
                    },
                    {
                        msg: messages.FINISHED_PROCESSING(
                            1,
                            `[0] ${sep}` + join('packages', 'project-a')
                        ),
                    },
                ],
            });

            const matches = output.match(
                new RegExp(
                    `Processing files of "\\[1\\] ${escapeRegExp(
                        sep + join('packages', 'project-a')
                    )}`,
                    'ig'
                )
            );

            expect(matches?.length).to.eql(1);
        });

        it('should report error on watch mode', async () => {
            populateDirectorySync(tempDir.path, {
                'package.json': `{"name": "test", "version": "0.0.0"}`,
                'stylable.config.js': `
                exports.stcConfig = () => ({
                    options: {
                        outDir: './dist',
                        outputSources: true,
                    },
                    projects: ['packages/*']
                })`,
                packages: {
                    'project-a': {
                        'package.json': JSON.stringify({ name: 'a', version: '0.0.0' }),
                        'style.st.css': `
                            .root{ color:red; }
                        `,
                    },
                },
            });

            await run({
                dirPath: tempDir.path,
                args: ['-w'],
                steps: [
                    {
                        msg: messages.START_WATCHING(),
                        action() {
                            writeToExistingFile(
                                join(tempDir.path, 'packages', 'project-a', 'style.st.css'),
                                '.root{ color:yellow; {} }'
                            );
                        },
                    },
                    {
                        msg: messages.FINISHED_PROCESSING(
                            1,
                            join(tempDir.path, 'packages', 'project-a')
                        ),
                    },
                    {
                        msg: '[error]: nesting of rules within rules is not supported',
                        action() {
                            writeToExistingFile(
                                join(tempDir.path, 'packages', 'project-a', 'style.st.css'),
                                '.root{ color:blue; }'
                            );
                        },
                    },
                    {
                        msg: messages.FINISHED_PROCESSING(
                            1,
                            join(tempDir.path, 'packages', 'project-a')
                        ),
                    },
                ],
            });

            const files = loadDirSync(tempDir.path);
            expect(files).to.contain({
                'packages/project-a/dist/style.st.css': '.root{ color:blue; }',
            });
        });
    });
});<|MERGE_RESOLUTION|>--- conflicted
+++ resolved
@@ -34,7 +34,6 @@
                 'depend.st.css': `
                 .root{ color:green; }
             `,
-<<<<<<< HEAD
             });
 
             await run({
@@ -49,20 +48,6 @@
                                 '.root{ color:yellow; }'
                             );
                         },
-=======
-        });
-        await run({
-            dirPath: tempDir.path,
-            args: ['--outDir', './dist', '-w', '--cjs=false', '--stcss'],
-            steps: [
-                {
-                    msg: messages.START_WATCHING,
-                    action() {
-                        writeToExistingFile(
-                            join(tempDir.path, 'depend.st.css'),
-                            '.root{ color:yellow; }'
-                        );
->>>>>>> e96efb4c
                     },
                     {
                         msg: messages.FINISHED_PROCESSING(2),
@@ -105,7 +90,6 @@
                             );
                         },
                     },
-<<<<<<< HEAD
                     {
                         msg: messages.FINISHED_PROCESSING(3),
                     },
@@ -113,13 +97,6 @@
             });
             const files = loadDirSync(tempDir.path);
             expect(files['dist/style.css']).to.include('color:green');
-=======
-                },
-                {
-                    msg: messages.FINISHED_PROCESSING + ' 3',
-                },
-            ],
->>>>>>> e96efb4c
         });
 
         it('should build newly added files', async () => {
@@ -757,7 +734,6 @@
             const { output } = await run({
                 dirPath: tempDir.path,
                 args: ['-w'],
-                resolveStepsDelay: 700,
                 steps: [
                     {
                         msg: messages.START_WATCHING(),
@@ -782,6 +758,11 @@
                             1,
                             `[0] ${sep}` + join('packages', 'project-a')
                         ),
+                        action() {
+                            return {
+                                sleep: 500
+                            }
+                        }
                     },
                 ],
             });
