import { writeFileSync, unlinkSync, rmdirSync, renameSync } from 'fs';
import { join } from 'path';
import { expect } from 'chai';
import { createTempDirectory, ITempDirectory } from 'create-temp-directory';
import { messages } from '@stylable/cli';
import {
    createCliTester,
    loadDirSync,
    populateDirectorySync,
    runCliSync,
    writeToExistingFile,
} from './test-kit/cli-test-kit';

describe('Stylable Cli Watch', () => {
    let tempDir: ITempDirectory;
    const { run, cleanup } = createCliTester();
    beforeEach(async () => {
        tempDir = await createTempDirectory();
    });
    afterEach(async () => {
        cleanup();
        await tempDir.remove();
    });

    describe('Single project', () => {
        it('simple watch mode', async () => {
            populateDirectorySync(tempDir.path, {
                'package.json': `{"name": "test", "version": "0.0.0"}`,
                'style.st.css': `
                @st-import X from "./depend.st.css";
                .root{ color:red; }
            `,
                'depend.st.css': `
                .root{ color:green; }
            `,
            });

            await run({
                dirPath: tempDir.path,
                args: ['--outDir', './dist', '-w', '--cjs=false', '--stcss'],
                steps: [
                    {
                        msg: messages.START_WATCHING,
                        action() {
                            writeToExistingFile(
                                join(tempDir.path, 'depend.st.css'),
                                '.root{ color:yellow; }'
                            );
                        },
                    },
                    {
                        msg: messages.FINISHED_PROCESSING,
                    },
                ],
            });

            expect(loadDirSync(tempDir.path)).to.contain({
                'dist/depend.st.css': '.root{ color:yellow; }',
            });
        });

        it('should re-build derived files deep', async () => {
            populateDirectorySync(tempDir.path, {
                'package.json': `{"name": "test", "version": "0.0.0"}`,
                'style.st.css': `
                @st-import [color] from "./depend.st.css";
                .root{ color:value(color); }
            `,
                'depend.st.css': `
                @st-import [color] from "./deep.st.css";
            `,
                'deep.st.css': `
                :vars {
                    color: red;
                }
            `,
            });

            await run({
                dirPath: tempDir.path,
                args: ['--outDir', './dist', '-w', '--cjs=false', '--css'],
                steps: [
                    {
                        msg: messages.START_WATCHING,
                        action() {
                            writeToExistingFile(
                                join(tempDir.path, 'deep.st.css'),
                                ':vars { color: green; }'
                            );
                        },
                    },
                    {
                        msg: messages.FINISHED_PROCESSING,
                    },
                ],
            });
            const files = loadDirSync(tempDir.path);
            expect(files['dist/style.css']).to.include('color:green');
        });

        it('should build newly added files', async () => {
            populateDirectorySync(tempDir.path, {
                'package.json': `{"name": "test", "version": "0.0.0"}`,
            });

            await run({
                dirPath: tempDir.path,
                args: ['--outDir', './dist', '-w', '--cjs=false', '--css'],
                steps: [
                    {
                        msg: messages.START_WATCHING,
                        action() {
                            writeFileSync(
                                join(tempDir.path, 'style.st.css'),
                                `.root{ color:green }`
                            );
                        },
                    },
                    {
                        msg: messages.FINISHED_PROCESSING,
                    },
                ],
            });
            const files = loadDirSync(tempDir.path);
            expect(files['dist/style.css']).to.include('color:green');
        });

        it('should handle assets changes', async () => {
            const getSvgContent = (cx: number) => `<svg height="100" width="100">
            <circle cx="${cx}" cy="50" r="40" stroke="black" stroke-width="3" fill="red" />
        </svg> 
        `;
            populateDirectorySync(tempDir.path, {
                'package.json': `{"name": "test", "version": "0.0.0"}`,
                'style.st.css': `.root{ background: url('./asset.svg'); }`,
                'asset.svg': getSvgContent(50),
            });

            const NEW_SIZE = 150;

            await run({
                dirPath: tempDir.path,
                args: ['--outDir', './dist', '-w', '--cjs=false', '--css'],
                steps: [
                    {
                        msg: messages.START_WATCHING,
                        action() {
                            writeFileSync(join(tempDir.path, 'asset.svg'), getSvgContent(NEW_SIZE));
                        },
                    },
                    {
                        msg: messages.FINISHED_PROCESSING,
                    },
                ],
            });
            const files = loadDirSync(tempDir.path);
            expect(files['dist/style.css']).to.include('background:');
            expect(files['dist/asset.svg']).to.include(getSvgContent(NEW_SIZE));
        });

        it('should handle deleted files', async () => {
            populateDirectorySync(tempDir.path, {
                'package.json': `{"name": "test", "version": "0.0.0"}`,
                'style.st.css': `.root{ color: red }`,
            });

            await run({
                dirPath: tempDir.path,
                args: ['--outDir', './dist', '-w', '--cjs', '--css'],
                steps: [
                    {
                        msg: messages.START_WATCHING,
                        action() {
                            unlinkSync(join(tempDir.path, 'style.st.css'));
                        },
                    },
                    {
                        msg: messages.FINISHED_PROCESSING,
                    },
                ],
            });
            const files = loadDirSync(tempDir.path);
            expect(files).to.eql({
                'package.json': `{"name": "test", "version": "0.0.0"}`,
            });
        });

        it('should handle deleted folders', async () => {
            populateDirectorySync(tempDir.path, {
                'package.json': `{"name": "test", "version": "0.0.0"}`,
                styles: { 'style.st.css': `.root{ color: red }` },
            });

            await run({
                dirPath: tempDir.path,
                args: ['--outDir', './dist', '-w', '--cjs', '--css'],
                steps: [
                    {
                        msg: messages.START_WATCHING,
                        action() {
                            rmdirSync(join(tempDir.path, 'styles'), { recursive: true });
                        },
                    },
                    {
                        msg: messages.FINISHED_PROCESSING,
                    },
                ],
            });
            const files = loadDirSync(tempDir.path);
            expect(files).to.eql({
                'package.json': `{"name": "test", "version": "0.0.0"}`,
            });
        });

        it('should handle deleted folders with deep watched files', async () => {
            populateDirectorySync(tempDir.path, {
                'package.json': `{"name": "test", "version": "0.0.0"}`,
                styles: {
                    deep: { 'style.st.css': `.root{ color: red }` },
                },
            });

            await run({
                dirPath: tempDir.path,
                args: ['--outDir', './dist', '-w', '--cjs', '--css'],
                steps: [
                    {
                        msg: messages.START_WATCHING,
                        action() {
                            rmdirSync(join(tempDir.path, 'styles'), { recursive: true });
                        },
                    },
                    {
                        msg: messages.FINISHED_PROCESSING,
                    },
                ],
            });
            const files = loadDirSync(tempDir.path);
            expect(files).to.eql({
                'package.json': `{"name": "test", "version": "0.0.0"}`,
            });
        });

        it('should handle renames of files', async () => {
            populateDirectorySync(tempDir.path, {
                'package.json': `{"name": "test", "version": "0.0.0"}`,
                'style.st.css': `.root{ color: red }`,
            });

            await run({
                dirPath: tempDir.path,
                args: ['--outDir', './dist', '-w', '--cjs', '--css'],
                steps: [
                    {
                        msg: messages.START_WATCHING,
                        action() {
                            renameSync(
                                join(tempDir.path, 'style.st.css'),
                                join(tempDir.path, 'style-renamed.st.css')
                            );
                        },
                    },
                    {
                        msg: messages.FINISHED_PROCESSING,
                    },
                    {
                        msg: messages.FINISHED_PROCESSING,
                    },
                ],
            });
            const files = loadDirSync(tempDir.path);
            expect(files['dist/style-renamed.css']).to.include(`color: red`);
            expect(files).to.include({
                'package.json': '{"name": "test", "version": "0.0.0"}',
                'style-renamed.st.css': '.root{ color: red }',
            });
        });

        // it.only('should handle renames of folders', async () => {
        //     populateDirectorySync(tempDir.path, {
        //         'package.json': `{"name": "test", "version": "0.0.0"}`,
        //         styles: {
        //             deep: { 'style.st.css': `.root{ color: red }` },
        //         },
        //     });

        //     await run({
        //         dirPath: tempDir.path,
        //         args: ['--outDir', './dist', '-w', '--cjs', '--css'],
        //         steps: [
        //             {
        //                 msg: messages.START_WATCHING,
        //                 action() {
        //                     renameSync(
        //                         join(tempDir.path, 'styles'),
        //                         join(tempDir.path, 'styles-renamed')
        //                     );
        //                     return true;
        //                 },
        //             },
        //             {
        //                 msg: messages.FINISHED_PROCESSING,
        //                 action() {
        //                     return true;
        //                 },
        //             },
        //             {
        //                 msg: messages.FINISHED_PROCESSING,
        //                 action() {
        //                     return false;
        //                 },
        //             },
        //         ],
        //     });
        //     const files = loadDirSync(tempDir.path);
        //     expect(files['dist/style-renamed.css']).to.include(`color: red`);
        //     expect(files).to.include({
        //         'package.json': '{"name": "test", "version": "0.0.0"}',
        //         'style-renamed.st.css': '.root{ color: red }',
        //     });
        // });

        // it('should ignore source files in dist');

        it('should re-build indexes', async () => {
            populateDirectorySync(tempDir.path, {
                'package.json': `{"name": "test", "version": "0.0.0"}`,
            });

            await run({
                dirPath: tempDir.path,
                args: ['--outDir', './dist', '-w', '--indexFile', 'index.st.css'],
                steps: [
                    {
                        msg: messages.START_WATCHING,
                        action() {
                            writeFileSync(
                                join(tempDir.path, 'style.st.css'),
                                `.root{ color:green }`
                            );
                        },
                    },
                    {
                        msg: messages.FINISHED_PROCESSING,
                        action() {
                            writeFileSync(
                                join(tempDir.path, 'comp.st.css'),
                                `.root{ color:green }`
                            );
                        },
                    },
                    {
                        msg: messages.FINISHED_PROCESSING,
                    },
                ],
            });
            const files = loadDirSync(tempDir.path);
            expect(files['dist/index.st.css']).to.include('style.st.css');
            expect(files['dist/index.st.css']).to.include('comp.st.css');
        });

        it('should error when source dir match out dir and output sources enabled', () => {
            populateDirectorySync(tempDir.path, {
                'package.json': `{"name": "test", "version": "0.0.0"}`,
            });

            const res = runCliSync([
                '--rootDir',
                tempDir.path,
                '--outDir',
                './',
                '--srcDir',
                './',
                '-w',
                '--stcss',
                '--cjs=false',
            ]);
            expect(res.stderr).to.contain(
                'Error: Invalid configuration: When using "stcss" outDir and srcDir must be different.'
            );
        });
    });

    describe('Multiple Projects', () => {
        it('simple watch mode on one project', async () => {
            populateDirectorySync(tempDir.path, {
                'package.json': `{"name": "test", "version": "0.0.0"}`,
                'stylable.config.js': `
                exports.stcConfig = () => ({
                    options: {
                        outDir: './dist',
                        outputSources: true
                    },
                    projects: ['packages/*']
                })`,
                packages: {
                    'project-a': {
                        'package.json': JSON.stringify({ name: 'a', version: '0.0.0' }),
                        'style.st.css': `
                            .root{ color:red; }
                        `,
                    },
                },
            });

            await run({
                dirPath: tempDir.path,
                args: ['-w'],
                steps: [
                    {
                        msg: messages.START_WATCHING,
                        action() {
                            writeToExistingFile(
                                join(tempDir.path, './packages/project-a/style.st.css'),
                                '.root{ color:yellow; }'
                            );
                        },
                    },
                    {
                        msg: messages.FINISHED_PROCESSING,
                    },
                ],
            });

            const files = loadDirSync(tempDir.path);
            expect(files).to.contain({
                'packages/project-a/dist/style.st.css': '.root{ color:yellow; }',
            });
        });

        it('should re-build derived files deep', async () => {
            populateDirectorySync(tempDir.path, {
                'package.json': `{"name": "test", "version": "0.0.0"}`,
                'stylable.config.js': `
                exports.stcConfig = () => ({
                    options: {
                        outDir: './dist',
                        outputCSS: true,
                        outputSources: true
                    },
                    projects: ['packages/*']
                })`,
                packages: {
                    'project-a': {
                        'package.json': JSON.stringify({
                            name: 'a',
                            version: '0.0.0',
                            dependencies: { b: '0.0.0' },
                        }),
                        'style.st.css': `
                            @st-import [color] from "../project-b/dist/depend.st.css";
                            .root{ color:value(color); }
                        `,
                    },
                    'project-b': {
                        'package.json': JSON.stringify({
                            name: 'b',
                            version: '0.0.0',
                        }),
                        'depend.st.css': `
                            :vars {
                                color: red;
                            }
                        `,
                    },
                },
            });

            await run({
                dirPath: tempDir.path,
                args: ['-w'],
                steps: [
                    {
                        msg: messages.START_WATCHING,
                        action() {
                            writeToExistingFile(
                                join(tempDir.path, './packages/project-b/depend.st.css'),
                                `:vars {
                                    color: blue;
                                }`
                            );
                        },
                    },
                    {
                        msg: [messages.FINISHED_PROCESSING, String(2), 'project-a'],
                    },
                ],
            });
            const files = loadDirSync(tempDir.path);
            expect(files['packages/project-a/dist/style.css']).to.include('color:blue');
        });

        it.skip('should re-build index files', async () => {
            populateDirectorySync(tempDir.path, {
                'package.json': `{"name": "test", "version": "0.0.0"}`,
                'stylable.config.js': `
                exports.stcConfig = () => {
                    return {
                        options: {
                            outputSources: true,
                            cjs: false,
                            outDir: './dist',
                            outputCSS: true,
                        },
                        projects: [
                            'packages/*',
                            [
                                'packages/project-b',
                                {
                                    indexFile: './index.st.css',
                                },
                            ],
                        ],
                    };
                };
                `,
                packages: {
                    'project-a': {
                        'package.json': JSON.stringify({
                            name: 'a',
                            version: '0.0.0',
                            dependencies: { b: '0.0.0' },
                        }),
                        'style.st.css': `
                            @st-import [App, color] from "../project-b/dist/index.st.css";
                            .root{ 
                                -st-extends: App; 
                                color:value(color); 
                            }
                        `,
                    },
<<<<<<< HEAD
                    'project-b': {
                        'package.json': JSON.stringify({
                            name: 'b',
                            version: '0.0.0',
                        }),
                        'app.st.css': `
                            :vars {
                                color: red;
                            }
                        `,
=======
                },
                {
                    msg: messages.FINISHED_PROCESSING,
                    action() {
                        writeToExistingFile(
                            join(tempDir.path, 'style.st.css'),
                            `.root{ color:blue }`
                        );
                    },
                },
                {
                    msg: messages.FINISHED_PROCESSING,
                    action() {
                        writeFileSync(join(tempDir.path, 'comp.st.css'), `.root{ color:green }`);
>>>>>>> 8497bb5f
                    },
                },
            });

            await run({
                dirPath: tempDir.path,
                args: ['-w'],
                steps: [
                    {
                        msg: messages.START_WATCHING,
                        action() {
                            writeToExistingFile(
                                join(tempDir.path, './packages/project-b/app.st.css'),
                                `:vars {
                                    color: blue;
                                }`
                            );
                        },
                    },
                    {
                        msg: messages.FINISHED_PROCESSING,
                    },
                ],
            });
            const files = loadDirSync(tempDir.path);
            expect(files['packages/project-a/dist/style.css']).to.include('color:blue');
        });
    });
});<|MERGE_RESOLUTION|>--- conflicted
+++ resolved
@@ -343,6 +343,15 @@
                     {
                         msg: messages.FINISHED_PROCESSING,
                         action() {
+                            writeToExistingFile(
+                                join(tempDir.path, 'style.st.css'),
+                                `.root{ color:blue }`
+                            );
+                        },
+                    },
+                    {
+                        msg: messages.FINISHED_PROCESSING,
+                        action() {
                             writeFileSync(
                                 join(tempDir.path, 'comp.st.css'),
                                 `.root{ color:green }`
@@ -529,7 +538,6 @@
                             }
                         `,
                     },
-<<<<<<< HEAD
                     'project-b': {
                         'package.json': JSON.stringify({
                             name: 'b',
@@ -540,22 +548,6 @@
                                 color: red;
                             }
                         `,
-=======
-                },
-                {
-                    msg: messages.FINISHED_PROCESSING,
-                    action() {
-                        writeToExistingFile(
-                            join(tempDir.path, 'style.st.css'),
-                            `.root{ color:blue }`
-                        );
-                    },
-                },
-                {
-                    msg: messages.FINISHED_PROCESSING,
-                    action() {
-                        writeFileSync(join(tempDir.path, 'comp.st.css'), `.root{ color:green }`);
->>>>>>> 8497bb5f
                     },
                 },
             });
