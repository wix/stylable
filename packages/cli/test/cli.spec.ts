import { join } from 'path';
<<<<<<< HEAD
import { spawnSync } from 'child_process';
=======
>>>>>>> 8fbb3cff
import { expect } from 'chai';
import { createTempDirectory, ITempDirectory } from 'create-temp-directory';
import { evalStylableModule } from '@stylable/module-utils/dist/test/test-kit';
import { resolveNamespace } from '@stylable/node';
<<<<<<< HEAD
import { populateDirectorySync, loadDirSync } from './test-kit';

function runCli(cliArgs: string[] = []) {
    const cliPath = require.resolve('@stylable/cli/bin/stc.js');
    return spawnSync('node', [cliPath, ...cliArgs], { encoding: 'utf8' });
}

describe('Stylable Cli', () => {
=======
import { loadDirSync, populateDirectorySync, runCliSync } from './test-kit/cli-test-kit';

describe('Stylable Cli', function () {
    this.timeout(25000);
>>>>>>> 8fbb3cff
    let tempDir: ITempDirectory;
    const testNsrPath = require.resolve('./fixtures/test-ns-resolver');

    beforeEach(async () => {
        tempDir = await createTempDirectory();
    });
    afterEach(async () => {
        await tempDir.remove();
    });

    it('single file build with test namespace-resolver', () => {
        populateDirectorySync(tempDir.path, {
            'package.json': `{"name": "test", "version": "0.0.0"}`,
            'style.st.css': `.root{color:red}`,
        });

        runCliSync(['--rootDir', tempDir.path, '--nsr', testNsrPath]);

        const dirContent = loadDirSync(tempDir.path);
        expect(
            evalStylableModule<{ namespace: string }>(
                dirContent['style.st.css.js'],
                'style.st.css.js'
            ).namespace
        ).equal('test-ns-0');
    });

    it('single file build with outDir', () => {
        populateDirectorySync(tempDir.path, {
            'package.json': `{"name": "test", "version": "0.0.0"}`,
            'style.st.css': `.root{color:red}`,
        });

        runCliSync(['--rootDir', tempDir.path, '--nsr', testNsrPath, '--outDir', './dist']);

        const dirContent = loadDirSync(tempDir.path);
        expect(Object.keys(dirContent)).to.eql([
            'dist/style.st.css.js',
            'package.json',
            'style.st.css',
        ]);
    });

    it('fails when provided unknown cli flags', () => {
        populateDirectorySync(tempDir.path, {
            'package.json': `{"name": "test", "version": "0.0.0"}`,
            'style.st.css': `.root {color:red}`,
        });

        const { status, output } = runCliSync([
            '--rootDir',
            tempDir.path,
            '--outDir',
            './dist',
            '--unknownFlag',
        ]);
        expect(status, output.join('')).to.not.equal(0);
        expect(output.join(''), 'output').to.match(/Unknown argument: unknownFlag/g);
    });

    it('single file build with all targets', () => {
        populateDirectorySync(tempDir.path, {
            'package.json': `{"name": "test", "version": "0.0.0"}`,
            'style.st.css': `.root{color:red}`,
        });

        runCliSync([
            '--rootDir',
            tempDir.path,
            '--nsr',
            testNsrPath,
            '--outDir',
            './dist',
            '--stcss',
            '--esm',
            '--cjs',
            '--css',
        ]);
        const dirContent = loadDirSync(tempDir.path);

        expect(Object.keys(dirContent)).to.eql([
            'dist/style.css',
            'dist/style.st.css',
            'dist/style.st.css.js',
            'dist/style.st.css.mjs',
            'package.json',
            'style.st.css',
        ]);
    });

    it('single file build with default ns-resolver', () => {
        populateDirectorySync(tempDir.path, {
            'package.json': `{"name": "test", "version": "0.0.0"}`,
            'style.st.css': `.root{color:red}`,
        });

        const nsr = require.resolve('@stylable/node');
        runCliSync(['--rootDir', tempDir.path, '--nsr', nsr]);

        const dirContent = loadDirSync(tempDir.path);

        expect(
            evalStylableModule<{ namespace: string }>(
                dirContent['style.st.css.js'],
                'style.st.css.js'
            ).namespace
        ).equal(resolveNamespace('style', join(tempDir.path, 'style.st.css')));
    });

    it('build .st.css source files with namespace reference', () => {
        populateDirectorySync(tempDir.path, {
            'package.json': `{"name": "test", "version": "0.0.0"}`,
            'style.st.css': `.root{color:red}`,
        });

        runCliSync([
            '--rootDir',
            tempDir.path,
            '--outDir',
            'dist',
            '--stcss',
            '--useNamespaceReference',
        ]);

        const dirContent = loadDirSync(tempDir.path);
        const stylesheetContent = dirContent['dist/style.st.css'];

        expect(
            stylesheetContent.startsWith('/* st-namespace-reference="../style.st.css" */')
        ).equal(true);
    });

    it('build .st.css.d.ts alongside source files with source-maps on by default', () => {
        const srcContent = '.root{color:red}';
        populateDirectorySync(tempDir.path, {
            'package.json': `{"name": "test", "version": "0.0.0"}`,
            'style.st.css': srcContent,
        });

        runCliSync(['--rootDir', tempDir.path, '--outDir', 'dist', '--stcss', '--dts']);

        const dirContent = loadDirSync(tempDir.path);
        const stylesheetContent = dirContent['dist/style.st.css'];
        const dtsContent = dirContent['dist/style.st.css.d.ts'];
        const dtsSourceMapContent = dirContent['dist/style.st.css.d.ts.map'];

        expect(stylesheetContent).to.equal(srcContent);
        expect(dtsContent.startsWith('/* THIS FILE IS AUTO GENERATED DO NOT MODIFY */')).to.equal(
            true
        );
        expect(
            dtsSourceMapContent.startsWith('{\n    "version": 3,\n    "file": "style.st.css.d.ts"')
        ).to.equal(true);
    });

    it('build .st.css.d.ts alongside source files with source-maps explicitly off', () => {
        const srcContent = '.root{color:red}';
        populateDirectorySync(tempDir.path, {
            'package.json': `{"name": "test", "version": "0.0.0"}`,
            'style.st.css': srcContent,
        });

        runCliSync([
            '--rootDir',
            tempDir.path,
            '--outDir',
            'dist',
            '--stcss',
            '--dts',
            '--dtsSourceMap',
            'false',
        ]);

        const dirContent = loadDirSync(tempDir.path);
        const stylesheetContent = dirContent['dist/style.st.css'];
        const dtsContent = dirContent['dist/style.st.css.d.ts'];
        const dtsSourceMapContent = dirContent['dist/style.st.css.d.ts.map'];

        expect(stylesheetContent).to.equal(srcContent);
        expect(dtsContent.startsWith('/* THIS FILE IS AUTO GENERATED DO NOT MODIFY */')).to.equal(
            true
        );
        expect(dtsSourceMapContent).to.equal(undefined);
    });

    it('manifest', () => {
        populateDirectorySync(tempDir.path, {
            'package.json': `{"name": "test", "version": "0.0.0"}`,
            'style.st.css': `.root{color:red}`,
        });

        runCliSync([
            '--rootDir',
            tempDir.path,
            '--nsr',
            testNsrPath,
            '--outDir',
            './dist',
            '--manifest',
        ]);

        const dirContent = loadDirSync(tempDir.path);

        const m = JSON.parse(dirContent['dist/stylable.manifest.json']);
        expect(m.namespaceMapping).eql({ 'style.st.css': 'test-ns-0' });
    });

    it('manifestFilepath', () => {
        populateDirectorySync(tempDir.path, {
            'package.json': `{"name": "test", "version": "0.0.0"}`,
            'style.st.css': `.root{color:red}`,
        });

        runCliSync([
            '--rootDir',
            tempDir.path,
            '--nsr',
            testNsrPath,
            '--outDir',
            './dist',
            '--manifest',
            '--manifestFilepath',
            '/x/y/m.json',
        ]);

        const dirContent = loadDirSync(tempDir.path);

        const m = JSON.parse(dirContent['dist/x/y/m.json']);
        expect(m.namespaceMapping).eql({ 'style.st.css': 'test-ns-0' });
    });

    it('test require hook', () => {
        populateDirectorySync(tempDir.path, {});
        const requireHook = require.resolve('./fixtures/test-require-hook');
        const { stdout } = runCliSync([
            '--rootDir',
            tempDir.path,
            '--nsr',
            testNsrPath,
            '-r',
            requireHook,
        ]);

        expect(stdout).to.contain('I HAVE BEEN REQUIRED');
    });

    describe('CLI diagnostics', () => {
        it('should report diagnostics by default and exit the process with error exit code 1', () => {
            populateDirectorySync(tempDir.path, {
                'package.json': `{"name": "test", "version": "0.0.0"}`,
                'style.st.css': `.root{color:value(xxx)}`,
            });

            const { stdout, status } = runCliSync(['--rootDir', tempDir.path]);

            expect(status).to.equal(1);
            expect(stdout, 'stdout').to.match(/\[Stylable Diagnostics\]/);
            expect(stdout, 'stdout').to.match(/style\.st\.css/);
            expect(stdout, 'stdout').to.match(/unknown var "xxx"/);
        });

        it.skip('(diagnosticsMode) should not exit with error when using strict mode with only info diagnostics', () => {
            // Todo: test info diagnostic when we have one.
            // https://github.com/wix/stylable/pull/2018
            populateDirectorySync(tempDir.path, {
                'package.json': `{"name": "test", "version": "0.0.0"}`,
                'style.st.css': `.root {} `,
            });

            const { status, stdout } = runCliSync([
                '--rootDir',
                tempDir.path,
                '--diagnosticsMode=strict',
            ]);

            expect(status).to.equal(0);
            expect(stdout, 'stdout').to.match(/\[Stylable Diagnostics\]/);
            expect(stdout, 'stdout').to.match(/style\.st\.css/);
        });

        it('(diagnosticsMode) should report diagnostics and ignore process exit', () => {
            populateDirectorySync(tempDir.path, {
                'package.json': `{"name": "test", "version": "0.0.0"}`,
                'style.st.css': `.root{color:value(xxx)}`,
            });

            const { stdout, status } = runCliSync([
                '--rootDir',
                tempDir.path,
                '--diagnosticsMode=loose',
            ]);

            expect(status).to.equal(0);
            expect(stdout, 'stdout').to.match(/\[Stylable Diagnostics\]/);
            expect(stdout, 'stdout').to.match(/style\.st\.css/);
            expect(stdout, 'stdout').to.match(/unknown var "xxx"/);
        });

        it('should fail to build when "--dtsSourceMap" is on but "--dts" is off', () => {
            const srcContent = '.root{color:red}';
            populateDirectorySync(tempDir.path, {
                'package.json': `{"name": "test", "version": "0.0.0"}`,
                'style.st.css': srcContent,
            });

            const { stdout, stderr, status } = runCliSync([
                '--rootDir',
                tempDir.path,
                '--outDir',
                'dist',
                '--stcss',
                '--dts',
                'false',
                '--dtsSourceMap',
                'true',
            ]);

            expect(status).to.equal(1);
            expect(stdout).to.equal('');
            expect(stderr).to.include('--dtsSourceMap requires turning on --dts');
        });
    });
});<|MERGE_RESOLUTION|>--- conflicted
+++ resolved
@@ -1,27 +1,12 @@
 import { join } from 'path';
-<<<<<<< HEAD
-import { spawnSync } from 'child_process';
-=======
->>>>>>> 8fbb3cff
 import { expect } from 'chai';
 import { createTempDirectory, ITempDirectory } from 'create-temp-directory';
 import { evalStylableModule } from '@stylable/module-utils/dist/test/test-kit';
 import { resolveNamespace } from '@stylable/node';
-<<<<<<< HEAD
-import { populateDirectorySync, loadDirSync } from './test-kit';
-
-function runCli(cliArgs: string[] = []) {
-    const cliPath = require.resolve('@stylable/cli/bin/stc.js');
-    return spawnSync('node', [cliPath, ...cliArgs], { encoding: 'utf8' });
-}
-
-describe('Stylable Cli', () => {
-=======
 import { loadDirSync, populateDirectorySync, runCliSync } from './test-kit/cli-test-kit';
 
 describe('Stylable Cli', function () {
     this.timeout(25000);
->>>>>>> 8fbb3cff
     let tempDir: ITempDirectory;
     const testNsrPath = require.resolve('./fixtures/test-ns-resolver');
 
