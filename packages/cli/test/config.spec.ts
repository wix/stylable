import { expect } from 'chai';
import { createTempDirectory, ITempDirectory } from 'create-temp-directory';
import { readFileSync } from 'fs';
import { join } from 'path';
import { loadDirSync, populateDirectorySync, runCliSync } from './test-kit/cli-test-kit';

describe('Stylable Cli Config', function () {
    this.timeout(25000);
    let tempDir: ITempDirectory;

    beforeEach(async () => {
        tempDir = await createTempDirectory();
    });
    afterEach(async () => {
        await tempDir.remove();
    });

    describe('Config file', () => {
        it('should handle single project', () => {
            populateDirectorySync(tempDir.path, {
                'package.json': `{"name": "test", "version": "0.0.0"}`,
                'style.st.css': `.root{color:red}`,
                'stylable.config.js': `
<<<<<<< HEAD
                  exports.stcConfig = () => ({ options: { 
                    outDir: './dist',
                    moduleFormats: ['esm'],
                   } })
=======
                  exports.stcConfig = () => ({ 
                      options: { 
                            outDir: './dist',
                            cjs: false,
                            esm: true,
                        } 
                    })
>>>>>>> d47c687e
                `,
            });

            runCliSync(['--rootDir', tempDir.path]);

            const dirContent = loadDirSync(tempDir.path);
            expect(Object.keys(dirContent)).to.eql([
                'dist/style.st.css.mjs',
                'package.json',
                'stylable.config.js',
                'style.st.css',
            ]);
        });

        it('should override config file from cli arguments', () => {
            populateDirectorySync(tempDir.path, {
                'package.json': `{"name": "test", "version": "0.0.0"}`,
                'style.st.css': `.root{color:red}`,
                'stylable.config.js': `
                  exports.stcConfig = () => ({ options: { 
                    outDir: './out',
                   } })
                `,
            });

            runCliSync(['--rootDir', tempDir.path, '--outDir', './dist']);

            const dirContent = loadDirSync(tempDir.path);
            expect(Object.keys(dirContent)).to.eql([
                'dist/style.st.css.js',
                'package.json',
                'stylable.config.js',
                'style.st.css',
            ]);
        });

        it('should get config file from specified root', () => {
            populateDirectorySync(tempDir.path, {
                'my-project': {
                    'package.json': `{"name": "test", "version": "0.0.0"}`,
                    'style.st.css': `.root{color:red}`,
                    'stylable.config.js': `
                        exports.stcConfig = () => ({ options: { 
                            outDir: './dist',
                        } })
                `,
                },
            });

            runCliSync(['--rootDir', join(tempDir.path, 'my-project')]);

            const dirContent = loadDirSync(tempDir.path);
            expect(Object.keys(dirContent)).to.eql([
                'my-project/dist/style.st.css.js',
                'my-project/package.json',
                'my-project/stylable.config.js',
                'my-project/style.st.css',
            ]);
        });

        it('should override generator from config file', () => {
            populateDirectorySync(tempDir.path, {
                'package.json': `{"name": "test", "version": "0.0.0"}`,
                'comp-A.st.css': `
                      .a{}
                    `,
                'stylable.config.js': `
                        exports.stcConfig = () => ({ 
                            options: { 
                                indexFile: 'my-index.st.css',
                                Generator: require(${JSON.stringify(
                                    require.resolve('./fixtures/test-generator')
                                )}).Generator,
                                outDir: './dist',
                            }
                        })
                `,
                b: {
                    '/1-some-comp-B-.st.css': `
                      .b{}
                     `,
                },
            });

            runCliSync(['--rootDir', tempDir.path]);

            const indexFileResult = readFileSync(
                join(tempDir.path, 'dist', 'my-index.st.css')
            ).toString();

            expect(indexFileResult.trim()).to.eql(
                [
                    ':import {-st-from: "../b/1-some-comp-B-.st.css";-st-default:Style0;}',
                    '.root Style0{}',
                    ':import {-st-from: "../comp-A.st.css";-st-default:Style1;}',
                    '.root Style1{}',
                ].join('\n')
            );
        });

        it('should override config file generator from cli when passed customGenerator path', () => {
            populateDirectorySync(tempDir.path, {
                'package.json': `{"name": "test", "version": "0.0.0"}`,
                'comp-A.st.css': `
                      .a{}
                    `,
                'stylable.config.js': `
                        exports.stcConfig = () => ({ 
                            options: { 
                                indexFile: 'my-index.st.css',
                                Generator: require(${JSON.stringify(
                                    require.resolve('./fixtures/named-exports-generator')
                                )}).Generator,
                                outDir: './dist',
                            }
                        })
                `,
                b: {
                    '/1-some-comp-B-.st.css': `
                      .b{}
                     `,
                },
            });

            runCliSync([
                '--rootDir',
                tempDir.path,
                '--customGenerator',
                require.resolve('./fixtures/test-generator'),
            ]);

            const indexFileResult = readFileSync(
                join(tempDir.path, 'dist', 'my-index.st.css')
            ).toString();

            expect(indexFileResult.trim()).to.eql(
                [
                    ':import {-st-from: "../b/1-some-comp-B-.st.css";-st-default:Style0;}',
                    '.root Style0{}',
                    ':import {-st-from: "../comp-A.st.css";-st-default:Style1;}',
                    '.root Style1{}',
                ].join('\n')
            );
        });

        it('should give a custom error message when fail to eval stcConfig', () => {
            populateDirectorySync(tempDir.path, {
                'package.json': `{"name": "test", "version": "0.0.0"}`,
                'entry.st.css': `
                      .a{}
                    `,
                'stylable.config.js': `
                        exports.stcConfig = () => {
                            throw new Error('Custom Error')
                        }
                `,
            });

            const { stderr } = runCliSync(['--rootDir', tempDir.path]);

            expect(stderr).to.match(/Error: Failed to evaluate "stcConfig"/);
            expect(stderr).to.match(/Custom Error/);
        });
    });

    describe('Multiple Projects', () => {
        it('should handle multiple projects requests', () => {
            populateDirectorySync(tempDir.path, {
                'package.json': `{
                    "name": "workspace", 
                    "version": "0.0.0",
                    "private": true,
                    "workspaces": ["packages/*"]
                }`,
                packages: {
                    'project-a': {
                        'style.st.css': `.root{color:red}`,
                        'package.json': `{
                            "name": "a", 
                            "version": "0.0.0",
                            "dependencies": {
                                "c": "0.0.0"
                            }
                        }`,
                    },
                    'project-c': {
                        'style.st.css': `.root{color:gold}`,
                        'package.json': `{
                            "name": "c", 
                            "version": "0.0.0"
                        }`,
                    },
                    'project-b': {
                        'style.st.css': `.root{color:blue}`,
                        'package.json': `{
                            "name": "b", 
                            "version": "0.0.0",
                            "dependencies": {
                                "a": "0.0.0"
                            }
                        }`,
                    },
                },
                'stylable.config.js': `
                exports.stcConfig = () => ({ 
                    options: { 
                        outDir: './dist',
                        dts: true,
                    },
                    projects: ['*']
                })
                `,
            });

            runCliSync(['--rootDir', tempDir.path]);

            const dirContent = loadDirSync(tempDir.path);
            expect(Object.keys(dirContent)).to.include.members([
                'packages/project-a/dist/style.st.css.d.ts',
                'packages/project-b/dist/style.st.css.d.ts',
                'packages/project-c/dist/style.st.css.d.ts',
            ]);
        });

        it('should handle override for specific request', () => {
            populateDirectorySync(tempDir.path, {
                'package.json': `{
                    "name": "workspace", 
                    "version": "0.0.0",
                    "private": true,
                    "workspaces": ["packages/*"]
                }`,
                packages: {
                    'project-a': {
                        'style.st.css': `.root{color:red}`,
                        'package.json': `{
                            "name": "a", 
                            "version": "0.0.0"
                        }`,
                    },
                    'project-b': {
                        'style.st.css': `.root{color:blue}`,
                        'package.json': `{
                            "name": "b", 
                            "version": "0.0.0",
                            "dependencies": {
                                "a": "0.0.0"
                            }
                        }`,
                    },
                },
                'stylable.config.js': `
                exports.stcConfig = () => ({ 
                    options: { 
                        outDir: './dist',
                        dts: true,
                    },
                    projects: [
                        [
                            'b', 
                            { options: { dts: false } }
                        ],
                        '*'
                    ]
                })
                `,
            });

            runCliSync(['--rootDir', tempDir.path]);

            const dirContent = loadDirSync(tempDir.path);

            expect(Object.keys(dirContent)).to.include.members([
                'packages/project-a/dist/style.st.css.d.ts',
            ]);

            expect(Object.keys(dirContent)).to.not.include.members([
                'packages/project-b/dist/style.st.css.d.ts',
            ]);
        });

        it('should handle topological watch built order', () => {
            populateDirectorySync(tempDir.path, {
                'package.json': `{
                    "name": "workspace", 
                    "version": "0.0.0",
                    "private": true,
                    "workspaces": ["packages/*"]
                }`,
                packages: {
                    'project-a': {
                        'style.st.css': `
                        @st-import B from "../project-b/dist/style.st.css";

                        .root {
                            -st-extends: B;

                            color: gold;
                        }
                        `,
                        'package.json': `{
                            "name": "a", 
                            "version": "0.0.0",
                            "dependencies": {
                                "b": "0.0.0"
                            }
                        }`,
                    },
                    'project-b': {
                        'style.st.css': `.root{color:red}`,
                        'package.json': `{
                            "name": "b", 
                            "version": "0.0.0"
                        }`,
                    },
                },
                'stylable.config.js': `
                exports.stcConfig = () => ({ 
                    options: { 
                        outDir: './dist',
                        outputSources: true,
                        moduleFormats: [],
                    },
                    projects: ['*']
                })
                `,
            });

            const { stdout } = runCliSync(['--rootDir', tempDir.path]);

            expect(stdout).not.to.match(/cannot resolve imported file/);
        });

        it('should handle multiple build outputs with different options for specific request', () => {
            // TODO
        });

        it('should throw when the property "projects" is invalid', () => {
            // TODO
        });

        it('should prioritize build order by projects specification', () => {
            populateDirectorySync(tempDir.path, {
                'package.json': `{
                    "name": "workspace", 
                    "version": "0.0.0",
                    "private": true,
                    "workspaces": ["packages/*"]
                }`,
                packages: {
                    'project-a': {
                        'style.st.css': `.root{color:red}`,
                        'package.json': `{
                            "name": "a", 
                            "version": "0.0.0"
                        }`,
                    },
                    'project-b': {
                        'style.st.css': `.root{color:blue}`,
                        'package.json': `{
                            "name": "first-b", 
                            "version": "0.0.0",
                            "dependencies": {
                                "a": "0.0.0"
                            }
                        }`,
                    },
                },
                'stylable.config.js': `
                exports.stcConfig = () => ({ 
                    options: { 
                        outDir: './dist',
                        dts: true,
                    },
                    projects: [
                        'first-*',
                        '*'
                    ]
                })
                `,
            });

            const { stdout } = runCliSync(['--rootDir', tempDir.path]);

            const projectBIndex = stdout.indexOf('project-b');
            const projectAIndex = stdout.indexOf('project-a');

            expect(projectBIndex, 'correct build order').to.be.lessThan(projectAIndex);
        });

        it('should throw when one of the dependency does not exist', () => {
            populateDirectorySync(tempDir.path, {
                'package.json': `{
                    "name": "workspace", 
                    "version": "0.0.0",
                    "private": true,
                    "workspaces": ["packages/*"]
                }`,
                packages: {
                    'project-a': {
                        'style.st.css': `.root{color:red}`,
                        'package.json': `{
                            "name": "a", 
                            "version": "0.0.0",
                            "dependencies": {
                                "b": "0.0.0"
                            }
                        }`,
                    },
                    'project-c': {
                        'style.st.css': `.root{color:gold}`,
                        'package.json': `{
                            "name": "c", 
                            "version": "0.0.0"
                        }`,
                    },
                    'project-b': {
                        'style.st.css': `.root{color:gold}`,
                        'package.json': `{
                            "name": "b", 
                            "version": "0.0.0",
                            "dependencies": {
                                "c": "0.0.0"
                            }
                        }`,
                    },
                },
                'stylable.config.js': `
                exports.stcConfig = () => ({ 
                    options: { 
                        outDir: './dist',
                    },
                    projects: [ '*', 'not-exists' ]
                })
                `,
            });

            const { stderr } = runCliSync(['--rootDir', tempDir.path]);

            expect(stderr).to.match(
                new RegExp(`Error: Stylable CLI could not resolve project named "not-exists"`)
            );
        });

        it('should throw when it is a single package', () => {
            populateDirectorySync(tempDir.path, {
                'package.json': `{
                    "name": "workspace", 
                    "version": "0.0.0"
                }`,
                'style.st.css': `.root{color:red}`,
                'stylable.config.js': `
                exports.stcConfig = () => ({ 
                    options: { 
                        outDir: './dist',
                        dts: true,
                    },
                    projects: ['*']
                })
                `,
            });

            const { stderr } = runCliSync(['--rootDir', tempDir.path]);

            expect(stderr).to.match(
                new RegExp(
                    `Stylable CLI multiple project config default resolution does not support single package`
                )
            );
        });
    });
});<|MERGE_RESOLUTION|>--- conflicted
+++ resolved
@@ -21,12 +21,6 @@
                 'package.json': `{"name": "test", "version": "0.0.0"}`,
                 'style.st.css': `.root{color:red}`,
                 'stylable.config.js': `
-<<<<<<< HEAD
-                  exports.stcConfig = () => ({ options: { 
-                    outDir: './dist',
-                    moduleFormats: ['esm'],
-                   } })
-=======
                   exports.stcConfig = () => ({ 
                       options: { 
                             outDir: './dist',
@@ -34,7 +28,6 @@
                             esm: true,
                         } 
                     })
->>>>>>> d47c687e
                 `,
             });
 
@@ -356,7 +349,7 @@
                     options: { 
                         outDir: './dist',
                         outputSources: true,
-                        moduleFormats: [],
+                        cjs: false,
                     },
                     projects: ['*']
                 })
