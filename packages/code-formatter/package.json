--- conflicted
+++ resolved
@@ -7,12 +7,8 @@
     "test": "mocha \"./dist/test/**/*.spec.js\""
   },
   "dependencies": {
-<<<<<<< HEAD
-    "@stylable/core": "^4.10.0",
+    "@stylable/core": "^4.10.2",
     "@tokey/css-value-parser": "^0.0.2",
-=======
-    "@stylable/core": "^4.10.2",
->>>>>>> 558ff773
     "js-beautify": "^1.14.0"
   },
   "files": [
