{
  "name": "@stylable/code-formatter",
  "version": "5.5.0",
  "description": "A code formatting utility for Stylable stylesheets",
  "main": "dist/index.js",
  "scripts": {
    "test": "mocha \"./dist/test/**/*.spec.js\""
  },
  "dependencies": {
<<<<<<< HEAD
    "@stylable/core": "^5.2.1",
    "@tokey/css-value-parser": "^0.1.0",
    "postcss": "^8.4.18",
    "js-beautify": "^1.14.6"
=======
    "@stylable/core": "^5.5.0",
    "js-beautify": "^1.14.7"
>>>>>>> 5278bc9c
  },
  "files": [
    "dist",
    "!dist/test",
    "src",
    "!*/tsconfig.{json,tsbuildinfo}"
  ],
  "engines": {
    "node": ">=14.14.0"
  },
  "publishConfig": {
    "access": "public"
  },
  "repository": "https://github.com/wix/stylable/tree/master/packages/code-formatter",
  "author": "Wix.com",
  "license": "MIT"
}<|MERGE_RESOLUTION|>--- conflicted
+++ resolved
@@ -7,15 +7,10 @@
     "test": "mocha \"./dist/test/**/*.spec.js\""
   },
   "dependencies": {
-<<<<<<< HEAD
-    "@stylable/core": "^5.2.1",
+    "@stylable/core": "^5.5.0",
     "@tokey/css-value-parser": "^0.1.0",
     "postcss": "^8.4.18",
-    "js-beautify": "^1.14.6"
-=======
-    "@stylable/core": "^5.5.0",
     "js-beautify": "^1.14.7"
->>>>>>> 5278bc9c
   },
   "files": [
     "dist",
