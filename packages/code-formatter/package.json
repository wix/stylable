{
  "name": "@stylable/code-formatter",
  "version": "4.10.3",
  "description": "A code formatting utility for Stylable stylesheets",
  "main": "dist/index.js",
  "scripts": {
    "test": "mocha \"./dist/test/**/*.spec.js\""
  },
  "dependencies": {
<<<<<<< HEAD
    "@stylable/core": "^4.10.2",
    "@tokey/css-value-parser": "^0.0.2",
=======
    "@stylable/core": "^4.10.3",
>>>>>>> 842aeeb6
    "js-beautify": "^1.14.0"
  },
  "files": [
    "dist",
    "!dist/test",
    "src",
    "!*/tsconfig.{json,tsbuildinfo}"
  ],
  "engines": {
    "node": ">=12"
  },
  "publishConfig": {
    "access": "public"
  },
  "repository": "https://github.com/wix/stylable/tree/master/packages/code-formatter",
  "author": "Wix.com",
  "license": "MIT"
}<|MERGE_RESOLUTION|>--- conflicted
+++ resolved
@@ -7,12 +7,8 @@
     "test": "mocha \"./dist/test/**/*.spec.js\""
   },
   "dependencies": {
-<<<<<<< HEAD
-    "@stylable/core": "^4.10.2",
+    "@stylable/core": "^4.10.3",
     "@tokey/css-value-parser": "^0.0.2",
-=======
-    "@stylable/core": "^4.10.3",
->>>>>>> 842aeeb6
     "js-beautify": "^1.14.0"
   },
   "files": [
