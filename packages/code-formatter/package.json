{
  "name": "@stylable/code-formatter",
  "version": "5.6.1",
  "description": "A code formatting utility for Stylable stylesheets",
  "main": "dist/index.js",
  "scripts": {
    "test": "mocha \"./dist/test/**/*.spec.js\""
  },
  "dependencies": {
<<<<<<< HEAD
    "@stylable/core": "^5.6.0",
    "@tokey/css-value-parser": "^0.1.2",
    "postcss": "^8.4.18",
=======
    "@stylable/core": "^5.6.1",
>>>>>>> ed99c0f0
    "js-beautify": "^1.14.7"
  },
  "files": [
    "dist",
    "!dist/test",
    "src",
    "!*/tsconfig.{json,tsbuildinfo}"
  ],
  "engines": {
    "node": ">=14.14.0"
  },
  "publishConfig": {
    "access": "public"
  },
  "repository": "https://github.com/wix/stylable/tree/master/packages/code-formatter",
  "author": "Wix.com",
  "license": "MIT"
}<|MERGE_RESOLUTION|>--- conflicted
+++ resolved
@@ -7,14 +7,10 @@
     "test": "mocha \"./dist/test/**/*.spec.js\""
   },
   "dependencies": {
-<<<<<<< HEAD
-    "@stylable/core": "^5.6.0",
+    "@stylable/core": "^5.6.1",
     "@tokey/css-value-parser": "^0.1.2",
-    "postcss": "^8.4.18",
-=======
-    "@stylable/core": "^5.6.1",
->>>>>>> ed99c0f0
-    "js-beautify": "^1.14.7"
+    "js-beautify": "^1.14.7",
+    "postcss": "^8.4.18"
   },
   "files": [
     "dist",
