--- conflicted
+++ resolved
@@ -7,15 +7,10 @@
     "test": "mocha \"./dist/test/**/*.spec.js\""
   },
   "dependencies": {
-<<<<<<< HEAD
-    "@stylable/core": "^4.13.3",
+    "@stylable/core": "^5.2.1",
     "@tokey/css-value-parser": "^0.1.0",
-    "postcss": "^8.4.12",
-    "js-beautify": "^1.14.4"
-=======
-    "@stylable/core": "^5.2.1",
+    "postcss": "^8.4.18",
     "js-beautify": "^1.14.6"
->>>>>>> 1c453a66
   },
   "files": [
     "dist",
