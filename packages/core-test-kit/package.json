--- conflicted
+++ resolved
@@ -10,11 +10,7 @@
     "@stylable/core": "^4.8.3",
     "chai": "^4.3.4",
     "flat": "^5.0.2",
-<<<<<<< HEAD
-    "postcss": "^8.4.1"
-=======
     "postcss": "^8.4.4"
->>>>>>> 7e61f42e
   },
   "files": [
     "dist",
