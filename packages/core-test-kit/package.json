--- conflicted
+++ resolved
@@ -1,10 +1,6 @@
 {
   "name": "@stylable/core-test-kit",
-<<<<<<< HEAD
-  "version": "2.1.5-alpha.0",
-=======
   "version": "2.3.0",
->>>>>>> e7277135
   "description": "Stylable core test-kit",
   "main": "./cjs/index.js",
   "types": "./cjs/index.d.ts",
@@ -15,11 +11,7 @@
     "prepack": "yarn build"
   },
   "dependencies": {
-<<<<<<< HEAD
-    "@stylable/core": "^2.1.5-alpha.0",
-=======
     "@stylable/core": "^2.3.0",
->>>>>>> e7277135
     "chai": "^4.2.0",
     "flat": "^4.1.0",
     "postcss": "^7.0.18"
