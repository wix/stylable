{
  "name": "@stylable/core-test-kit",
<<<<<<< HEAD
  "version": "4.0.0-alpha.4",
=======
  "version": "3.11.10",
>>>>>>> 55e0abef
  "description": "Stylable core test-kit",
  "main": "./cjs/index.js",
  "types": "./cjs/index.d.ts",
  "scripts": {
    "clean": "rimraf ./cjs",
    "build": "ts-build ./src --cjs",
    "prepack": "yarn build"
  },
  "dependencies": {
<<<<<<< HEAD
    "@stylable/core": "^4.0.0-alpha.4",
=======
    "@stylable/core": "^3.11.10",
>>>>>>> 55e0abef
    "chai": "^4.2.0",
    "flat": "^5.0.2",
    "postcss": "^8.2.1"
  },
  "files": [
    "cjs",
    "src"
  ],
  "engines": {
    "node": ">=12"
  },
  "publishConfig": {
    "access": "public"
  },
  "repository": "https://github.com/wix/stylable/tree/master/packages/optimizer",
  "homepage": "https://stylable.io",
  "author": "Wix.com",
  "license": "BSD-3-Clause"
}<|MERGE_RESOLUTION|>--- conflicted
+++ resolved
@@ -1,10 +1,6 @@
 {
   "name": "@stylable/core-test-kit",
-<<<<<<< HEAD
   "version": "4.0.0-alpha.4",
-=======
-  "version": "3.11.10",
->>>>>>> 55e0abef
   "description": "Stylable core test-kit",
   "main": "./cjs/index.js",
   "types": "./cjs/index.d.ts",
@@ -14,11 +10,7 @@
     "prepack": "yarn build"
   },
   "dependencies": {
-<<<<<<< HEAD
     "@stylable/core": "^4.0.0-alpha.4",
-=======
-    "@stylable/core": "^3.11.10",
->>>>>>> 55e0abef
     "chai": "^4.2.0",
     "flat": "^5.0.2",
     "postcss": "^8.2.1"
