{
  "name": "@stylable/core-test-kit",
<<<<<<< HEAD
  "version": "2.4.1-alpha.1",
=======
  "version": "2.4.1",
>>>>>>> e3c371d3
  "description": "Stylable core test-kit",
  "main": "./cjs/index.js",
  "types": "./cjs/index.d.ts",
  "scripts": {
    "clean": "rimraf ./cjs",
    "build": "ts-build ./src --cjs",
    "start": "webpack-dev-server --hot --inline",
    "prepack": "yarn build"
  },
  "dependencies": {
<<<<<<< HEAD
    "@stylable/core": "^2.4.1-alpha.1",
=======
    "@stylable/core": "^2.4.1",
>>>>>>> e3c371d3
    "chai": "^4.2.0",
    "flat": "^5.0.0",
    "postcss": "^7.0.21"
  },
  "files": [
    "cjs",
    "src"
  ],
  "engines": {
    "node": ">=8"
  },
  "publishConfig": {
    "access": "public"
  },
  "repository": "https://github.com/wix/stylable/tree/master/packages/optimizer",
  "homepage": "https://stylable.io",
  "author": "Wix.com",
  "license": "BSD-3-Clause"
}<|MERGE_RESOLUTION|>--- conflicted
+++ resolved
@@ -1,10 +1,6 @@
 {
   "name": "@stylable/core-test-kit",
-<<<<<<< HEAD
-  "version": "2.4.1-alpha.1",
-=======
   "version": "2.4.1",
->>>>>>> e3c371d3
   "description": "Stylable core test-kit",
   "main": "./cjs/index.js",
   "types": "./cjs/index.d.ts",
@@ -15,11 +11,7 @@
     "prepack": "yarn build"
   },
   "dependencies": {
-<<<<<<< HEAD
-    "@stylable/core": "^2.4.1-alpha.1",
-=======
     "@stylable/core": "^2.4.1",
->>>>>>> e3c371d3
     "chai": "^4.2.0",
     "flat": "^5.0.0",
     "postcss": "^7.0.21"
