--- conflicted
+++ resolved
@@ -7,13 +7,8 @@
     "test": "mocha \"./dist/test/**/*.spec.js\""
   },
   "dependencies": {
-<<<<<<< HEAD
-    "@file-services/memory": "^8.3.2",
+    "@file-services/memory": "^8.3.3",
     "@stylable/core": "^6.0.0-rc.2",
-=======
-    "@file-services/memory": "^8.3.3",
-    "@stylable/core": "^5.16.0",
->>>>>>> 8c3bf030
     "chai": "^4.3.10",
     "flat": "^5.0.2",
     "postcss": "^8.4.33"
