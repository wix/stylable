{
  "name": "@stylable/core-test-kit",
<<<<<<< HEAD
  "version": "4.0.0-alpha.9",
=======
  "version": "3.11.13",
>>>>>>> 3c767b73
  "description": "Stylable core test-kit",
  "main": "./cjs/index.js",
  "types": "./cjs/index.d.ts",
  "scripts": {
    "clean": "rimraf ./cjs",
    "build": "ts-build ./src --cjs",
    "prepack": "yarn build"
  },
  "dependencies": {
<<<<<<< HEAD
    "@stylable/core": "^4.0.0-alpha.9",
=======
    "@stylable/core": "^3.11.13",
>>>>>>> 3c767b73
    "chai": "^4.2.0",
    "flat": "^5.0.2",
    "postcss": "^8.2.4"
  },
  "files": [
    "cjs",
    "src"
  ],
  "engines": {
    "node": ">=12"
  },
  "publishConfig": {
    "access": "public"
  },
  "repository": "https://github.com/wix/stylable/tree/master/packages/optimizer",
  "homepage": "https://stylable.io",
  "author": "Wix.com",
  "license": "BSD-3-Clause"
}<|MERGE_RESOLUTION|>--- conflicted
+++ resolved
@@ -1,10 +1,6 @@
 {
   "name": "@stylable/core-test-kit",
-<<<<<<< HEAD
   "version": "4.0.0-alpha.9",
-=======
-  "version": "3.11.13",
->>>>>>> 3c767b73
   "description": "Stylable core test-kit",
   "main": "./cjs/index.js",
   "types": "./cjs/index.d.ts",
@@ -14,11 +10,7 @@
     "prepack": "yarn build"
   },
   "dependencies": {
-<<<<<<< HEAD
     "@stylable/core": "^4.0.0-alpha.9",
-=======
-    "@stylable/core": "^3.11.13",
->>>>>>> 3c767b73
     "chai": "^4.2.0",
     "flat": "^5.0.2",
     "postcss": "^8.2.4"
