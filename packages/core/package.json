{
  "name": "@stylable/core",
<<<<<<< HEAD
  "version": "4.1.0-alpha.3",
=======
  "version": "4.0.4",
>>>>>>> 5610190d
  "description": "CSS for Components",
  "main": "dist/index.js",
  "scripts": {
    "test": "mocha \"./dist/test/**/*.spec.js\"",
    "start": "webpack serve"
  },
  "dependencies": {
    "css-selector-tokenizer": "^0.7.3",
    "deindent": "^0.1.0",
    "enhanced-resolve": "^5.7.0",
    "is-url-superb": "^5.0.0",
    "is-vendor-prefixed": "^4.0.0",
    "jest-docblock": "^26.0.0",
    "lodash.clonedeep": "^4.5.0",
    "lodash.clonedeepwith": "^4.5.0",
    "postcss": "^8.2.10",
    "postcss-js": "^3.0.3",
    "postcss-nested": "^5.0.5",
    "postcss-safe-parser": "^5.0.2",
    "postcss-selector-matches": "^4.0.0",
    "postcss-value-parser": "^4.1.0",
    "toky": "^0.1.0"
  },
  "files": [
    "dist",
    "!dist/test",
    "src",
    "!*/tsconfig.{json,tsbuildinfo}"
  ],
  "engines": {
    "node": ">=12"
  },
  "publishConfig": {
    "access": "public"
  },
  "repository": "https://github.com/wix/stylable/tree/master/packages/core",
  "homepage": "https://stylable.io",
  "author": "Wix.com",
  "license": "BSD-3-Clause"
}<|MERGE_RESOLUTION|>--- conflicted
+++ resolved
@@ -1,10 +1,6 @@
 {
   "name": "@stylable/core",
-<<<<<<< HEAD
   "version": "4.1.0-alpha.3",
-=======
-  "version": "4.0.4",
->>>>>>> 5610190d
   "description": "CSS for Components",
   "main": "dist/index.js",
   "scripts": {
