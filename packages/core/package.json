{
  "name": "@stylable/core",
<<<<<<< HEAD
  "version": "4.0.0-alpha.9",
=======
  "version": "3.11.13",
>>>>>>> 3c767b73
  "description": "CSS for Components",
  "main": "./cjs/index.js",
  "types": "./cjs/index.d.ts",
  "scripts": {
    "clean": "rimraf ./cjs",
    "build": "ts-build ./src --cjs",
    "test": "mocha \"./test/**/*.spec.ts\"",
    "start": "webpack serve",
    "prepack": "yarn build"
  },
  "dependencies": {
    "css-selector-tokenizer": "^0.7.3",
    "deindent": "^0.1.0",
<<<<<<< HEAD
    "enhanced-resolve": "^5.4.1",
=======
    "enhanced-resolve": "^4.5.0",
>>>>>>> 3c767b73
    "is-url-superb": "^5.0.0",
    "is-vendor-prefixed": "^4.0.0",
    "jest-docblock": "^26.0.0",
    "lodash.clonedeep": "^4.5.0",
    "lodash.clonedeepwith": "^4.5.0",
<<<<<<< HEAD
    "murmurhash": "^2.0.0",
    "postcss": "^8.2.1",
=======
    "murmurhash": "^1.0.0",
    "postcss": "^8.2.4",
>>>>>>> 3c767b73
    "postcss-js": "^3.0.3",
    "postcss-nested": "^5.0.3",
    "postcss-safe-parser": "^5.0.2",
    "postcss-selector-matches": "^4.0.0",
    "postcss-value-parser": "^4.1.0"
  },
  "files": [
    "cjs",
    "src",
    "test-utils.js",
    "test-utils.d.ts"
  ],
  "engines": {
    "node": ">=12"
  },
  "publishConfig": {
    "access": "public"
  },
  "repository": "https://github.com/wix/stylable/tree/master/packages/core",
  "homepage": "https://stylable.io",
  "author": "Wix.com",
  "license": "BSD-3-Clause"
}<|MERGE_RESOLUTION|>--- conflicted
+++ resolved
@@ -1,10 +1,6 @@
 {
   "name": "@stylable/core",
-<<<<<<< HEAD
   "version": "4.0.0-alpha.9",
-=======
-  "version": "3.11.13",
->>>>>>> 3c767b73
   "description": "CSS for Components",
   "main": "./cjs/index.js",
   "types": "./cjs/index.d.ts",
@@ -18,23 +14,14 @@
   "dependencies": {
     "css-selector-tokenizer": "^0.7.3",
     "deindent": "^0.1.0",
-<<<<<<< HEAD
-    "enhanced-resolve": "^5.4.1",
-=======
-    "enhanced-resolve": "^4.5.0",
->>>>>>> 3c767b73
+    "enhanced-resolve": "^5.7.0",
     "is-url-superb": "^5.0.0",
     "is-vendor-prefixed": "^4.0.0",
     "jest-docblock": "^26.0.0",
     "lodash.clonedeep": "^4.5.0",
     "lodash.clonedeepwith": "^4.5.0",
-<<<<<<< HEAD
     "murmurhash": "^2.0.0",
-    "postcss": "^8.2.1",
-=======
-    "murmurhash": "^1.0.0",
     "postcss": "^8.2.4",
->>>>>>> 3c767b73
     "postcss-js": "^3.0.3",
     "postcss-nested": "^5.0.3",
     "postcss-safe-parser": "^5.0.2",
