{
  "name": "@stylable/core",
<<<<<<< HEAD
  "version": "5.0.0-rc.2",
=======
  "version": "5.0.0-rc.3",
>>>>>>> bd671059
  "description": "CSS for Components",
  "main": "dist/index.js",
  "scripts": {
    "test": "mocha \"./dist/test/**/*.spec.js\"",
    "start": "mocha-play \"./dist/test/**/*.spec.js\" -c ./webpack.config.js -w"
  },
  "browser": {
    "module": "./dist/module-with-extensions.js"
  },
  "dependencies": {
    "@tokey/css-selector-parser": "^0.6.0",
    "@tokey/imports-parser": "^0.1.0",
    "balanced-match": "^2.0.0",
    "css-selector-tokenizer": "^0.8.0",
    "cssesc": "^3.0.0",
    "deindent": "^0.1.0",
    "enhanced-resolve": "^5.9.3",
    "is-vendor-prefixed": "^4.0.0",
    "lodash.clonedeep": "^4.5.0",
    "lodash.clonedeepwith": "^4.5.0",
    "postcss": "^8.4.14",
    "postcss-js": "^4.0.0",
    "postcss-nested": "^5.0.6",
    "postcss-safe-parser": "^6.0.0",
    "postcss-value-parser": "^4.2.0"
  },
  "files": [
    "dist",
    "!dist/test",
    "src",
    "!*/tsconfig.{json,tsbuildinfo}"
  ],
  "engines": {
    "node": ">=14.14.0"
  },
  "publishConfig": {
    "access": "public"
  },
  "repository": "https://github.com/wix/stylable/tree/master/packages/core",
  "homepage": "https://stylable.io",
  "author": "Wix.com",
  "license": "MIT"
}<|MERGE_RESOLUTION|>--- conflicted
+++ resolved
@@ -1,10 +1,6 @@
 {
   "name": "@stylable/core",
-<<<<<<< HEAD
-  "version": "5.0.0-rc.2",
-=======
   "version": "5.0.0-rc.3",
->>>>>>> bd671059
   "description": "CSS for Components",
   "main": "dist/index.js",
   "scripts": {
