{
  "name": "@stylable/core",
<<<<<<< HEAD
  "version": "4.0.0-alpha.3",
=======
  "version": "3.11.9",
>>>>>>> 6d781ae0
  "description": "CSS for Components",
  "main": "./cjs/index.js",
  "types": "./cjs/index.d.ts",
  "scripts": {
    "clean": "rimraf ./cjs",
    "build": "ts-build ./src --cjs",
    "test": "mocha \"./test/**/*.spec.ts\"",
    "start": "webpack serve",
    "prepack": "yarn build"
  },
  "dependencies": {
    "css-selector-tokenizer": "^0.7.3",
    "deindent": "^0.1.0",
    "enhanced-resolve": "^5.4.0",
    "is-url-superb": "^5.0.0",
    "is-vendor-prefixed": "^3.5.0",
    "jest-docblock": "^26.0.0",
    "lodash.clonedeep": "^4.5.0",
    "lodash.clonedeepwith": "^4.5.0",
<<<<<<< HEAD
    "murmurhash": "^2.0.0",
    "postcss": "^8.1.13",
=======
    "murmurhash": "^1.0.0",
    "postcss": "^8.1.14",
>>>>>>> 6d781ae0
    "postcss-js": "^3.0.3",
    "postcss-nested": "^5.0.2",
    "postcss-safe-parser": "^5.0.2",
    "postcss-selector-matches": "^4.0.0",
    "postcss-value-parser": "^4.1.0"
  },
  "files": [
    "cjs",
    "src",
    "test-utils.js",
    "test-utils.d.ts"
  ],
  "engines": {
    "node": ">=12"
  },
  "publishConfig": {
    "access": "public"
  },
  "repository": "https://github.com/wix/stylable/tree/master/packages/core",
  "homepage": "https://stylable.io",
  "author": "Wix.com",
  "license": "BSD-3-Clause"
}<|MERGE_RESOLUTION|>--- conflicted
+++ resolved
@@ -1,10 +1,6 @@
 {
   "name": "@stylable/core",
-<<<<<<< HEAD
   "version": "4.0.0-alpha.3",
-=======
-  "version": "3.11.9",
->>>>>>> 6d781ae0
   "description": "CSS for Components",
   "main": "./cjs/index.js",
   "types": "./cjs/index.d.ts",
@@ -24,13 +20,8 @@
     "jest-docblock": "^26.0.0",
     "lodash.clonedeep": "^4.5.0",
     "lodash.clonedeepwith": "^4.5.0",
-<<<<<<< HEAD
     "murmurhash": "^2.0.0",
-    "postcss": "^8.1.13",
-=======
-    "murmurhash": "^1.0.0",
     "postcss": "^8.1.14",
->>>>>>> 6d781ae0
     "postcss-js": "^3.0.3",
     "postcss-nested": "^5.0.2",
     "postcss-safe-parser": "^5.0.2",
