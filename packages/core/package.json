--- conflicted
+++ resolved
@@ -8,12 +8,8 @@
     "start": "mocha-play ./dist/test/**/*.spec.js -c ./webpack.config.js -w"
   },
   "dependencies": {
-<<<<<<< HEAD
-    "@tokey/css-selector-parser": "^0.3.0",
-=======
     "@tokey/css-selector-parser": "^0.5.0",
     "@tokey/imports-parser": "^0.0.2",
->>>>>>> 0039b796
     "balanced-match": "^2.0.0",
     "css-selector-tokenizer": "^0.8.0",
     "cssesc": "^3.0.0",
