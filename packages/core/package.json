{
  "name": "@stylable/core",
<<<<<<< HEAD
  "version": "2.4.1-alpha.1",
=======
  "version": "2.4.1",
>>>>>>> e3c371d3
  "description": "CSS for Components",
  "main": "./cjs/index.js",
  "types": "./cjs/index.d.ts",
  "scripts": {
    "clean": "rimraf ./cjs",
    "build": "ts-build ./src --cjs",
    "test": "mocha \"./test/**/*.spec.ts\"",
    "start": "webpack-dev-server --hot --inline",
    "prepack": "yarn build"
  },
  "dependencies": {
    "css-selector-tokenizer": "^0.7.1",
    "deindent": "^0.1.0",
    "enhanced-resolve": "^4.1.1",
    "is-vendor-prefixed": "^3.3.1",
    "jest-docblock": "^24.9.0",
    "lodash.clonedeep": "^4.5.0",
    "lodash.clonedeepwith": "^4.5.0",
    "murmurhash": "^0.0.2",
    "postcss": "^7.0.21",
    "postcss-js": "^2.0.3",
    "postcss-nested": "^4.2.1",
    "postcss-safe-parser": "^4.0.1",
    "postcss-selector-matches": "^4.0.0",
    "postcss-value-parser": "^4.0.2",
    "url-regex": "^5.0.0"
  },
  "files": [
    "cjs",
    "src",
    "test-utils.js",
    "test-utils.d.ts"
  ],
  "engines": {
    "node": ">=8"
  },
  "publishConfig": {
    "access": "public"
  },
  "repository": "https://github.com/wix/stylable/tree/master/packages/core",
  "homepage": "https://stylable.io",
  "author": "Wix.com",
  "license": "BSD-3-Clause"
}<|MERGE_RESOLUTION|>--- conflicted
+++ resolved
@@ -1,10 +1,6 @@
 {
   "name": "@stylable/core",
-<<<<<<< HEAD
-  "version": "2.4.1-alpha.1",
-=======
   "version": "2.4.1",
->>>>>>> e3c371d3
   "description": "CSS for Components",
   "main": "./cjs/index.js",
   "types": "./cjs/index.d.ts",
