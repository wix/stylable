--- conflicted
+++ resolved
@@ -117,18 +117,12 @@
 }): boolean {
     if (locallyScoped === false) {
         if (CSSClass.checkForScopedNodeAfter(context, rule, nodes, index) === false) {
-<<<<<<< HEAD
-            context.diagnostics.report(diagnostics.UNSCOPED_TYPE_SELECTOR(node.value), {
-                node: rule,
-                word: node.value,
-            });
-=======
             if (reportUnscoped) {
-                context.diagnostics.warn(rule, diagnostics.UNSCOPED_TYPE_SELECTOR(node.value), {
+                context.diagnostics.report(diagnostics.UNSCOPED_TYPE_SELECTOR(node.value), {
+                    node: rule,
                     word: node.value,
                 });
             }
->>>>>>> 6c87c5d9
             return false;
         } else {
             locallyScoped = true;
