--- conflicted
+++ resolved
@@ -79,12 +79,8 @@
     passedThrough: string[] = [],
     cssVarsMapping?: Record<string, string>,
     args: string[] = []
-<<<<<<< HEAD
-): { topLevelType: any; outputValue: string } {
+): { topLevelType: any; outputValue: string;  typeError: Error } {
     diagnostics = node ? diagnostics : undefined;
-=======
-): { topLevelType: any; outputValue: string; typeError: Error } {
->>>>>>> 0d70288d
     const customValues = resolveCustomValues(meta, resolver);
     const parsedValue = valueParser(value);
     parsedValue.walk((parsedNode: ParsedValue) => {
@@ -142,7 +138,7 @@
 
                             const { outputValue, topLevelType, typeError } = resolved;
 
-                            if (diagnostics) {
+                            if (diagnostics && node) {
                                 const argsAsString = parsedArgs.join(', ');
                                 if (typeError) {
                                     diagnostics.warn(
@@ -321,17 +317,6 @@
                 }
             } else {
                 outputValue += getStringValue([n]);
-<<<<<<< HEAD
-
-                const parsedArgs = getFormatterArgs(n);
-                if (diagnostics && node && parsedArgs.length > 1 && n.value === 'value') {
-                    const argsAsString = parsedArgs.join(', ');
-                    diagnostics.warn(node, functionWarnings.MULTI_ARGS_IN_VALUE(argsAsString), {
-                        word: argsAsString
-                    });
-                }
-=======
->>>>>>> 0d70288d
             }
         } else {
             outputValue += getStringValue([n]);
