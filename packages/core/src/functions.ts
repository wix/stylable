--- conflicted
+++ resolved
@@ -1,22 +1,13 @@
-<<<<<<< HEAD
-import * as postcss from 'postcss';
+import postcss from 'postcss';
 import { resolveCustomValues, stTypes } from './custom-values';
-=======
-import postcss from 'postcss';
->>>>>>> 0a684c19
 import { Diagnostics } from './diagnostics';
 import { isCssNativeFunction } from './native-reserved-lists';
 import { StylableMeta } from './stylable-processor';
 import { CSSResolve, JSResolve, StylableResolver } from './stylable-resolver';
 import { replaceValueHook, StylableTransformer } from './stylable-transformer';
 import { isCSSVarProp } from './stylable-utils';
-<<<<<<< HEAD
 import { strategies, valueMapping } from './stylable-value-parsers';
-import { ParsedValue, Pojo } from './types';
-=======
-import { valueMapping } from './stylable-value-parsers';
 import { ParsedValue } from './types';
->>>>>>> 0a684c19
 import { stripQuotation } from './utils';
 
 const valueParser = require('postcss-value-parser');
@@ -79,12 +70,8 @@
     valueHook?: replaceValueHook,
     diagnostics?: Diagnostics,
     passedThrough: string[] = [],
-<<<<<<< HEAD
-    cssVarsMapping?: Pojo<string>,
+    cssVarsMapping?: Record<string, string>,
     args: string[] = []
-=======
-    cssVarsMapping?: Record<string, string>
->>>>>>> 0a684c19
 ): string {
     const customValues = resolveCustomValues(meta, resolver);
     const parsedValue = valueParser(value);
@@ -164,12 +151,8 @@
                                             passedThrough.concat(
                                                 createUniqID(meta.source, varName)
                                             ),
-<<<<<<< HEAD
                                             cssVarsMapping,
                                             getArgs
-=======
-                                            cssVarsMapping
->>>>>>> 0a684c19
                                         );
                                         parsedNode.resolvedValue = valueHook
                                             ? valueHook(
@@ -229,7 +212,6 @@
                 } else if (value === '') {
                     parsedNode.resolvedValue = stringifyFunction(value, parsedNode);
                 } else {
-<<<<<<< HEAD
                     if (customValues[value as keyof typeof stTypes]) {
                         // no op resolved at the bottom
                     } else if (value === 'url') {
@@ -245,22 +227,6 @@
                                 parsedNode.resolvedValue = formatter.symbol.apply(
                                     null,
                                     formatterArgs
-=======
-                    const formatterRef = meta.mappedSymbols[value];
-                    const formatter = resolver.deepResolve(formatterRef);
-                    const args = getFormatterArgs(parsedNode);
-
-                    if (formatter && formatter._kind === 'js') {
-                        // TODO: Add try/catch, pipe error
-                        try {
-                            parsedNode.resolvedValue = formatter.symbol.apply(null, args);
-                            if (valueHook) {
-                                parsedNode.resolvedValue = valueHook(
-                                    parsedNode.resolvedValue!,
-                                    { name: parsedNode.value, args },
-                                    true,
-                                    passedThrough
->>>>>>> 0a684c19
                                 );
                                 if (valueHook && typeof parsedNode.resolvedValue === 'string') {
                                     parsedNode.resolvedValue = valueHook(
@@ -303,15 +269,6 @@
                                 word: value
                             });
                         }
-<<<<<<< HEAD
-=======
-                    } else if (isCssNativeFunction(value)) {
-                        parsedNode.resolvedValue = stringifyFunction(value, parsedNode);
-                    } else if (diagnostics) {
-                        diagnostics.warn(node, functionWarnings.UNKNOWN_FORMATTER(value), {
-                            word: value
-                        });
->>>>>>> 0a684c19
                     }
                 }
                 break;
