--- conflicted
+++ resolved
@@ -1,9 +1,6 @@
-<<<<<<< HEAD
-=======
 import type { FunctionNode } from 'postcss-value-parser';
 
 export const PROPERTY = `-st-global` as const;
->>>>>>> 3f10e646
 export const GLOBAL_FUNC = 'st-global' as const;
 
 const globalValueRegExp = new RegExp(`^${GLOBAL_FUNC}\\((.*?)\\)$`);
