import path from 'path';
import { parseImports } from '@tokey/imports-parser';
import { createDiagnosticReporter, Diagnostics } from '../diagnostics';
import type { Imported } from '../features';
import { Root, decl, Declaration, atRule, rule, Rule, AtRule } from 'postcss';
import { stripQuotation } from '../helpers/string';
import { isCompRoot } from './selector';
import type { ParsedValue } from '../types';
import type * as postcss from 'postcss';
import postcssValueParser, {
    ParsedValue as PostCSSParsedValue,
    FunctionNode,
} from 'postcss-value-parser';

export const parseImportMessages = {
<<<<<<< HEAD
    ST_IMPORT_STAR: createDiagnosticReporter(
        '05001',
        'error',
        () => '@st-import * is not supported'
    ),
    INVALID_ST_IMPORT_FORMAT: createDiagnosticReporter(
        '05002',
        'error',
        (errors: string[]) => `Invalid @st-import format:\n - ${errors.join('\n - ')}`
    ),

    ST_IMPORT_EMPTY_FROM: createDiagnosticReporter(
        '05003',
        'error',
        () => '@st-import must specify a valid "from" string value'
    ),
    EMPTY_IMPORT_FROM: createDiagnosticReporter(
        '05004',
        'error',
        () => '"-st-from" cannot be empty'
    ),
    MULTIPLE_FROM_IN_IMPORT: createDiagnosticReporter(
        '05005',
        'warning',
        () => `cannot define multiple "-st-from" declarations in a single import`
    ),
    DEFAULT_IMPORT_IS_LOWER_CASE: createDiagnosticReporter(
        '05006',
        'warning',
        () => 'Default import of a Stylable stylesheet must start with an upper-case letter'
    ),
    ILLEGAL_PROP_IN_IMPORT: createDiagnosticReporter(
        '05007',
        'warning',
        (propName: string) => `"${propName}" css attribute cannot be used inside :import block`
    ),
    FROM_PROP_MISSING_IN_IMPORT: createDiagnosticReporter(
        '05008',
        'error',
        () => `"-st-from" is missing in :import block`
    ),
    INVALID_NAMED_IMPORT_AS: createDiagnosticReporter(
        '05009',
        'error',
        (name: string) => `Invalid named import "as" with name "${name}"`
    ),
    INVALID_NESTED_KEYFRAMES: createDiagnosticReporter(
        '05010',
        'error',
        (name: string) => `Invalid nested keyframes import "${name}"`
    ),
=======
    ST_IMPORT_STAR() {
        return '@st-import * is not supported';
    },
    INVALID_ST_IMPORT_FORMAT(errors: string[]) {
        return `Invalid @st-import format:\n - ${errors.join('\n - ')}`;
    },

    ST_IMPORT_EMPTY_FROM() {
        return '@st-import must specify a valid "from" string value';
    },
    EMPTY_IMPORT_FROM() {
        return '"-st-from" cannot be empty';
    },

    MULTIPLE_FROM_IN_IMPORT() {
        return `cannot define multiple "-st-from" declarations in a single import`;
    },
    DEFAULT_IMPORT_IS_LOWER_CASE() {
        return 'Default import of a Stylable stylesheet must start with an upper-case letter';
    },
    ILLEGAL_PROP_IN_IMPORT(propName: string) {
        return `"${propName}" css attribute cannot be used inside :import block`;
    },
    FROM_PROP_MISSING_IN_IMPORT() {
        return `"-st-from" is missing in :import block`;
    },
    INVALID_NAMED_IMPORT_AS(name: string) {
        return `Invalid named import "as" with name "${name}"`;
    },
    INVALID_NESTED_TYPED_IMPORT(type: string, name: string) {
        return `Invalid nested ${type} import "${name}"`;
    },
>>>>>>> 3f10e646
};

export const ensureImportsMessages = {
    ATTEMPT_OVERRIDE_SYMBOL: createDiagnosticReporter(
        '16001',
        'error',
        (kind: 'default' | 'named' | 'keyframes', origin: string, override: string) =>
            `Attempt to override existing ${kind} import symbol. ${origin} -> ${override}`
    ),
    PATCH_CONTAINS_NEW_IMPORT_IN_NEW_IMPORT_NONE_MODE: createDiagnosticReporter(
        '16002',
        'error',
        () => `Attempt to insert new a import in newImport "none" mode`
    ),
};

export function createAtImportProps(
    importObj: Partial<Pick<Imported, 'named' | 'keyframes' | 'defaultExport' | 'request'>>
): {
    name: string;
    params: string;
} {
    const named = Object.entries(importObj.named || {});
    const keyframes = Object.entries(importObj.keyframes || {});
    let params = '';
    if (importObj.defaultExport) {
        params += importObj.defaultExport;
    }
    if (importObj.defaultExport && (named.length || keyframes.length)) {
        params += ', ';
    }
    if (named.length || keyframes.length) {
        params += '[';

        const namedParts = getNamedImportParts(named);
        const keyFramesParts = getNamedImportParts(keyframes);

        params += namedParts.join(', ');

        if (keyFramesParts.length) {
            if (namedParts.length) {
                params += ', ';
            }
            params += `keyframes(${keyFramesParts.join(', ')})`;
        }
        params += ']';
    }

    params += ` from ${JSON.stringify(importObj.request || '')}`;
    return { name: 'st-import', params };
}

export function ensureModuleImport(
    ast: Root,
    importPatches: Array<ImportPatch>,
    options: {
        newImport: 'none' | 'st-import' | ':import';
    },
    diagnostics: Diagnostics = new Diagnostics()
) {
    const patches = createImportPatches(ast, importPatches, options, diagnostics);
    if (!diagnostics.reports.length) {
        for (const patch of patches) {
            patch();
        }
    }
    return { diagnostics };
}
function createImportPatches(
    ast: Root,
    importPatches: Array<ImportPatch>,
    { newImport }: { newImport: 'none' | 'st-import' | ':import' },
    diagnostics: Diagnostics
) {
    const patches: Array<() => void> = [];
    const handled = new Set<ImportPatch>();
    for (const node of ast.nodes) {
        if (node.type === 'atrule' && node.name === 'st-import') {
            const imported = parseStImport(node, '*', diagnostics);
            processImports(imported, importPatches, handled, diagnostics);
            patches.push(() => node.assign(createAtImportProps(imported)));
        } else if (node.type === 'rule' && node.selector === ':import') {
            const imported = parsePseudoImport(node, '*', diagnostics);
            processImports(imported, importPatches, handled, diagnostics);

            patches.push(() => {
                const named = generateNamedValue(imported);
                const { defaultDecls, namedDecls } = patchDecls(node, named, imported);

                if (imported.defaultExport) {
                    ensureSingleDecl(defaultDecls, node, '-st-default', imported.defaultExport);
                }
                if (named.length) {
                    ensureSingleDecl(namedDecls, node, '-st-named', named.join(', '));
                }
            });
        }
    }
    if (newImport === 'none') {
        if (handled.size !== importPatches.length) {
            diagnostics.report(
                ensureImportsMessages.PATCH_CONTAINS_NEW_IMPORT_IN_NEW_IMPORT_NONE_MODE(),
                { node: ast }
            );
        }
        return patches;
    }
    if (handled.size === importPatches.length) {
        return patches;
    }
    for (const item of importPatches) {
        if (handled.has(item)) {
            continue;
        }
        if (!hasDefinitions(item)) {
            continue;
        }
        if (newImport === 'st-import') {
            patches.push(() => {
                ast.prepend(
                    atRule(
                        createAtImportProps({
                            defaultExport: item.defaultExport || '',
                            keyframes: item.keyframes || {},
                            named: item.named || {},
                            request: item.request,
                        })
                    )
                );
            });
        } else {
            patches.push(() => {
                ast.prepend(rule(createPseudoImportProps(item)));
            });
        }
    }
    return patches;
}

function setImportObjectFrom(importPath: string, dirPath: string, importObj: Imported) {
    if (!path.isAbsolute(importPath) && !importPath.startsWith('.')) {
        importObj.request = importPath;
        importObj.from = importPath;
    } else {
        importObj.request = importPath;
        importObj.from =
            path.posix && path.posix.isAbsolute(dirPath) // browser has no posix methods
                ? path.posix.resolve(dirPath, importPath)
                : path.resolve(dirPath, importPath);
    }
}

export function parseModuleImportStatement(
    node: AtRule | Rule,
    context: string,
    diagnostics: Diagnostics
) {
    if (node.type === 'atrule') {
        return parseStImport(node, context, diagnostics);
    } else {
        return parsePseudoImport(node, context, diagnostics);
    }
}

export function parseStImport(atRule: AtRule, context: string, diagnostics: Diagnostics) {
    const keyframes = {};
    const importObj: Imported = {
        defaultExport: '',
        from: '',
        request: '',
        named: {},
        rule: atRule,
        context,
        keyframes,
        typed: {
            keyframes,
        },
    };
    const imports = parseImports(`import ${atRule.params}`, '[', ']', true)[0];

    if (imports && imports.star) {
        diagnostics.report(parseImportMessages.ST_IMPORT_STAR(), { node: atRule });
    } else {
        setImportObjectFrom(imports.from || '', context, importObj);

        importObj.defaultExport = imports.defaultName || '';
        if (
            importObj.defaultExport &&
            !isCompRoot(importObj.defaultExport) &&
            importObj.from.endsWith(`.css`)
        ) {
            diagnostics.report(parseImportMessages.DEFAULT_IMPORT_IS_LOWER_CASE(), {
                node: atRule,
                word: importObj.defaultExport,
            });
        }
        if (imports.tagged) {
            for (const [kind, namedTyped] of Object.entries(imports.tagged)) {
                for (const [impName, impAsName] of Object.entries(namedTyped)) {
                    importObj.typed[kind] ??= {};
                    importObj.typed[kind][impAsName] = impName;
                }
            }
        }
        if (imports.named) {
            for (const [impName, impAsName] of Object.entries(imports.named)) {
                importObj.named[impAsName] = impName;
            }
        }
        if (imports.errors.length) {
            diagnostics.report(parseImportMessages.INVALID_ST_IMPORT_FORMAT(imports.errors), {
                node: atRule,
            });
        } else if (!imports.from?.trim()) {
            diagnostics.report(parseImportMessages.ST_IMPORT_EMPTY_FROM(), { node: atRule });
        }
    }

    return importObj;
}

export function parsePseudoImport(rule: Rule, context: string, diagnostics: Diagnostics) {
    let fromExists = false;
    const keyframes = {};
    const importObj: Imported = {
        defaultExport: '',
        from: '',
        request: '',
        named: {},
        keyframes,
        typed: {
            keyframes,
        },
        rule,
        context,
    };

    rule.walkDecls((decl) => {
        switch (decl.prop) {
            case `-st-from`: {
                const importPath = stripQuotation(decl.value);
                if (!importPath.trim()) {
                    diagnostics.report(parseImportMessages.EMPTY_IMPORT_FROM(), { node: decl });
                }

                if (fromExists) {
                    diagnostics.report(parseImportMessages.MULTIPLE_FROM_IN_IMPORT(), {
                        node: rule,
                    });
                }

                setImportObjectFrom(importPath, context, importObj);
                fromExists = true;
                break;
            }
            case `-st-default`:
                importObj.defaultExport = decl.value;
                if (!isCompRoot(importObj.defaultExport) && importObj.from.endsWith(`.css`)) {
                    diagnostics.report(parseImportMessages.DEFAULT_IMPORT_IS_LOWER_CASE(), {
                        node: decl,
                        word: importObj.defaultExport,
                    });
                }
                break;
            case `-st-named`:
                {
                    const { typedMap, namedMap } = parsePseudoImportNamed(
                        decl.value,
                        decl,
                        diagnostics
                    );
                    importObj.named = namedMap;
                    importObj.keyframes = typedMap.keyframes || {};
                    importObj.typed = typedMap;
                }
                break;
            default:
                diagnostics.report(parseImportMessages.ILLEGAL_PROP_IN_IMPORT(decl.prop), {
                    node: decl,
                    word: decl.prop,
                });
                break;
        }
    });

    if (!importObj.from) {
        diagnostics.report(parseImportMessages.FROM_PROP_MISSING_IN_IMPORT(), {
            node: rule,
        });
    }
    return importObj;
}

export function parsePseudoImportNamed(
    value: string,
    node: postcss.Declaration | postcss.AtRule,
    diagnostics: Diagnostics
) {
    const namedMap: Record<string, string> = {};
    const typedMap: Record<string, Record<string, string>> = {};
    if (value) {
        handleNamedTokens(postcssValueParser(value), namedMap, typedMap, node, diagnostics);
    }
    return { namedMap, typedMap };
}

function createPseudoImportProps(
    item: Partial<Pick<Imported, 'named' | 'keyframes' | 'defaultExport' | 'request'>>
) {
    const nodes = [];
    const named = generateNamedValue(item);
    if (item.request) {
        nodes.push(decl({ prop: '-st-from', value: JSON.stringify(item.request) }));
    }
    if (item.defaultExport) {
        nodes.push(
            decl({
                prop: '-st-default',
                value: item.defaultExport,
            })
        );
    }
    if (named.length) {
        nodes.push(
            decl({
                prop: '-st-named',
                value: named.join(', '),
            })
        );
    }

    return {
        selector: ':import',
        nodes,
    };
}

function patchDecls(node: Rule, named: string[], pseudoImport: Imported) {
    const namedDecls: Declaration[] = [];
    const defaultDecls: Declaration[] = [];
    node.walkDecls((decl) => {
        if (decl.prop === '-st-named') {
            decl.assign({ value: named.join(', ') });
            namedDecls.push(decl);
        } else if (decl.prop === '-st-default') {
            decl.assign({ value: pseudoImport.defaultExport });
            defaultDecls.push(decl);
        }
    });
    return { defaultDecls, namedDecls };
}

function ensureSingleDecl(decls: Declaration[], node: Rule, prop: string, value: string) {
    if (!decls.length) {
        node.append(decl({ prop, value }));
    } else if (decls.length > 1) {
        // remove duplicates keep last one
        for (let i = 0; i < decls.length - 1; i++) {
            decls[i].remove();
        }
    }
}

function getNamedImportParts(named: [string, string][]) {
    const parts: string[] = [];
    for (const [as, name] of named) {
        if (as === name) {
            parts.push(name);
        } else {
            parts.push(`${name} as ${as}`);
        }
    }

    return parts;
}

type ImportPatch = Partial<Pick<Imported, 'defaultExport' | 'named' | 'keyframes'>> &
    Pick<Imported, 'request'>;

function generateNamedValue({
    named = {},
    keyframes = {},
}: Partial<Pick<Imported, 'named' | 'keyframes'>>) {
    const namedParts = getNamedImportParts(Object.entries(named));
    const keyframesParts = getNamedImportParts(Object.entries(keyframes));
    if (keyframesParts.length) {
        namedParts.push(`keyframes(${keyframesParts.join(', ')})`);
    }
    return namedParts;
}

function hasDefinitions({
    named = {},
    keyframes = {},
    defaultExport,
}: Partial<Pick<Imported, 'named' | 'keyframes' | 'defaultExport'>>) {
    return defaultExport || Object.keys(named).length || Object.keys(keyframes).length;
}

function processImports(
    imported: Imported,
    importPatches: Array<ImportPatch>,
    handled: Set<ImportPatch>,
    diagnostics: Diagnostics
) {
    const ops = ['named', 'keyframes'] as const;
    for (const patch of importPatches) {
        if (handled.has(patch)) {
            continue;
        }
        if (imported.request === patch.request) {
            for (const op of ops) {
                const patchBucket = patch[op];
                if (!patchBucket) {
                    continue;
                }
                for (const [asName, symbol] of Object.entries(patchBucket)) {
                    const currentSymbol = imported[op][asName];
                    if (currentSymbol === symbol) {
                        continue;
                    } else if (currentSymbol) {
                        diagnostics.report(
                            ensureImportsMessages.ATTEMPT_OVERRIDE_SYMBOL(
                                op,
                                currentSymbol === asName
                                    ? currentSymbol
                                    : `${currentSymbol} as ${asName}`,
                                symbol === asName ? symbol : `${symbol} as ${asName}`
                            ),
                            {
                                node: imported.rule,
                            }
                        );
                    } else {
                        imported[op][asName] = symbol;
                    }
                }
            }

            if (patch.defaultExport) {
                if (!imported.defaultExport) {
                    imported.defaultExport = patch.defaultExport;
                } else if (imported.defaultExport !== patch.defaultExport) {
                    diagnostics.report(
                        ensureImportsMessages.ATTEMPT_OVERRIDE_SYMBOL(
                            'default',
                            imported.defaultExport,
                            patch.defaultExport
                        ),
                        {
                            node: imported.rule,
                        }
                    );
                }
            }
            handled.add(patch);
        }
    }
}

function handleNamedTokens(
    tokens: PostCSSParsedValue | FunctionNode,
    mainBucket: Record<string, string>,
    typedBuckets: Record<string, Record<string, string>> | null,
    node: postcss.Declaration | postcss.AtRule,
    diagnostics: Diagnostics
) {
    const { nodes } = tokens;
    for (let i = 0; i < nodes.length; i++) {
        const token = nodes[i];
        if (token.type === 'word') {
            const space = nodes[i + 1];
            const as = nodes[i + 2];
            const spaceAfter = nodes[i + 3];
            const asName = nodes[i + 4];
            if (isImportAs(space, as)) {
                if (spaceAfter?.type === 'space' && asName?.type === 'word') {
                    mainBucket[asName.value] = token.value;
                    i += 4; //ignore next 4 tokens
                } else {
                    i += !asName ? 3 : 2;
                    diagnostics.report(parseImportMessages.INVALID_NAMED_IMPORT_AS(token.value), {
                        node,
                    });
                    continue;
                }
            } else {
                mainBucket[token.value] = token.value;
            }
<<<<<<< HEAD
        } else if (token.type === 'function' && token.value === 'keyframes') {
            if (key === 'keyframesMap') {
                diagnostics.report(
                    parseImportMessages.INVALID_NESTED_KEYFRAMES(
=======
        } else if (token.type === 'function') {
            if (!typedBuckets) {
                diagnostics.warn(
                    node,
                    parseImportMessages.INVALID_NESTED_TYPED_IMPORT(
                        token.value,
>>>>>>> 3f10e646
                        postcssValueParser.stringify(token)
                    ),
                    { node }
                );
            } else {
                typedBuckets[token.value] ??= {};
                handleNamedTokens(token, typedBuckets[token.value], null, node, diagnostics);
            }
        }
    }
}

function isImportAs(space: ParsedValue, as: ParsedValue) {
    return space?.type === 'space' && as?.type === 'word' && as?.value === 'as';
}<|MERGE_RESOLUTION|>--- conflicted
+++ resolved
@@ -13,7 +13,6 @@
 } from 'postcss-value-parser';
 
 export const parseImportMessages = {
-<<<<<<< HEAD
     ST_IMPORT_STAR: createDiagnosticReporter(
         '05001',
         'error',
@@ -24,7 +23,6 @@
         'error',
         (errors: string[]) => `Invalid @st-import format:\n - ${errors.join('\n - ')}`
     ),
-
     ST_IMPORT_EMPTY_FROM: createDiagnosticReporter(
         '05003',
         'error',
@@ -65,40 +63,11 @@
         'error',
         (name: string) => `Invalid nested keyframes import "${name}"`
     ),
-=======
-    ST_IMPORT_STAR() {
-        return '@st-import * is not supported';
-    },
-    INVALID_ST_IMPORT_FORMAT(errors: string[]) {
-        return `Invalid @st-import format:\n - ${errors.join('\n - ')}`;
-    },
-
-    ST_IMPORT_EMPTY_FROM() {
-        return '@st-import must specify a valid "from" string value';
-    },
-    EMPTY_IMPORT_FROM() {
-        return '"-st-from" cannot be empty';
-    },
-
-    MULTIPLE_FROM_IN_IMPORT() {
-        return `cannot define multiple "-st-from" declarations in a single import`;
-    },
-    DEFAULT_IMPORT_IS_LOWER_CASE() {
-        return 'Default import of a Stylable stylesheet must start with an upper-case letter';
-    },
-    ILLEGAL_PROP_IN_IMPORT(propName: string) {
-        return `"${propName}" css attribute cannot be used inside :import block`;
-    },
-    FROM_PROP_MISSING_IN_IMPORT() {
-        return `"-st-from" is missing in :import block`;
-    },
-    INVALID_NAMED_IMPORT_AS(name: string) {
-        return `Invalid named import "as" with name "${name}"`;
-    },
-    INVALID_NESTED_TYPED_IMPORT(type: string, name: string) {
-        return `Invalid nested ${type} import "${name}"`;
-    },
->>>>>>> 3f10e646
+    INVALID_NESTED_TYPED_IMPORT: createDiagnosticReporter(
+        '05019',
+        'warning',
+        (type: string, name: string) => `Invalid nested ${type} import "${name}"`
+    ),
 };
 
 export const ensureImportsMessages = {
@@ -588,19 +557,11 @@
             } else {
                 mainBucket[token.value] = token.value;
             }
-<<<<<<< HEAD
-        } else if (token.type === 'function' && token.value === 'keyframes') {
-            if (key === 'keyframesMap') {
-                diagnostics.report(
-                    parseImportMessages.INVALID_NESTED_KEYFRAMES(
-=======
         } else if (token.type === 'function') {
             if (!typedBuckets) {
-                diagnostics.warn(
-                    node,
+                diagnostics.report(
                     parseImportMessages.INVALID_NESTED_TYPED_IMPORT(
                         token.value,
->>>>>>> 3f10e646
                         postcssValueParser.stringify(token)
                     ),
                     { node }
