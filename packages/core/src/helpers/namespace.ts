<<<<<<< HEAD
export const namespaceDelimiter = '__';
export function namespace(name: string, namespace: string) {
    return namespace ? namespace + namespaceDelimiter + name : name;
=======
import { murmurhash3_32_gc } from '../murmurhash';

export function namespace(name: string, namespace: string, delimiter = '__') {
    return namespace ? namespace + delimiter + name : name;
}

export interface PackageInfo {
    name: string;
    version: string;
    dirPath: string;
}

export interface NamespaceBuilderParams {
    hashSalt: string;
    prefix: string;
    namespace: string;
    paths: {
        file: string;
        origin: string;
    };
    packageInfo: PackageInfo;
}

export interface NamespaceBuilder {
    (options: NamespaceBuilderParams):
        | {
              namespace: string;
              hashPart: string;
          }
        | undefined
        | null;
}

export interface CreateNamespaceOptions {
    prefix?: string;
    hashSalt?: string;
    hashFragment?: 'full' | 'minimal' | number;
    buildNamespace?: NamespaceBuilder;
    getPackageInfo?: (filePath: string) => PackageInfo;
    handleNoMatch?: (
        strict: boolean,
        namespace: string,
        filePath: string,
        usedBy?: string
    ) => string;
    hashSeparator?: string;
    strict?: boolean;
    hashFn?: (i: string) => string | number;
    normalizePath: (dirPath: string, filePath: string) => string;
}

function defaultGetPackageInfo() {
    return {
        name: '',
        version: '0.0.0',
        dirPath: '',
    };
}

export function defaultNamespaceBuilder({
    prefix,
    namespace,
    hashSalt,
    paths,
    packageInfo,
}: NamespaceBuilderParams) {
    return {
        namespace: prefix + namespace,
        hashPart: hashSalt + packageInfo.name + '@' + packageInfo.version + '/' + paths.origin,
    };
}

export function defaultNoMatchHandler(
    strict: boolean,
    ns: string,
    stylesheetPath: string,
    usedBy?: string
): string {
    throw new Error(
        `Could not create namespace for:\n${stylesheetPath}\nthe last valid namespace tried was ${JSON.stringify(
            ns
        )}${usedBy ? ` that was used by:\n${usedBy}\n` : strict ? ' ' : ''}${
            strict ? 'running on strict mode' : ''
        }`
    );
}

export function createNamespaceStrategy(options: CreateNamespaceOptions) {
    const {
        prefix = '',
        hashSalt = '',
        hashFragment = 'minimal',
        buildNamespace = defaultNamespaceBuilder,
        getPackageInfo = defaultGetPackageInfo,
        handleNoMatch = defaultNoMatchHandler,
        hashSeparator = '-',
        strict = false,
        hashFn = murmurhash3_32_gc,
        normalizePath,
    } = options;

    const usedNamespaces = new Map<string, string>();

    return (
        namespace: string,
        stylesheetOriginPath: string,
        stylesheetPath: string = stylesheetOriginPath
    ) => {
        const packageInfo = getPackageInfo(stylesheetPath);
        const buildNamespaceParams = {
            prefix,
            hashSalt,
            namespace,
            paths: {
                file: packageInfo.dirPath
                    ? normalizePath(packageInfo.dirPath, stylesheetPath)
                    : stylesheetPath,
                origin: packageInfo.dirPath
                    ? normalizePath(packageInfo.dirPath, stylesheetOriginPath)
                    : stylesheetOriginPath,
            },
            packageInfo,
        };
        const { namespace: resultNs, hashPart } =
            buildNamespace(buildNamespaceParams) ?? defaultNamespaceBuilder(buildNamespaceParams);

        const hashStr = hashFn(hashPart).toString();

        let i =
            typeof hashFragment === 'number'
                ? hashFragment
                : hashFragment === 'full'
                ? hashStr.length
                : 0;

        let finalNamespace = '';
        while (i <= hashStr.length) {
            const hashSlice = hashStr.slice(0, i);
            finalNamespace = resultNs + (hashSlice ? hashSeparator + hashSlice : '');
            const usedBy = usedNamespaces.get(finalNamespace);
            if (!usedBy) {
                usedNamespaces.set(finalNamespace, stylesheetPath);
                return finalNamespace;
            }
            if (usedBy === stylesheetPath) {
                return finalNamespace;
            } else if (strict) {
                return handleNoMatch(strict, finalNamespace, stylesheetPath, usedBy);
            }
            i++;
        }

        return handleNoMatch(
            strict,
            finalNamespace,
            stylesheetPath,
            usedNamespaces.get(finalNamespace)
        );
    };
>>>>>>> cb0e86d8
}<|MERGE_RESOLUTION|>--- conflicted
+++ resolved
@@ -1,12 +1,8 @@
-<<<<<<< HEAD
+import { murmurhash3_32_gc } from '../murmurhash';
+
 export const namespaceDelimiter = '__';
 export function namespace(name: string, namespace: string) {
     return namespace ? namespace + namespaceDelimiter + name : name;
-=======
-import { murmurhash3_32_gc } from '../murmurhash';
-
-export function namespace(name: string, namespace: string, delimiter = '__') {
-    return namespace ? namespace + delimiter + name : name;
 }
 
 export interface PackageInfo {
@@ -162,5 +158,4 @@
             usedNamespaces.get(finalNamespace)
         );
     };
->>>>>>> cb0e86d8
 }