--- conflicted
+++ resolved
@@ -1,5 +1,4 @@
 export { safeParse } from './parser';
-<<<<<<< HEAD
 export { processorDiagnostics, StylableProcessor } from './stylable-processor';
 export {
     StylableTransformer,
@@ -48,10 +47,4 @@
 export { systemValidators } from './state-validators';
 export { DiagnosticBase } from './diagnostics';
 export { getAstNodeAt } from './helpers/ast';
-=======
-export { getAstNodeAt } from './helpers/ast';
-export { process } from './stylable-processor';
-export { StylableTransformer } from './stylable-transformer';
-export { tryCollectImportsDeep } from './helpers/import';
-export type { MappedStates } from './features';
->>>>>>> 7cd4874a
+export { tryCollectImportsDeep } from './helpers/import';