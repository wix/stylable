--- conflicted
+++ resolved
@@ -19,11 +19,7 @@
     nativePseudoElements,
     knownPseudoClassesWithNestedSelectors,
 } from './native-reserved-lists';
-<<<<<<< HEAD
-export { isAsset, makeAbsolute, fixRelativeUrls } from './stylable-assets';
-=======
 export { isAsset, makeAbsolute, isRelativeNativeCss } from './stylable-assets';
->>>>>>> 1debbb7c
 export { namespace, namespaceDelimiter } from './helpers/namespace';
 export {
     emitDiagnostics,
