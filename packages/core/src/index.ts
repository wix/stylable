export { Stylable, StylableConfig } from './stylable';
export { Diagnostics, Diagnostic, DiagnosticSeverity } from './diagnostics';
export type {
    StylableSymbol,
    ClassSymbol,
    ImportSymbol,
    ElementSymbol,
    CSSVarSymbol,
    VarSymbol,
    Imported,
    KeyframesSymbol,
    RefedMixin,
    MixinValue,
    ComputedStVar,
    FlatComputedStVar,
} from './features';
export { StylableMeta } from './stylable-meta';
export type { CSSResolve, JSResolve } from './stylable-resolver';
export type { CSSDependency, JSDependency, Dependency } from './visit-meta-css-dependencies';
export type { StylableResults, RuntimeStVar } from './stylable-transformer';

// utils
export type { MinimalFS } from './cached-process-file';
export { noCollisionNamespace } from './resolve-namespace-factories';
export { processNamespace } from './stylable-processor';
export { CustomValueStrategy, createCustomValue } from './custom-values';

// low-level api
export { parseModuleImportStatement, ensureModuleImport } from './helpers/import';
<<<<<<< HEAD
export { validateCustomPropertyName } from './helpers/css-custom-property';
=======
export { validateCustomPropertyName } from './helpers/css-custom-property';

// namespace helpers
export {
    createNamespaceStrategy,
    defaultNoMatchHandler,
    defaultNamespaceBuilder,
    CreateNamespaceOptions,
    NamespaceBuilder,
    NamespaceBuilderParams,
    PackageInfo,
} from './helpers/namespace';

// deprecations
export * from './index-deprecated';
>>>>>>> cb0e86d8
<|MERGE_RESOLUTION|>--- conflicted
+++ resolved
@@ -22,17 +22,6 @@
 // utils
 export type { MinimalFS } from './cached-process-file';
 export { noCollisionNamespace } from './resolve-namespace-factories';
-export { processNamespace } from './stylable-processor';
-export { CustomValueStrategy, createCustomValue } from './custom-values';
-
-// low-level api
-export { parseModuleImportStatement, ensureModuleImport } from './helpers/import';
-<<<<<<< HEAD
-export { validateCustomPropertyName } from './helpers/css-custom-property';
-=======
-export { validateCustomPropertyName } from './helpers/css-custom-property';
-
-// namespace helpers
 export {
     createNamespaceStrategy,
     defaultNoMatchHandler,
@@ -42,7 +31,9 @@
     NamespaceBuilderParams,
     PackageInfo,
 } from './helpers/namespace';
+export { processNamespace } from './stylable-processor';
+export { CustomValueStrategy, createCustomValue } from './custom-values';
 
-// deprecations
-export * from './index-deprecated';
->>>>>>> cb0e86d8
+// low-level api
+export { parseModuleImportStatement, ensureModuleImport } from './helpers/import';
+export { validateCustomPropertyName } from './helpers/css-custom-property';