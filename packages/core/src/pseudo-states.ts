import type * as postcss from 'postcss';
import postcssValueParser from 'postcss-value-parser';
import type { Diagnostics } from './diagnostics';
import { evalDeclarationValue } from './functions';
import {
    parseSelectorWithCache,
    convertToAttribute,
    convertToClass,
    stringifySelector,
    convertToInvalid,
} from './helpers/selector';
import type { PseudoClass } from '@tokey/css-selector-parser';
import { StateResult, systemValidators } from './state-validators';
import type { StylableMeta } from './stylable-processor';
import type { StylableResolver } from './stylable-resolver';
import { groupValues, listOptions, MappedStates } from './stylable-value-parsers';
import { valueMapping } from './stylable-value-parsers';
import type { ParsedValue, StateParsedValue } from './types';
import { stripQuotation } from './utils';

export const stateMiddleDelimiter = '-';
export const booleanStateDelimiter = '--';
export const stateWithParamDelimiter = booleanStateDelimiter + stateMiddleDelimiter;

export const stateErrors = {
    UNKNOWN_STATE_USAGE: (name: string) => `unknown pseudo-state "${name}"`,
    UNKNOWN_STATE_TYPE: (name: string, type: string) =>
        `pseudo-state "${name}" defined with unknown type: "${type}"`,
    TOO_MANY_STATE_TYPES: (name: string, types: string[]) =>
        `pseudo-state "${name}(${types.join(', ')})" definition must be of a single type`,
    NO_STATE_TYPE_GIVEN: (name: string) =>
        `pseudo-state "${name}" expected a definition of a single type, but received none`,
    TOO_MANY_ARGS_IN_VALIDATOR: (name: string, validator: string, args: string[]) =>
        `pseudo-state "${name}" expected "${validator}" validator to receive a single argument, but it received "${args.join(
            ', '
        )}"`,
    STATE_STARTS_WITH_HYPHEN: (name: string) =>
        `state "${name}" declaration cannot begin with a "${stateMiddleDelimiter}" character`,
};

// PROCESS

export function processPseudoStates(
    value: string,
    decl: postcss.Declaration,
    diagnostics: Diagnostics
) {
    const mappedStates: MappedStates = {};
    const ast = postcssValueParser(value);
    const statesSplitByComma = groupValues(ast.nodes);

    statesSplitByComma.forEach((workingState: ParsedValue[]) => {
        const [stateDefinition, ...stateDefault] = workingState;

        if (stateDefinition.value.startsWith('-')) {
            diagnostics.error(decl, stateErrors.STATE_STARTS_WITH_HYPHEN(stateDefinition.value), {
                word: stateDefinition.value,
            });
        }

        if (stateDefinition.type === 'function') {
            resolveStateType(stateDefinition, mappedStates, stateDefault, diagnostics, decl);
        } else if (stateDefinition.type === 'word') {
            resolveBooleanState(mappedStates, stateDefinition);
        } else {
            // TODO: Invalid state, edge case needs warning
        }
    });

    return mappedStates;
}

function resolveStateType(
    stateDefinition: ParsedValue,
    mappedStates: MappedStates,
    stateDefault: ParsedValue[],
    diagnostics: Diagnostics,
    decl: postcss.Declaration
) {
    if (stateDefinition.type === 'function' && stateDefinition.nodes.length === 0) {
        resolveBooleanState(mappedStates, stateDefinition);

        diagnostics.warn(decl, stateErrors.NO_STATE_TYPE_GIVEN(stateDefinition.value), {
            word: decl.value,
        });

        return;
    }

    if (stateDefinition.nodes.length > 1) {
        diagnostics.warn(
            decl,
            stateErrors.TOO_MANY_STATE_TYPES(stateDefinition.value, listOptions(stateDefinition)),
            { word: decl.value }
        );
    }

    const paramType = stateDefinition.nodes[0];
    const stateType: StateParsedValue = {
        type: stateDefinition.nodes[0].value,
        arguments: [],
        defaultValue: postcssValueParser
            .stringify(stateDefault as postcssValueParser.Node[])
            .trim(),
    };

    if (isCustomMapping(stateDefinition)) {
        mappedStates[stateDefinition.value] = stateType.type.trim().replace(/\\["']/g, '"');
    } else if (typeof stateType === 'object' && stateType.type === 'boolean') {
        resolveBooleanState(mappedStates, stateDefinition);
        return;
    } else if (paramType.type === 'function' && stateType.type in systemValidators) {
        if (paramType.nodes.length > 0) {
            resolveArguments(paramType, stateType, stateDefinition.value, diagnostics, decl);
        }
        mappedStates[stateDefinition.value] = stateType;
    } else if (stateType.type in systemValidators) {
        mappedStates[stateDefinition.value] = stateType;
    } else {
        diagnostics.warn(
            decl,
            stateErrors.UNKNOWN_STATE_TYPE(stateDefinition.value, paramType.value),
            { word: paramType.value }
        );
    }
}

function resolveArguments(
    paramType: ParsedValue,
    stateType: StateParsedValue,
    name: string,
    diagnostics: Diagnostics,
    decl: postcss.Declaration
) {
    const separatedByComma = groupValues(paramType.nodes);

    separatedByComma.forEach((group) => {
        const validator = group[0];
        if (validator.type === 'function') {
            const args = listOptions(validator);
            if (args.length > 1) {
                diagnostics.warn(
                    decl,
                    stateErrors.TOO_MANY_ARGS_IN_VALIDATOR(name, validator.value, args),
                    { word: decl.value }
                );
            } else {
                stateType.arguments.push({
                    name: validator.value,
                    args,
                });
            }
        } else if (validator.type === 'string' || validator.type === 'word') {
            stateType.arguments.push(validator.value);
        }
    });
}

function isCustomMapping(stateDefinition: ParsedValue) {
    return stateDefinition.nodes.length === 1 && stateDefinition.nodes[0].type === 'string';
}

function resolveBooleanState(mappedStates: MappedStates, stateDefinition: ParsedValue) {
    const currentState = mappedStates[stateDefinition.type];
    if (!currentState) {
        mappedStates[stateDefinition.value] = null; // add boolean state
    } else {
        // TODO: warn with such name already exists
    }
}

// TRANSFORM

export function validateStateDefinition(
    decl: postcss.Declaration,
    meta: StylableMeta,
    resolver: StylableResolver,
    diagnostics: Diagnostics
) {
    if (decl.parent && decl.parent.type !== 'root') {
        const container = decl.parent;
        if (container.type !== 'atrule') {
            const parentRule = container as postcss.Rule;
            const selectorAst = parseSelectorWithCache(parentRule.selector)
            if (selectorAst.length && selectorAst.length === 1) {
                const singleSelectorAst = selectorAst[0];
                const selectorChunk = singleSelectorAst.nodes;

                if (selectorChunk.length === 1 && selectorChunk[0].type === 'class') {
                    const className = selectorChunk[0].value;
                    const classMeta = meta.classes[meta.classesScopeMap[className]];
                    const states = classMeta[valueMapping.states];

                    if (classMeta && classMeta._kind === 'class' && states) {
                        for (const stateName in states) {
                            // TODO: Sort out types
                            const state = states[stateName];
                            if (state && typeof state === 'object') {
                                const res = validateStateArgument(
                                    state,
                                    meta,
                                    state.defaultValue || '',
                                    resolver,
                                    diagnostics,
                                    parentRule,
                                    true,
                                    !!state.defaultValue
                                );

                                if (res.errors) {
                                    res.errors.unshift(
                                        `pseudo-state "${stateName}" default value "${state.defaultValue}" failed validation:`
                                    );
                                    diagnostics.warn(decl, res.errors.join('\n'), {
                                        word: decl.value,
                                    });
                                }
                            }
                        }
                    } else {
                        // TODO: error state on non-class
                    }
                }
            }
        }
    }
}

export function validateStateArgument(
    stateAst: StateParsedValue,
    meta: StylableMeta,
    value: string,
    resolver: StylableResolver,
    diagnostics: Diagnostics,
    rule?: postcss.Rule,
    validateDefinition?: boolean,
    validateValue = true
) {
    const resolvedValidations: StateResult = {
        res: resolveParam(meta, resolver, diagnostics, rule, value || stateAst.defaultValue),
        errors: null,
    };

    const { type: paramType } = stateAst;
    const validator = systemValidators[paramType];

    try {
        if (resolvedValidations.res || validateDefinition) {
            const { errors } = validator.validate(
                resolvedValidations.res,
                stateAst.arguments,
                resolveParam.bind(null, meta, resolver, diagnostics, rule),
                !!validateDefinition,
                validateValue
            );
            resolvedValidations.errors = errors;
        }
    } catch (error) {
        // TODO: warn about validation throwing exception
    }

    return resolvedValidations;
}

export function setStateToNode(
    states: MappedStates,
    meta: StylableMeta,
    name: string,
    node: PseudoClass,
    namespace: string,
    resolver: StylableResolver,
    diagnostics: Diagnostics,
    rule?: postcss.Rule
) {
    const stateDef = states[name];

    if (stateDef === null) {
        convertToClass(node).value = createBooleanStateClassName(name, namespace);
    } else if (typeof stateDef === 'string') {
        // simply concat global mapped selector - ToDo: maybe change to 'selector'
        convertToInvalid(node).value = stateDef;
    } else if (typeof stateDef === 'object') {
        resolveStateValue(meta, resolver, diagnostics, rule, node, stateDef, name, namespace);
    }
    delete node.nodes;
}

function resolveStateValue(
    meta: StylableMeta,
    resolver: StylableResolver,
    diagnostics: Diagnostics,
    rule: postcss.Rule | undefined,
    node: PseudoClass,
    stateDef: StateParsedValue,
    name: string,
    namespace: string
) {
    let actualParam = resolveParam(
        meta,
        resolver,
        diagnostics,
        rule,
        node.nodes ? stringifySelector(node.nodes) : stateDef.defaultValue
    );

    const validator = systemValidators[stateDef.type];

    let stateParamOutput;
    try {
        stateParamOutput = validator.validate(
            actualParam,
            stateDef.arguments,
            resolveParam.bind(null, meta, resolver, diagnostics, rule),
            false,
            true
        );
    } catch (e) {
        // TODO: warn about validation throwing exception
    }

    if (stateParamOutput !== undefined) {
        if (stateParamOutput.res !== actualParam) {
            actualParam = stateParamOutput.res;
        }

        if (rule && stateParamOutput.errors) {
            stateParamOutput.errors.unshift(
                `pseudo-state "${name}" with parameter "${actualParam}" failed validation:`
            );

            diagnostics.warn(rule, stateParamOutput.errors.join('\n'), { word: actualParam });
        }
    }

    const strippedParam = stripQuotation(actualParam);
<<<<<<< HEAD
    if (isValidClassName(strippedParam)) {
        convertToClass(node).value = createStateWithParamClassName(name, namespace, strippedParam);
    } else {
        convertToAttribute(node).value = createAttributeState(name, namespace, strippedParam);
    }
=======
    node.type = 'class';
    node.name = createStateWithParamClassName(name, namespace, strippedParam);
>>>>>>> 153f8b5a
}

function resolveParam(
    meta: StylableMeta,
    resolver: StylableResolver,
    diagnostics: Diagnostics,
    rule?: postcss.Rule,
    nodeContent?: string
) {
    const defaultStringValue = '';
    const param = nodeContent || defaultStringValue;
    return evalDeclarationValue(resolver, param, meta, rule, undefined, undefined, diagnostics);
}

export function createBooleanStateClassName(stateName: string, namespace: string) {
    return `${namespace}${booleanStateDelimiter}${stateName}`;
}

export function createStateWithParamClassName(stateName: string, namespace: string, param: string) {
    return `${namespace}${stateWithParamDelimiter}${stateName}${resolveStateParam(param)}`;
}

export function resolveStateParam(param: string) {
    return `${stateMiddleDelimiter}${param.length}${stateMiddleDelimiter}${param.replace(
        /\s/gm,
        '_'
    )}`;
}<|MERGE_RESOLUTION|>--- conflicted
+++ resolved
@@ -4,7 +4,6 @@
 import { evalDeclarationValue } from './functions';
 import {
     parseSelectorWithCache,
-    convertToAttribute,
     convertToClass,
     stringifySelector,
     convertToInvalid,
@@ -181,7 +180,7 @@
         const container = decl.parent;
         if (container.type !== 'atrule') {
             const parentRule = container as postcss.Rule;
-            const selectorAst = parseSelectorWithCache(parentRule.selector)
+            const selectorAst = parseSelectorWithCache(parentRule.selector);
             if (selectorAst.length && selectorAst.length === 1) {
                 const singleSelectorAst = selectorAst[0];
                 const selectorChunk = singleSelectorAst.nodes;
@@ -333,16 +332,7 @@
     }
 
     const strippedParam = stripQuotation(actualParam);
-<<<<<<< HEAD
-    if (isValidClassName(strippedParam)) {
-        convertToClass(node).value = createStateWithParamClassName(name, namespace, strippedParam);
-    } else {
-        convertToAttribute(node).value = createAttributeState(name, namespace, strippedParam);
-    }
-=======
-    node.type = 'class';
-    node.name = createStateWithParamClassName(name, namespace, strippedParam);
->>>>>>> 153f8b5a
+    convertToClass(node).value = createStateWithParamClassName(name, namespace, strippedParam);
 }
 
 function resolveParam(
@@ -358,10 +348,12 @@
 }
 
 export function createBooleanStateClassName(stateName: string, namespace: string) {
+    // ToDo: escape
     return `${namespace}${booleanStateDelimiter}${stateName}`;
 }
 
 export function createStateWithParamClassName(stateName: string, namespace: string, param: string) {
+    // ToDo: escape
     return `${namespace}${stateWithParamDelimiter}${stateName}${resolveStateParam(param)}`;
 }
 
