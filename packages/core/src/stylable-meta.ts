import type * as postcss from 'postcss';
import type { Diagnostics } from './diagnostics';
import type { SelectorAstNode, SelectorChunk2 } from './selector-utils';
import { getSourcePath } from './stylable-utils';
import { MappedStates, MixinValue, valueMapping } from './stylable-value-parsers';
export const RESERVED_ROOT_NAME = 'root';

export class StylableMeta {
    public rawAst: postcss.Root;
    public root: 'root';
    public source: string;
    public namespace: string;
    public imports: Imported[];
    public vars: VarSymbol[];
    public cssVars: Record<string, CSSVarSymbol>;
    public keyframes: postcss.AtRule[];
    public classes: Record<string, ClassSymbol>;
    public elements: Record<string, ElementSymbol>;
    public mappedSymbols: Record<string, StylableSymbol>;
    public mappedKeyframes: Record<string, KeyframesSymbol>;
    public customSelectors: Record<string, string>;
    public urls: string[];
    public parent?: StylableMeta;
    public transformDiagnostics: Diagnostics | null;
    public transformedScopes: Record<string, SelectorChunk2[][]> | null;
    public scopes: postcss.AtRule[];
    public simpleSelectors: Record<string, SimpleSelector>;
    public mixins: RefedMixin[];
    // Generated during transform
    public outputAst?: postcss.Root;
    public globals: Record<string, boolean> = {};
    constructor(public ast: postcss.Root, public diagnostics: Diagnostics) {
        const rootSymbol: ClassSymbol = {
            _kind: 'class',
            name: RESERVED_ROOT_NAME,
            [valueMapping.root]: true,
        };

        this.rawAst = ast.clone();
        this.source = getSourcePath(ast, diagnostics);
        this.root = RESERVED_ROOT_NAME;
        this.namespace = '';
        this.imports = [];
        this.vars = [];
        this.cssVars = {};
        this.keyframes = [];
        this.elements = {};
        this.classes = {
            [RESERVED_ROOT_NAME]: rootSymbol,
        };
        this.mappedSymbols = {
            [RESERVED_ROOT_NAME]: rootSymbol,
        };
        this.mappedKeyframes = {};
        this.customSelectors = {};
        this.urls = [];
        this.scopes = [];
        this.simpleSelectors = {};
        this.mixins = [];
        this.transformDiagnostics = null;
        this.transformedScopes = null;
    }
}

export interface Imported {
    from: string;
    defaultExport: string;
    named: Record<string, string>;
    keyframes: Record<string, string>;
<<<<<<< HEAD
    rule: postcss.Rule | postcss.AtRule;
    fromRelative: string;
=======
    rule: postcss.Rule;
    request: string;
>>>>>>> 503dbf64
    context: string;
}

export interface StylableDirectives {
    '-st-root'?: boolean;
    '-st-states'?: MappedStates;
    '-st-extends'?: ImportSymbol | ClassSymbol | ElementSymbol;
    '-st-global'?: SelectorAstNode[];
}

export interface ClassSymbol extends StylableDirectives {
    _kind: 'class';
    name: string;
    alias?: ImportSymbol;
    scoped?: string;
}

export interface ElementSymbol extends StylableDirectives {
    _kind: 'element';
    name: string;
    alias?: ImportSymbol;
}

export interface ImportSymbol {
    _kind: 'import';
    type: 'named' | 'default';
    name: string;
    import: Imported;
    context: string;
}

export interface VarSymbol {
    _kind: 'var';
    name: string;
    value: string;
    text: string;
    valueType: string | null;
    node: postcss.Node;
}

export interface KeyframesSymbol {
    _kind: 'keyframes';
    alias: string;
    name: string;
    import?: Imported;
}

export interface CSSVarSymbol {
    _kind: 'cssVar';
    name: string;
    global?: boolean;
}

export type StylableSymbol =
    | ImportSymbol
    | VarSymbol
    | ClassSymbol
    | ElementSymbol
    | CSSVarSymbol
    | KeyframesSymbol;

export interface RefedMixin {
    mixin: MixinValue;
    ref: ImportSymbol | ClassSymbol;
}

export interface SimpleSelector {
    symbol: ClassSymbol | ElementSymbol;
    node: postcss.Rule | postcss.Root;
}<|MERGE_RESOLUTION|>--- conflicted
+++ resolved
@@ -67,13 +67,8 @@
     defaultExport: string;
     named: Record<string, string>;
     keyframes: Record<string, string>;
-<<<<<<< HEAD
     rule: postcss.Rule | postcss.AtRule;
-    fromRelative: string;
-=======
-    rule: postcss.Rule;
     request: string;
->>>>>>> 503dbf64
     context: string;
 }
 
