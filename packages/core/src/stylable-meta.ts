--- conflicted
+++ resolved
@@ -1,12 +1,7 @@
 import type * as postcss from 'postcss';
 import type { Diagnostics } from './diagnostics';
 import { getSourcePath } from './stylable-utils';
-<<<<<<< HEAD
-import type { ChunkedSelector } from './helpers/selector';
-import type { SelectorNode } from '@tokey/css-selector-parser';
-=======
 import type { SelectorNode, SelectorList } from '@tokey/css-selector-parser';
->>>>>>> 0039b796
 import { setFieldForDeprecation } from './helpers/deprecation';
 import { MappedStates, MixinValue, valueMapping } from './stylable-value-parsers';
 export const RESERVED_ROOT_NAME = 'root';
@@ -28,11 +23,7 @@
     public urls: string[];
     public parent?: StylableMeta;
     public transformDiagnostics: Diagnostics | null;
-<<<<<<< HEAD
-    public transformedScopes: Record<string, ChunkedSelector[]> | null;
-=======
     public transformedScopes: Record<string, SelectorList> | null;
->>>>>>> 0039b796
     public scopes: postcss.AtRule[];
     public simpleSelectors: Record<string, SimpleSelector>;
     public mixins: RefedMixin[];
