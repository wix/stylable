import * as postcss from 'postcss';
import { Diagnostics } from './diagnostics';
import { SelectorAstNode, SelectorChunk2 } from './selector-utils';
import { getSourcePath } from './stylable-utils';
import { MappedStates, MixinValue, valueMapping } from './stylable-value-parsers';
export const RESERVED_ROOT_NAME = 'root';

export class StylableMeta {
    public rawAst: postcss.Root;
    public root: 'root';
    public source: string;
    public namespace: string;
    public imports: Imported[];
    public vars: VarSymbol[];
    public cssVars: Record<string, CSSVarSymbol>;
    public keyframes: postcss.AtRule[];
    public classes: Record<string, ClassSymbol>;
    public elements: Record<string, ElementSymbol>;
    public mappedSymbols: Record<string, StylableSymbol>;
    public mappedKeyframes: Record<string, KeyframesSymbol>;
    public customSelectors: Record<string, string>;
    public urls: string[];
    public parent?: StylableMeta;
    public transformDiagnostics: Diagnostics | null;
    public transformedScopes: Record<string, SelectorChunk2[][]> | null;
    public scopes: postcss.AtRule[];
    public simpleSelectors: Record<string, SimpleSelector>;
    public mixins: RefedMixin[];
    // Generated during transform
    public outputAst?: postcss.Root;
    public globals: Record<string, boolean> = {};
    constructor(public ast: postcss.Root, public diagnostics: Diagnostics) {
        const rootSymbol: ClassSymbol = {
            _kind: 'class',
            name: RESERVED_ROOT_NAME,
            [valueMapping.root]: true,
        };

        this.rawAst = ast.clone();
        this.source = getSourcePath(ast, diagnostics);
        this.root = RESERVED_ROOT_NAME;
        this.namespace = '';
        this.imports = [];
        this.vars = [];
        this.cssVars = {};
        this.keyframes = [];
        this.elements = {};
        this.classes = {
            [RESERVED_ROOT_NAME]: rootSymbol,
        };
        this.mappedSymbols = {
            [RESERVED_ROOT_NAME]: rootSymbol,
        };
        this.mappedKeyframes = {};
        this.customSelectors = {};
        this.urls = [];
        this.scopes = [];
        this.simpleSelectors = {};
        this.mixins = [];
        this.transformDiagnostics = null;
        this.transformedScopes = null;
    }
}

export interface Imported {
    from: string;
    defaultExport: string;
    named: Record<string, string>;
<<<<<<< HEAD
    rule: postcss.Rule | postcss.AtRule;
=======
    keyframes: Record<string, string>;
    rule: postcss.Rule;
>>>>>>> 0723f682
    fromRelative: string;
    context: string;
}

export interface StylableDirectives {
    '-st-root'?: boolean;
    '-st-states'?: MappedStates;
    '-st-extends'?: ImportSymbol | ClassSymbol | ElementSymbol;
    '-st-global'?: SelectorAstNode[];
}

export interface ClassSymbol extends StylableDirectives {
    _kind: 'class';
    name: string;
    alias?: ImportSymbol;
    scoped?: string;
}

export interface ElementSymbol extends StylableDirectives {
    _kind: 'element';
    name: string;
    alias?: ImportSymbol;
}

export interface ImportSymbol {
    _kind: 'import';
    type: 'named' | 'default';
    name: string;
    import: Imported;
    context: string;
}

export interface VarSymbol {
    _kind: 'var';
    name: string;
    value: string;
    text: string;
    valueType: string | null;
    node: postcss.Node;
}

export interface KeyframesSymbol {
    _kind: 'keyframes';
    alias: string;
    name: string;
    import?: Imported;
}

export interface CSSVarSymbol {
    _kind: 'cssVar';
    name: string;
    global?: boolean;
}

export type StylableSymbol =
    | ImportSymbol
    | VarSymbol
    | ClassSymbol
    | ElementSymbol
    | CSSVarSymbol
    | KeyframesSymbol;

export interface RefedMixin {
    mixin: MixinValue;
    ref: ImportSymbol | ClassSymbol;
}

export interface SimpleSelector {
    symbol: ClassSymbol | ElementSymbol;
    node: postcss.Rule | postcss.Root;
}<|MERGE_RESOLUTION|>--- conflicted
+++ resolved
@@ -65,13 +65,9 @@
 export interface Imported {
     from: string;
     defaultExport: string;
-    named: Record<string, string>;
-<<<<<<< HEAD
+    named: Record<string, string>;    
+    keyframes: Record<string, string>;
     rule: postcss.Rule | postcss.AtRule;
-=======
-    keyframes: Record<string, string>;
-    rule: postcss.Rule;
->>>>>>> 0723f682
     fromRelative: string;
     context: string;
 }
