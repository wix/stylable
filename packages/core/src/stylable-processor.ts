--- conflicted
+++ resolved
@@ -1,11 +1,6 @@
 import path from 'path';
-<<<<<<< HEAD
 import type * as postcss from 'postcss';
-import { Diagnostics } from './diagnostics';
-=======
-import * as postcss from 'postcss';
 import { createDiagnosticReporter, Diagnostics } from './diagnostics';
->>>>>>> 72214018
 import { murmurhash3_32_gc } from './murmurhash';
 import { knownPseudoClassesWithNestedSelectors } from './native-reserved-lists';
 import { StylableMeta } from './stylable-meta';
