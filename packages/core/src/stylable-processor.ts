import path from 'path';
import * as postcss from 'postcss';
import postcssValueParser from 'postcss-value-parser';
import { parseImports } from '@tokey/imports-parser';
import { deprecatedStFunctions } from './custom-values';
import { Diagnostics } from './diagnostics';
import { parseSelector as deprecatedParseSelector } from './deprecated/deprecated-selector-utils';
<<<<<<< HEAD
import { processDeclarationUrls } from './stylable-assets';
=======
import { murmurhash3_32_gc } from './murmurhash';
import { reservedKeyFrames } from './native-reserved-lists';
>>>>>>> 0039b796
import {
    ClassSymbol,
    CSSVarSymbol,
    ElementSymbol,
    Imported,
    ImportSymbol,
    RefedMixin,
    StylableDirectives,
    StylableMeta,
    VarSymbol,
} from './stylable-meta';
import {
    CUSTOM_SELECTOR_RE,
    expandCustomSelectors,
    getAlias,
    isCSSVarProp,
} from './stylable-utils';
import { processDeclarationFunctions } from "./process-declaration-functions";
import {
    walkSelector,
<<<<<<< HEAD
    walkSelectorReadonly,
=======
>>>>>>> 0039b796
    isSimpleSelector,
    isInPseudoClassContext,
    isRootValid,
    isCompRoot,
    scopeNestedSelector,
    parseSelectorWithCache,
    stringifySelector,
} from './helpers/selector';
<<<<<<< HEAD
import type { SelectorNode } from '@tokey/css-selector-parser';
import type { DeepReadonlyObject } from './helpers/readonly';
import { isChildOfAtRule } from './helpers/rule';
import type { SRule } from './deprecated/postcss-ast-extension';
import {
=======
import type { ImmutableSelectorNode } from '@tokey/css-selector-parser';
import { isChildOfAtRule } from './helpers/rule';
import type { SRule } from './deprecated/postcss-ast-extension';
import {
    paramMapping,
>>>>>>> 0039b796
    rootValueMapping,
    SBTypesParsers,
    stValuesMap,
    validateAllowedNodesUntil,
    valueMapping,
} from './stylable-value-parsers';
<<<<<<< HEAD
import { deprecated, filename2varname, stripQuotation } from './utils';
import { ignoreDeprecationWarn } from './helpers/deprecation';
=======
import { deprecated, filename2varname, globalValue, stripQuotation } from './utils';
import { ignoreDeprecationWarn } from './helpers/deprecation';
import { validateAtProperty } from './validate-at-property';
>>>>>>> 0039b796
export * from './stylable-meta'; /* TEMP EXPORT */

const parseNamed = SBTypesParsers[valueMapping.named];
const parseStates = SBTypesParsers[valueMapping.states];
const parseGlobal = SBTypesParsers[valueMapping.global];
const parseExtends = SBTypesParsers[valueMapping.extends];

export const processorWarnings = {
    UNSCOPED_CLASS(name: string) {
        return `unscoped class "${name}" will affect all elements of the same type in the document`;
    },
    UNSCOPED_TYPE_SELECTOR(name: string) {
        return `unscoped type selector "${name}" will affect all elements of the same type in the document`;
    },
    FORBIDDEN_DEF_IN_COMPLEX_SELECTOR(name: string) {
        return `cannot define "${name}" inside a complex selector`;
    },
    ROOT_AFTER_SPACING() {
        return '".root" class cannot be used after native elements or selectors external to the stylesheet';
    },
    DEFAULT_IMPORT_IS_LOWER_CASE() {
        return 'Default import of a Stylable stylesheet must start with an upper-case letter';
    },
    ILLEGAL_PROP_IN_IMPORT(propName: string) {
        return `"${propName}" css attribute cannot be used inside ${rootValueMapping.import} block`;
    },
    STATE_DEFINITION_IN_ELEMENT() {
        return 'cannot define pseudo states inside a type selector';
    },
    STATE_DEFINITION_IN_COMPLEX() {
        return 'cannot define pseudo states inside complex selectors';
    },
    REDECLARE_SYMBOL(name: string) {
        return `redeclare symbol "${name}"`;
    },
    REDECLARE_SYMBOL_KEYFRAMES(name: string) {
        return `redeclare keyframes symbol "${name}"`;
    },
    KEYFRAME_NAME_RESERVED(name: string) {
        return `keyframes "${name}" is reserved`;
    },
    CANNOT_RESOLVE_EXTEND(name: string) {
        return `cannot resolve '${valueMapping.extends}' type for '${name}'`;
    },
    CANNOT_EXTEND_IN_COMPLEX() {
        return `cannot define "${valueMapping.extends}" inside a complex selector`;
    },
    UNKNOWN_MIXIN(name: string) {
        return `unknown mixin: "${name}"`;
    },
    OVERRIDE_MIXIN(mixinType: string) {
        return `override ${mixinType} on same rule`;
    },
    OVERRIDE_TYPED_RULE(key: string, name: string) {
        return `override "${key}" on typed rule "${name}"`;
    },
    PARTIAL_MIXIN_MISSING_ARGUMENTS(type: string) {
        return `"${valueMapping.partialMixin}" can only be used with override arguments provided, missing overrides on "${type}"`;
    },
    FROM_PROP_MISSING_IN_IMPORT() {
        return `"${valueMapping.from}" is missing in ${rootValueMapping.import} block`;
    },
    INVALID_NAMESPACE_DEF() {
        return 'invalid @namespace';
    },
    EMPTY_NAMESPACE_DEF() {
        return '@namespace must contain at least one character or digit';
    },
    EMPTY_IMPORT_FROM() {
        return '"-st-from" cannot be empty';
    },
    MULTIPLE_FROM_IN_IMPORT() {
        return `cannot define multiple "${valueMapping.from}" declarations in a single import`;
    },
    NO_VARS_DEF_IN_ST_SCOPE() {
        return `cannot define "${rootValueMapping.vars}" inside of "@st-scope"`;
    },
    NO_IMPORT_IN_ST_SCOPE() {
        return `cannot use "${rootValueMapping.import}" inside of "@st-scope"`;
    },
    NO_ST_IMPORT_IN_NESTED_SCOPE() {
        return `cannot use "@st-import" inside of nested scope`;
    },
    ST_IMPORT_STAR() {
        return '@st-import * is not supported';
    },
    ST_IMPORT_EMPTY_FROM() {
        return '@st-import must specify a valid "from" string value';
    },
    INVALID_ST_IMPORT_FORMAT(errors: string[]) {
        return `Invalid @st-import format:\n - ${errors.join('\n - ')}`;
    },
    NO_KEYFRAMES_IN_ST_SCOPE() {
        return `cannot use "@keyframes" inside of "@st-scope"`;
    },
    MISSING_SCOPING_PARAM() {
        return '"@st-scope" missing scoping selector parameter';
    },
    MISSING_KEYFRAMES_NAME() {
        return '"@keyframes" missing parameter';
    },
    MISSING_KEYFRAMES_NAME_INSIDE_GLOBAL() {
        return `"@keyframes" missing parameter inside "${paramMapping.global}()"`;
    },
    ILLEGAL_GLOBAL_CSS_VAR(name: string) {
        return `"@st-global-custom-property" received the value "${name}", but it must begin with "--" (double-dash)`;
    },
    GLOBAL_CSS_VAR_MISSING_COMMA(name: string) {
        return `"@st-global-custom-property" received the value "${name}", but its values must be comma separated`;
    },
    ILLEGAL_CSS_VAR_USE(name: string) {
        return `a custom css property must begin with "--" (double-dash), but received "${name}"`;
    },
    ILLEGAL_CSS_VAR_ARGS(name: string) {
        return `custom property "${name}" usage (var()) must receive comma separated values`;
    },
    INVALID_CUSTOM_PROPERTY_AS_VALUE(name: string, as: string) {
        return `invalid alias for custom property "${name}" as "${as}"; custom properties must be prefixed with "--" (double-dash)`;
    },
    INVALID_NAMESPACE_REFERENCE() {
        return 'st-namespace-reference dose not have any value';
    },
    INVALID_NESTING(child: string, parent: string) {
        return `nesting of rules within rules is not supported, found: "${child}" inside "${parent}"`;
    },
    INVALID_FUNCTIONAL_SELECTOR(selector: string, type: string) {
        return `"${selector}" ${type} is not functional`;
    },
<<<<<<< HEAD
=======
    DEPRECATED_ST_GLOBAL_CUSTOM_PROPERTY() {
        return `"st-global-custom-property" is deprecated and will be removed in the next version. Use "@property" with ${paramMapping.global}`;
    },
    DEPRECATED_ST_FUNCTION_NAME: (name: string, alternativeName: string) => {
        return `"${name}" is deprecated, use "${alternativeName}"`;
    },
>>>>>>> 0039b796
};

export class StylableProcessor {
    protected meta!: StylableMeta;
    protected dirContext!: string;

    constructor(
        protected diagnostics = new Diagnostics(),
        private resolveNamespace = processNamespace
    ) {}
    public process(root: postcss.Root): StylableMeta {
        this.meta = new StylableMeta(root, this.diagnostics);

        this.dirContext = path.dirname(this.meta.source);

        this.handleAtRules(root);
        
        const stubs = this.insertCustomSelectorsStubs();

        for (const node of root.nodes) {
            if (node.type === 'rule' && node.selector === rootValueMapping.import) {
                const imported = parsePseudoImport(node, this.dirContext, this.diagnostics);
                this.meta.imports.push(imported);
                this.addImportSymbols(imported);
            }
        }

        root.walkRules((rule) => {
            if (!isChildOfAtRule(rule, 'keyframes')) {
                this.handleCustomSelectors(rule);
                this.handleRule(rule as SRule, isChildOfAtRule(rule, rootValueMapping.stScope));
            }
            const parent = rule.parent;
            if (parent?.type === 'rule') {
                this.diagnostics.error(
                    rule,
                    processorWarnings.INVALID_NESTING(
                        rule.selector,
                        (parent as postcss.Rule).selector
                    )
                );
            }
        });

        root.walkDecls((decl) => {
            if (stValuesMap[decl.prop]) {
                this.handleDirectives(decl.parent as SRule, decl);
            } else if (isCSSVarProp(decl.prop)) {
                this.addCSSVarDefinition(decl);
            }

            if (decl.value.includes('var(')) {
                this.handleCSSVarUse(decl);
            }

            this.collectUrls(decl);
        });

        stubs.forEach((s) => s && s.remove());

        this.meta.scopes.forEach((scope) => this.handleScope(scope));

        return this.meta;
    }

    public insertCustomSelectorsStubs() {
        return Object.keys(this.meta.customSelectors).map((selector) => {
            if (this.meta.customSelectors[selector]) {
                const rule = postcss.rule({ selector });
                this.meta.ast.append(rule);
                return rule;
            }
            return null;
        });
    }

    public handleCustomSelectors(rule: postcss.Rule) {
        expandCustomSelectors(rule, this.meta.customSelectors, this.meta.diagnostics);
    }

    protected handleAtRules(root: postcss.Root) {
        let namespace = '';
        const toRemove: postcss.Node[] = [];

        root.walkAtRules((atRule) => {
            switch (atRule.name) {
                case 'namespace': {
                    const match = atRule.params.match(/["'](.*?)['"]/);
                    if (match) {
                        if (match[1].trim()) {
                            namespace = match[1];
                        } else {
                            this.diagnostics.error(atRule, processorWarnings.EMPTY_NAMESPACE_DEF());
                        }
                        toRemove.push(atRule);
                    } else {
                        this.diagnostics.error(atRule, processorWarnings.INVALID_NAMESPACE_DEF());
                    }
                    break;
                }
                case 'keyframes':
                    if (!isChildOfAtRule(atRule, rootValueMapping.stScope)) {
                        this.meta.keyframes.push(atRule);
                        let { params: name } = atRule;

                        if (name) {
                            let global: boolean | undefined;
                            const globalName = globalValue(name);

                            if (globalName !== undefined) {
                                name = globalName;
                                global = true;
                            }

                            if (name === '') {
                                this.diagnostics.warn(
                                    atRule,
                                    processorWarnings.MISSING_KEYFRAMES_NAME_INSIDE_GLOBAL()
                                );
                            }

                            if (reservedKeyFrames.includes(name)) {
                                this.diagnostics.error(
                                    atRule,
                                    processorWarnings.KEYFRAME_NAME_RESERVED(name),
                                    {
                                        word: name,
                                    }
                                );
                            }

                            this.checkRedeclareKeyframes(name, atRule);
                            this.meta.mappedKeyframes[name] = {
                                _kind: 'keyframes',
                                alias: name,
                                name,
                                global,
                            };
                        } else {
                            this.diagnostics.warn(
                                atRule,
                                processorWarnings.MISSING_KEYFRAMES_NAME()
                            );
                        }
                    } else {
                        this.diagnostics.error(atRule, processorWarnings.NO_KEYFRAMES_IN_ST_SCOPE());
                    }
                    break;
                case 'custom-selector': {
                    const params = atRule.params.split(/\s/);
                    const customName = params.shift();
                    toRemove.push(atRule);
                    if (customName && customName.match(CUSTOM_SELECTOR_RE)) {
                        this.meta.customSelectors[customName] = atRule.params
                            .replace(customName, '')
                            .trim();
                    } else {
                        // TODO: add warn there are two types one is not valid name and the other is empty name.
                    }
                    break;
                }
                case 'st-scope':
                    this.meta.scopes.push(atRule);
                    break;
                case 'st-import': {
                    if (atRule.parent?.type !== 'root') {
                        this.diagnostics.warn(
                            atRule,
                            processorWarnings.NO_ST_IMPORT_IN_NESTED_SCOPE()
                        );
                        atRule.remove();
                    } else {
                        const stImport = this.handleStImport(atRule);
                        this.meta.imports.push(stImport);
                        this.addImportSymbols(stImport);
                    }
                    break;
                }
                case 'property': {
                    this.addCSSVarDefinition(atRule);
                    validateAtProperty(atRule, this.diagnostics);
                    break;
                }
                case 'st-global-custom-property': {
                    this.diagnostics.info(
                        atRule,
                        processorWarnings.DEPRECATED_ST_GLOBAL_CUSTOM_PROPERTY()
                    );

                    const cssVarsByComma = atRule.params.split(',');
                    const cssVarsBySpacing = atRule.params
                        .trim()
                        .split(/\s+/g)
                        .filter((s) => s !== ',');

                    if (cssVarsBySpacing.length > cssVarsByComma.length) {
                        this.diagnostics.warn(
                            atRule,
                            processorWarnings.GLOBAL_CSS_VAR_MISSING_COMMA(atRule.params),
                            {
                                word: atRule.params,
                            }
                        );
                        break;
                    }

                    for (const entry of cssVarsByComma) {
                        const cssVar = entry.trim();

                        if (isCSSVarProp(cssVar)) {
                            const property: CSSVarSymbol = {
                                _kind: 'cssVar',
                                name: cssVar,
                                global: true,
                            };

                            this.meta.cssVars[cssVar] = property;
                            this.meta.mappedSymbols[cssVar] = property;
                        } else {
                            this.diagnostics.warn(
                                atRule,
                                processorWarnings.ILLEGAL_GLOBAL_CSS_VAR(cssVar),
                                { word: cssVar }
                            );
                        }
                    }

                    toRemove.push(atRule);
                    break;
                }
            }
        });
        toRemove.forEach((node) => node.remove());
        namespace = namespace || filename2varname(path.basename(this.meta.source)) || 's';
        this.meta.namespace = this.handleNamespaceReference(namespace);
    }
    private collectUrls(decl: postcss.Declaration) {
        processDeclarationFunctions(
            decl,
            (node) => {
                if (node.type === 'url') {
                    this.meta.urls.push(node.url);
                }
            },
            false
        );
    }

    private handleStFunctions(decl: postcss.Declaration) {
        processDeclarationFunctions(
            decl,
            (node) => {
                if (node.type === 'nested-item' && deprecatedStFunctions[node.name]) {
                    const { alternativeName } = deprecatedStFunctions[node.name];
                    this.diagnostics.info(
                        decl,
                        processorWarnings.DEPRECATED_ST_FUNCTION_NAME(node.name, alternativeName),
                        {
                            word: node.name,
                        }
                    );
                }
            },
            false
        );
    }

    private handleNamespaceReference(namespace: string): string {
        let pathToSource: string | undefined;
        for (const node of this.meta.ast.nodes) {
            if (node.type === 'comment' && node.text.includes('st-namespace-reference')) {
                const i = node.text.indexOf('=');
                if (i === -1) {
                    this.diagnostics.error(node, processorWarnings.INVALID_NAMESPACE_REFERENCE());
                } else {
                    pathToSource = stripQuotation(node.text.slice(i + 1));
                }
                break;
            }
        }

        return this.resolveNamespace(
            namespace,
            pathToSource
                ? path.resolve(path.dirname(this.meta.source), pathToSource)
                : this.meta.source
        );
    }

    protected handleRule(rule: SRule, inStScope = false) {
        rule.selectorAst = deprecatedParseSelector(rule.selector);

        const selectorAst = parseSelectorWithCache(rule.selector);

        let locallyScoped = false;
        let simpleSelector: boolean;
<<<<<<< HEAD
        walkSelectorReadonly(selectorAst, (node, index, nodes, parents) => {
=======
        walkSelector(selectorAst, (node, index, nodes, parents) => {
>>>>>>> 0039b796
            const type = node.type;
            if (type === 'selector' && !isInPseudoClassContext(parents)) {
                locallyScoped = false;
            }
            if (type !== `selector` && type !== `class` && type !== `type`) {
                simpleSelector = false;
<<<<<<< HEAD
            }  
=======
            }
>>>>>>> 0039b796

            if (node.type === 'pseudo_class') {
                if (node.value === 'import') {
                    if (rule.selector === rootValueMapping.import) {
                        if (isChildOfAtRule(rule, rootValueMapping.stScope)) {
                            this.diagnostics.warn(rule, processorWarnings.NO_IMPORT_IN_ST_SCOPE());
                            rule.remove();
                            return walkSelector.stopAll;
                        }
                        rule.remove();
                        return walkSelector.stopAll;
                    } else {
                        this.diagnostics.warn(
                            rule,
                            processorWarnings.FORBIDDEN_DEF_IN_COMPLEX_SELECTOR(
                                rootValueMapping.import
                            )
                        );
                    }
                } else if (node.value === 'vars') {
                    if (rule.selector === rootValueMapping.vars) {
                        if (isChildOfAtRule(rule, rootValueMapping.stScope)) {
                            this.diagnostics.warn(
                                rule,
                                processorWarnings.NO_VARS_DEF_IN_ST_SCOPE()
                            );
                            rule.remove();
                            return walkSelector.stopAll;
                        }

                        this.addVarSymbols(rule);
                        return walkSelector.stopAll;
                    } else {
                        this.diagnostics.warn(
                            rule,
                            processorWarnings.FORBIDDEN_DEF_IN_COMPLEX_SELECTOR(
                                rootValueMapping.vars
                            )
                        );
                    }
                } else if (node.value === `global`) {
                    return walkSelector.skipNested;
                }
            } else if (node.type === 'class') {
                this.addClassSymbolOnce(node.value, rule);
                if (node.nodes) {
                    this.diagnostics.error(
                        rule,
                        processorWarnings.INVALID_FUNCTIONAL_SELECTOR(`.` + node.value, `class`),
                        {
                            word: stringifySelector(node),
                        }
                    );
                }
                if (this.meta.classes[node.value]) {
                    if (!this.meta.classes[node.value].alias) {
                        locallyScoped = true;
                    } else if (locallyScoped === false && !inStScope) {
                        if (this.checkForScopedNodeAfter(rule, nodes, index) === false) {
                            this.diagnostics.warn(
                                rule,
                                processorWarnings.UNSCOPED_CLASS(node.value),
                                {
                                    word: node.value,
                                }
                            );
                        } else {
                            locallyScoped = true;
                        }
                    }
                }
            } else if (node.type === 'type') {
                this.addElementSymbolOnce(node.value, rule);
                /**
                 * intent to deprecate: currently `value(param)` can be used
                 * as a custom state value. Unless there is a reasonable
                 * use case, this should be removed.
                 */
                if (
                    node.nodes &&
                    (parents.length < 2 ||
                        parents[parents.length - 2].type !== `pseudo_class` ||
                        node.value !== `value`)
                ) {
                    this.diagnostics.error(
                        rule,
                        processorWarnings.INVALID_FUNCTIONAL_SELECTOR(node.value, `type`),
                        {
                            word: stringifySelector(node),
                        }
                    );
                }
                if (locallyScoped === false && !inStScope) {
                    if (this.checkForScopedNodeAfter(rule, nodes, index) === false) {
                        this.diagnostics.warn(
                            rule,
                            processorWarnings.UNSCOPED_TYPE_SELECTOR(node.value),
                            {
                                word: node.value,
                            }
                        );
                    } else {
                        locallyScoped = true;
                    }
                }
            } else if (node.type === `id`) {
                if (node.nodes) {
                    this.diagnostics.error(
                        rule,
                        processorWarnings.INVALID_FUNCTIONAL_SELECTOR(`#` + node.value, `id`),
                        {
                            word: stringifySelector(node),
                        }
                    );
                }
            } else if (node.type === `attribute`) {
                if (node.nodes) {
                    this.diagnostics.error(
                        rule,
                        processorWarnings.INVALID_FUNCTIONAL_SELECTOR(
                            `[${node.value}]`,
                            `attribute`
                        ),
                        {
                            word: stringifySelector(node),
                        }
                    );
                }
            } else if (node.type === `nesting`) {
                if (node.nodes) {
                    this.diagnostics.error(
                        rule,
                        processorWarnings.INVALID_FUNCTIONAL_SELECTOR(node.value, `nesting`),
                        {
                            word: stringifySelector(node),
                        }
                    );
                }
            }
            return;
        });

        if (simpleSelector! !== false) {
            rule.isSimpleSelector = true;
            rule.selectorType = rule.selector.match(/^\./) ? 'class' : 'element';
        } else {
            rule.selectorType = 'complex';
        }

        // ToDo: check cases of root in nested selectors?
        if (!isRootValid(selectorAst)) {
            this.diagnostics.warn(rule, processorWarnings.ROOT_AFTER_SPACING());
        }
    }

    protected checkRedeclareSymbol(symbolName: string, node: postcss.Node) {
        const symbol = this.meta.mappedSymbols[symbolName];
        if (symbol) {
            this.diagnostics.warn(node, processorWarnings.REDECLARE_SYMBOL(symbolName), {
                word: symbolName,
            });
        }
    }

    protected checkRedeclareKeyframes(symbolName: string, node: postcss.Node) {
        const symbol = this.meta.mappedKeyframes[symbolName];
        if (symbol) {
            this.diagnostics.warn(node, processorWarnings.REDECLARE_SYMBOL_KEYFRAMES(symbolName), {
                word: symbolName,
            });
        }
        return symbol;
    }

    protected checkForScopedNodeAfter(
        rule: postcss.Rule,
<<<<<<< HEAD
        nodes: DeepReadonlyObject<SelectorNode[]>,
=======
        nodes: ImmutableSelectorNode[],
>>>>>>> 0039b796
        index: number
    ) {
        for (let i = index + 1; i < nodes.length; i++) {
            const element = nodes[i];
            if (!element) {
                // ToDo: can this get here???
                break;
            }
            if (element.type === 'combinator') {
                break;
            }
            if (element.type === 'class') {
                this.addClassSymbolOnce(element.value, rule);

                if (this.meta.classes[element.value]) {
                    if (!this.meta.classes[element.value].alias) {
                        return true;
                    }
                }
            }
        }
        return false;
    }

    protected addElementSymbolOnce(name: string, rule: postcss.Rule) {
        if (isCompRoot(name) && !this.meta.elements[name]) {
            let alias = this.meta.mappedSymbols[name] as ImportSymbol | undefined;
            if (alias && alias._kind !== 'import') {
                this.checkRedeclareSymbol(name, rule);
                alias = undefined;
            }

            this.meta.elements[name] = this.meta.mappedSymbols[name] = {
                _kind: 'element',
                name,
                alias,
            };

            this.meta.simpleSelectors[name] = {
                node: rule,
                symbol: this.meta.elements[name],
            };
        }
    }

    protected addClassSymbolOnce(name: string, rule: postcss.Rule) {
        if (!this.meta.classes[name]) {
            let alias = this.meta.mappedSymbols[name] as ImportSymbol | undefined;
            if (alias && alias._kind !== 'import') {
                this.checkRedeclareSymbol(name, rule);
                alias = undefined;
            }

            this.meta.classes[name] = this.meta.mappedSymbols[name] = {
                _kind: 'class',
                name,
                alias,
            };

            this.meta.simpleSelectors[name] = {
                node: rule,
                symbol: this.meta.mappedSymbols[name] as ClassSymbol,
            };
        } else if (name === this.meta.root && !this.meta.simpleSelectors[name]) {
            // special handling for registering "root" node comments
            this.meta.simpleSelectors[name] = {
                node: rule,
                symbol: this.meta.classes[name],
            };
        }
    }

    protected addImportSymbols(importDef: Imported) {
        this.checkForInvalidAsUsage(importDef);
        if (importDef.defaultExport) {
            this.checkRedeclareSymbol(importDef.defaultExport, importDef.rule);
            this.meta.mappedSymbols[importDef.defaultExport] = {
                _kind: 'import',
                type: 'default',
                name: 'default',
                import: importDef,
                context: this.dirContext,
            };
        }
        Object.keys(importDef.named).forEach((name) => {
            this.checkRedeclareSymbol(name, importDef.rule);
            this.meta.mappedSymbols[name] = {
                _kind: 'import',
                type: 'named',
                name: importDef.named[name],
                import: importDef,
                context: this.dirContext,
            };
        });
        Object.keys(importDef.keyframes).forEach((name) => {
            if (!this.checkRedeclareKeyframes(name, importDef.rule)) {
                this.meta.mappedKeyframes[name] = {
                    _kind: 'keyframes',
                    alias: name,
                    name: importDef.keyframes[name],
                    import: importDef,
                };
            }
        });
    }

    protected addVarSymbols(rule: postcss.Rule) {
        rule.walkDecls((decl) => {
            this.collectUrls(decl);
            this.handleStFunctions(decl);
            this.checkRedeclareSymbol(decl.prop, decl);
            let type = null;

            const prev = decl.prev() as postcss.Comment;
            if (prev && prev.type === 'comment') {
                const typeMatch = prev.text.match(/^@type (.+)$/);
                if (typeMatch) {
                    type = typeMatch[1];
                }
            }

            const varSymbol: VarSymbol = {
                _kind: 'var',
                name: decl.prop,
                value: '',
                text: decl.value,
                node: decl,
                valueType: type,
            };
            this.meta.vars.push(varSymbol);
            this.meta.mappedSymbols[decl.prop] = varSymbol;
        });
        rule.remove();
    }

    protected handleCSSVarUse(decl: postcss.Declaration) {
        const parsed = postcssValueParser(decl.value);
        parsed.walk((node) => {
            if (node.type === 'function' && node.value === 'var' && node.nodes) {
                const varName = node.nodes[0];
                if (!validateAllowedNodesUntil(node, 1)) {
                    const args = postcssValueParser.stringify(node.nodes);
                    this.diagnostics.warn(decl, processorWarnings.ILLEGAL_CSS_VAR_ARGS(args), {
                        word: args,
                    });
                }

                this.addCSSVar(postcssValueParser.stringify(varName).trim(), decl, false);
            }
        });
    }

    protected addCSSVarDefinition(node: postcss.Declaration | postcss.AtRule) {
        let varName = node.type === 'atrule' ? node.params.trim() : node.prop.trim();
        let isGlobal = false;

        const globalVarName = globalValue(varName);

        if (globalVarName !== undefined) {
            varName = globalVarName.trim();
            isGlobal = true;
        }

        if (node.type === 'atrule') {
            this.checkRedeclareSymbol(varName, node);
        }

        this.addCSSVar(varName, node, isGlobal);
    }

    protected addCSSVar(
        varName: string,
        node: postcss.Declaration | postcss.AtRule,
        global: boolean
    ) {
        if (isCSSVarProp(varName)) {
            if (!this.meta.cssVars[varName]) {
                const cssVarSymbol: CSSVarSymbol = {
                    _kind: 'cssVar',
                    name: varName,
                    global,
                };
                this.meta.cssVars[varName] = cssVarSymbol;
                if (!this.meta.mappedSymbols[varName]) {
                    this.meta.mappedSymbols[varName] = cssVarSymbol;
                }
            }
        } else {
            this.diagnostics.warn(node, processorWarnings.ILLEGAL_CSS_VAR_USE(varName), {
                word: varName,
            });
        }
    }

    protected handleDirectives(rule: SRule, decl: postcss.Declaration) {
        const isSimplePerSelector = isSimpleSelector(rule.selector);
        const type = isSimplePerSelector.reduce((accType, { type }) => {
            return !accType ? type : accType !== type ? `complex` : type;
        }, `` as typeof isSimplePerSelector[number]['type']);
        const isSimple = type !== `complex`;
        if (decl.prop === valueMapping.states) {
            if (isSimple && type !== 'type') {
                this.extendTypedRule(
                    decl,
                    rule.selector,
                    valueMapping.states,
                    parseStates(decl.value, decl, this.diagnostics)
                );
            } else {
                if (type === 'type') {
                    this.diagnostics.warn(decl, processorWarnings.STATE_DEFINITION_IN_ELEMENT());
                } else {
                    this.diagnostics.warn(decl, processorWarnings.STATE_DEFINITION_IN_COMPLEX());
                }
            }
        } else if (decl.prop === valueMapping.extends) {
            if (isSimple) {
                const parsed = parseExtends(decl.value);
                const symbolName = parsed.types[0] && parsed.types[0].symbolName;

                const extendsRefSymbol = this.meta.mappedSymbols[symbolName];
                if (
                    (extendsRefSymbol &&
                        (extendsRefSymbol._kind === 'import' ||
                            extendsRefSymbol._kind === 'class' ||
                            extendsRefSymbol._kind === 'element')) ||
                    decl.value === this.meta.root
                ) {
                    this.extendTypedRule(
                        decl,
                        rule.selector,
                        valueMapping.extends,
                        getAlias(extendsRefSymbol) || extendsRefSymbol
                    );
                } else {
                    this.diagnostics.warn(
                        decl,
                        processorWarnings.CANNOT_RESOLVE_EXTEND(decl.value),
                        { word: decl.value }
                    );
                }
            } else {
                this.diagnostics.warn(decl, processorWarnings.CANNOT_EXTEND_IN_COMPLEX());
            }
        } else if (decl.prop === valueMapping.mixin || decl.prop === valueMapping.partialMixin) {
            const mixins: RefedMixin[] = [];
            /**
             * This functionality is broken we don't know what strategy to choose here.
             * Should be fixed when we refactor to the new flow
             */
            SBTypesParsers[decl.prop](
                decl,
                (type) => {
                    const symbol = this.meta.mappedSymbols[type];
                    return symbol?._kind === 'import' && !symbol.import.from.match(/.css$/)
                        ? 'args'
                        : 'named';
                },
                this.diagnostics,
                false
            ).forEach((mixin) => {
                const mixinRefSymbol = this.meta.mappedSymbols[mixin.type];
                if (
                    mixinRefSymbol &&
                    (mixinRefSymbol._kind === 'import' || mixinRefSymbol._kind === 'class')
                ) {
                    if (mixin.partial && Object.keys(mixin.options).length === 0) {
                        this.diagnostics.warn(
                            decl,
                            processorWarnings.PARTIAL_MIXIN_MISSING_ARGUMENTS(mixin.type),
                            {
                                word: mixin.type,
                            }
                        );
                    }
                    const refedMixin = {
                        mixin,
                        ref: mixinRefSymbol,
                    };
                    mixins.push(refedMixin);
                    ignoreDeprecationWarn(() => this.meta.mixins).push(refedMixin);
                } else {
                    this.diagnostics.warn(decl, processorWarnings.UNKNOWN_MIXIN(mixin.type), {
                        word: mixin.type,
                    });
                }
            });

            const previousMixins = ignoreDeprecationWarn(() => rule.mixins);
            if (previousMixins) {
                const partials = previousMixins.filter((r) => r.mixin.partial);
                const nonPartials = previousMixins.filter((r) => !r.mixin.partial);
                const isInPartial = decl.prop === valueMapping.partialMixin;
                if (
                    (partials.length && decl.prop === valueMapping.partialMixin) ||
                    (nonPartials.length && decl.prop === valueMapping.mixin)
                ) {
                    this.diagnostics.warn(decl, processorWarnings.OVERRIDE_MIXIN(decl.prop));
                }
                if (partials.length && nonPartials.length) {
                    rule.mixins = isInPartial
                        ? nonPartials.concat(mixins)
                        : partials.concat(mixins);
                } else if (partials.length) {
                    rule.mixins = isInPartial ? mixins : partials.concat(mixins);
                } else if (nonPartials.length) {
                    rule.mixins = isInPartial ? nonPartials.concat(mixins) : mixins;
                }
            } else if (mixins.length) {
                rule.mixins = mixins;
            }
        } else if (decl.prop === valueMapping.global) {
            if (isSimple && type !== 'type') {
                this.setClassGlobalMapping(decl, rule);
            } else {
                // TODO: diagnostics - scoped on none class
            }
        }
    }

    protected setClassGlobalMapping(decl: postcss.Declaration, rule: postcss.Rule) {
        const name = rule.selector.replace('.', '');
        const typedRule = this.meta.classes[name];
        if (typedRule) {
            typedRule[valueMapping.global] = parseGlobal(decl, this.diagnostics);
        }
    }

    protected extendTypedRule(
        node: postcss.Node,
        selector: string,
        key: keyof StylableDirectives,
        value: any
    ) {
        const name = selector.replace('.', '');
        const typedRule = this.meta.mappedSymbols[name] as ClassSymbol | ElementSymbol;
        if (typedRule && typedRule[key]) {
            this.diagnostics.warn(node, processorWarnings.OVERRIDE_TYPED_RULE(key, name), {
                word: name,
            });
        }
        if (typedRule) {
            typedRule[key] = value;
        }
    }
    protected handleStImport(atRule: postcss.AtRule) {
        const importObj: Imported = {
            defaultExport: '',
            from: '',
            request: '',
            named: {},
            rule: atRule,
            context: this.dirContext,
            keyframes: {},
        };
        const imports = parseImports(`import ${atRule.params}`, '[', ']', true)[0];

        if (imports && imports.star) {
            this.diagnostics.error(atRule, processorWarnings.ST_IMPORT_STAR());
        } else {
            importObj.defaultExport = imports.defaultName || '';
            setImportObjectFrom(imports.from || '', this.dirContext, importObj);

            if (imports.tagged?.keyframes) {
                // importObj.keyframes = imports.tagged?.keyframes;
                for (const [impName, impAsName] of Object.entries(imports.tagged.keyframes)) {
                    importObj.keyframes[impAsName] = impName;
                }
            }
            if (imports.named) {
                for (const [impName, impAsName] of Object.entries(imports.named)) {
                    importObj.named[impAsName] = impName;
                }
            }

            if (imports.errors.length) {
                this.diagnostics.error(
                    atRule,
                    processorWarnings.INVALID_ST_IMPORT_FORMAT(imports.errors)
                );
            } else if (!imports.from?.trim()) {
                this.diagnostics.error(atRule, processorWarnings.ST_IMPORT_EMPTY_FROM());
            }
        }

        atRule.remove();

        return importObj;
    }

    private handleScope(atRule: postcss.AtRule) {
        const scopingRule = postcss.rule({ selector: atRule.params }) as SRule;
        this.handleRule(scopingRule, true);
        validateScopingSelector(atRule, scopingRule, this.diagnostics);

        if (scopingRule.selector) {
            atRule.walkRules((rule) => {
                const scopedRule = rule.clone({
                    selector: scopeNestedSelector(
                        parseSelectorWithCache(scopingRule.selector),
                        parseSelectorWithCache(rule.selector)
                    ).selector,
                });
                (scopedRule as SRule).stScopeSelector = atRule.params;
                rule.replaceWith(scopedRule);
            });
        }

        atRule.replaceWith(atRule.nodes || []);
    }
    private checkForInvalidAsUsage(importDef: Imported) {
        for (const [local, imported] of Object.entries(importDef.named)) {
            if (isCSSVarProp(imported) && !isCSSVarProp(local)) {
                this.diagnostics.warn(
                    importDef.rule,
                    processorWarnings.INVALID_CUSTOM_PROPERTY_AS_VALUE(imported, local)
                );
            }
        }
    }
}

function setImportObjectFrom(importPath: string, dirPath: string, importObj: Imported) {
    if (!path.isAbsolute(importPath) && !importPath.startsWith('.')) {
        importObj.request = importPath;
        importObj.from = importPath;
    } else {
        importObj.request = importPath;
        importObj.from =
            path.posix && path.posix.isAbsolute(dirPath) // browser has no posix methods
                ? path.posix.resolve(dirPath, importPath)
                : path.resolve(dirPath, importPath);
    }
}

export function parsePseudoImport(rule: postcss.Rule, context: string, diagnostics: Diagnostics) {
    let fromExists = false;
    const importObj: Imported = {
        defaultExport: '',
        from: '',
        request: '',
        named: {},
        keyframes: {},
        rule,
        context,
    };

    rule.walkDecls((decl) => {
        switch (decl.prop) {
            case valueMapping.from: {
                const importPath = stripQuotation(decl.value);
                if (!importPath.trim()) {
                    diagnostics.error(decl, processorWarnings.EMPTY_IMPORT_FROM());
                }

                if (fromExists) {
                    diagnostics.warn(rule, processorWarnings.MULTIPLE_FROM_IN_IMPORT());
                }

                setImportObjectFrom(importPath, context, importObj);
                fromExists = true;
                break;
            }
            case valueMapping.default:
                importObj.defaultExport = decl.value;

                if (!isCompRoot(importObj.defaultExport) && importObj.from.match(/\.css$/)) {
                    diagnostics.warn(decl, processorWarnings.DEFAULT_IMPORT_IS_LOWER_CASE(), {
                        word: importObj.defaultExport,
                    });
                }
                break;
            case valueMapping.named:
                {
                    const { keyframesMap, namedMap } = parseNamed(decl.value, decl, diagnostics);
                    importObj.named = namedMap;
                    importObj.keyframes = keyframesMap;
                }
                break;
            default:
                diagnostics.warn(decl, processorWarnings.ILLEGAL_PROP_IN_IMPORT(decl.prop), {
                    word: decl.prop,
                });
                break;
        }
    });

    if (!importObj.from) {
        diagnostics.error(rule, processorWarnings.FROM_PROP_MISSING_IN_IMPORT());
    }
    return importObj;
}

export function validateScopingSelector(
    atRule: postcss.AtRule,
    { selector: scopingSelector }: SRule,
    diagnostics: Diagnostics
) {
    if (!scopingSelector) {
        diagnostics.warn(atRule, processorWarnings.MISSING_SCOPING_PARAM());
    }
}

export function createEmptyMeta(root: postcss.Root, diagnostics: Diagnostics): StylableMeta {
    deprecated(
        'createEmptyMeta is deprecated and will be removed in the next version. Use "new StylableMeta()"'
    );
    return new StylableMeta(root, diagnostics);
}

export function processNamespace(namespace: string, source: string) {
    return namespace + murmurhash3_32_gc(source); // .toString(36);
}

export function process(
    root: postcss.Root,
    diagnostics = new Diagnostics(),
    resolveNamespace?: typeof processNamespace
) {
    return new StylableProcessor(diagnostics, resolveNamespace).process(root);
}<|MERGE_RESOLUTION|>--- conflicted
+++ resolved
@@ -5,12 +5,8 @@
 import { deprecatedStFunctions } from './custom-values';
 import { Diagnostics } from './diagnostics';
 import { parseSelector as deprecatedParseSelector } from './deprecated/deprecated-selector-utils';
-<<<<<<< HEAD
-import { processDeclarationUrls } from './stylable-assets';
-=======
 import { murmurhash3_32_gc } from './murmurhash';
 import { reservedKeyFrames } from './native-reserved-lists';
->>>>>>> 0039b796
 import {
     ClassSymbol,
     CSSVarSymbol,
@@ -31,10 +27,6 @@
 import { processDeclarationFunctions } from "./process-declaration-functions";
 import {
     walkSelector,
-<<<<<<< HEAD
-    walkSelectorReadonly,
-=======
->>>>>>> 0039b796
     isSimpleSelector,
     isInPseudoClassContext,
     isRootValid,
@@ -43,33 +35,20 @@
     parseSelectorWithCache,
     stringifySelector,
 } from './helpers/selector';
-<<<<<<< HEAD
-import type { SelectorNode } from '@tokey/css-selector-parser';
-import type { DeepReadonlyObject } from './helpers/readonly';
-import { isChildOfAtRule } from './helpers/rule';
-import type { SRule } from './deprecated/postcss-ast-extension';
-import {
-=======
 import type { ImmutableSelectorNode } from '@tokey/css-selector-parser';
 import { isChildOfAtRule } from './helpers/rule';
 import type { SRule } from './deprecated/postcss-ast-extension';
 import {
     paramMapping,
->>>>>>> 0039b796
     rootValueMapping,
     SBTypesParsers,
     stValuesMap,
     validateAllowedNodesUntil,
     valueMapping,
 } from './stylable-value-parsers';
-<<<<<<< HEAD
-import { deprecated, filename2varname, stripQuotation } from './utils';
-import { ignoreDeprecationWarn } from './helpers/deprecation';
-=======
 import { deprecated, filename2varname, globalValue, stripQuotation } from './utils';
 import { ignoreDeprecationWarn } from './helpers/deprecation';
 import { validateAtProperty } from './validate-at-property';
->>>>>>> 0039b796
 export * from './stylable-meta'; /* TEMP EXPORT */
 
 const parseNamed = SBTypesParsers[valueMapping.named];
@@ -198,15 +177,12 @@
     INVALID_FUNCTIONAL_SELECTOR(selector: string, type: string) {
         return `"${selector}" ${type} is not functional`;
     },
-<<<<<<< HEAD
-=======
     DEPRECATED_ST_GLOBAL_CUSTOM_PROPERTY() {
         return `"st-global-custom-property" is deprecated and will be removed in the next version. Use "@property" with ${paramMapping.global}`;
     },
     DEPRECATED_ST_FUNCTION_NAME: (name: string, alternativeName: string) => {
         return `"${name}" is deprecated, use "${alternativeName}"`;
     },
->>>>>>> 0039b796
 };
 
 export class StylableProcessor {
@@ -503,22 +479,14 @@
 
         let locallyScoped = false;
         let simpleSelector: boolean;
-<<<<<<< HEAD
-        walkSelectorReadonly(selectorAst, (node, index, nodes, parents) => {
-=======
         walkSelector(selectorAst, (node, index, nodes, parents) => {
->>>>>>> 0039b796
             const type = node.type;
             if (type === 'selector' && !isInPseudoClassContext(parents)) {
                 locallyScoped = false;
             }
             if (type !== `selector` && type !== `class` && type !== `type`) {
                 simpleSelector = false;
-<<<<<<< HEAD
-            }  
-=======
-            }
->>>>>>> 0039b796
+            }
 
             if (node.type === 'pseudo_class') {
                 if (node.value === 'import') {
@@ -695,11 +663,7 @@
 
     protected checkForScopedNodeAfter(
         rule: postcss.Rule,
-<<<<<<< HEAD
-        nodes: DeepReadonlyObject<SelectorNode[]>,
-=======
         nodes: ImmutableSelectorNode[],
->>>>>>> 0039b796
         index: number
     ) {
         for (let i = index + 1; i < nodes.length; i++) {
