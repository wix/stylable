--- conflicted
+++ resolved
@@ -52,7 +52,6 @@
     '-st-global': true,
 } as const;
 
-<<<<<<< HEAD
 export const processorDiagnostics = {
     ROOT_AFTER_SPACING: createDiagnosticReporter(
         '11001',
@@ -91,11 +90,6 @@
         'error',
         () => '@namespace must contain at least one character or digit'
     ),
-    MISSING_SCOPING_PARAM: createDiagnosticReporter(
-        '11009',
-        'error',
-        () => '"@st-scope" missing scoping selector parameter'
-    ),
     INVALID_NAMESPACE_REFERENCE: createDiagnosticReporter(
         '11010',
         'error',
@@ -107,40 +101,6 @@
         (child: string, parent: string) =>
             `nesting of rules within rules is not supported, found: "${child}" inside "${parent}"`
     ),
-=======
-export const processorWarnings = {
-    ROOT_AFTER_SPACING() {
-        return '".root" class cannot be used after native elements or selectors external to the stylesheet';
-    },
-    STATE_DEFINITION_IN_ELEMENT() {
-        return 'cannot define pseudo states inside a type selector';
-    },
-    STATE_DEFINITION_IN_COMPLEX() {
-        return 'cannot define pseudo states inside complex selectors';
-    },
-    CANNOT_RESOLVE_EXTEND(name: string) {
-        return `cannot resolve '-st-extends' type for '${name}'`;
-    },
-    CANNOT_EXTEND_IN_COMPLEX() {
-        return `cannot define "-st-extends" inside a complex selector`;
-    },
-    OVERRIDE_TYPED_RULE(key: string, name: string) {
-        return `override "${key}" on typed rule "${name}"`;
-    },
-    INVALID_NAMESPACE_DEF() {
-        return 'invalid @namespace';
-    },
-    EMPTY_NAMESPACE_DEF() {
-        return '@namespace must contain at least one character or digit';
-    },
-
-    INVALID_NAMESPACE_REFERENCE() {
-        return 'st-namespace-reference dose not have any value';
-    },
-    INVALID_NESTING(child: string, parent: string) {
-        return `nesting of rules within rules is not supported, found: "${child}" inside "${parent}"`;
-    },
->>>>>>> 6c87c5d9
 };
 
 export class StylableProcessor implements FeatureContext {
@@ -539,40 +499,6 @@
             typedRule[key] = value;
         }
     }
-<<<<<<< HEAD
-
-    private handleScope(atRule: postcss.AtRule) {
-        const scopingRule = postcss.rule({ selector: atRule.params }) as SRule;
-        this.handleRule(scopingRule, true);
-        validateScopingSelector(atRule, scopingRule, this.diagnostics);
-
-        if (scopingRule.selector) {
-            atRule.walkRules((rule) => {
-                const scopedRule = rule.clone({
-                    selector: scopeNestedSelector(
-                        parseSelectorWithCache(scopingRule.selector),
-                        parseSelectorWithCache(rule.selector)
-                    ).selector,
-                });
-                (scopedRule as SRule).stScopeSelector = atRule.params;
-                rule.replaceWith(scopedRule);
-            });
-        }
-
-        atRule.replaceWith(atRule.nodes || []);
-    }
-}
-
-function validateScopingSelector(
-    atRule: postcss.AtRule,
-    { selector: scopingSelector }: postcss.Rule,
-    diagnostics: Diagnostics
-) {
-    if (!scopingSelector) {
-        diagnostics.report(processorDiagnostics.MISSING_SCOPING_PARAM(), { node: atRule });
-    }
-=======
->>>>>>> 6c87c5d9
 }
 
 export function processNamespace(namespace: string, source: string) {
