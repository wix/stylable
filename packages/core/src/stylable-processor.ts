import hash from 'murmurhash';
import path from 'path';
import * as postcss from 'postcss';
import postcssValueParser from 'postcss-value-parser';
import { Diagnostics } from './diagnostics';
import {
    createSimpleSelectorChecker,
    isChildOfAtRule,
    isCompRoot,
    isRootValid,
    parseSelector,
    SelectorAstNode,
    traverseNode,
} from './selector-utils';
import { processDeclarationUrls } from './stylable-assets';
import {
    ClassSymbol,
    CSSVarSymbol,
    ElementSymbol,
    Imported,
    ImportSymbol,
    RefedMixin,
    StylableDirectives,
    StylableMeta,
    VarSymbol,
} from './stylable-meta';
import {
    CUSTOM_SELECTOR_RE,
    expandCustomSelectors,
    getAlias,
    isCSSVarProp,
    scopeSelector,
} from './stylable-utils';
import {
    rootValueMapping,
    SBTypesParsers,
    stValuesMap,
    validateAllowedNodesUntil,
    valueMapping,
} from './stylable-value-parsers';
import { deprecated, filename2varname, stripQuotation } from './utils';
export * from './stylable-meta'; /* TEMP EXPORT */

const parseNamed = SBTypesParsers[valueMapping.named];
const parseStates = SBTypesParsers[valueMapping.states];
const parseGlobal = SBTypesParsers[valueMapping.global];
const parseExtends = SBTypesParsers[valueMapping.extends];

export const processorWarnings = {
    UNSCOPED_CLASS(name: string) {
        return `unscoped class "${name}" will affect all elements of the same type in the document`;
    },
    UNSCOPED_ELEMENT(name: string) {
        return `unscoped element "${name}" will affect all elements of the same type in the document`;
    },
    FORBIDDEN_DEF_IN_COMPLEX_SELECTOR(name: string) {
        return `cannot define "${name}" inside a complex selector`;
    },
    ROOT_AFTER_SPACING() {
        return '".root" class cannot be used after native elements or selectors external to the stylesheet';
    },
    DEFAULT_IMPORT_IS_LOWER_CASE() {
        return 'Default import of a Stylable stylesheet must start with an upper-case letter';
    },
    ILLEGAL_PROP_IN_IMPORT(propName: string) {
        return `"${propName}" css attribute cannot be used inside ${rootValueMapping.import} block`;
    },
    STATE_DEFINITION_IN_ELEMENT() {
        return 'cannot define pseudo states inside element selectors';
    },
    STATE_DEFINITION_IN_COMPLEX() {
        return 'cannot define pseudo states inside complex selectors';
    },
    REDECLARE_SYMBOL(name: string) {
        return `redeclare symbol "${name}"`;
    },
    REDECLARE_SYMBOL_KEYFRAMES(name: string) {
        return `redeclare keyframes symbol "${name}"`;
    },
    CANNOT_RESOLVE_EXTEND(name: string) {
        return `cannot resolve '${valueMapping.extends}' type for '${name}'`;
    },
    CANNOT_EXTEND_IN_COMPLEX() {
        return `cannot define "${valueMapping.extends}" inside a complex selector`;
    },
    UNKNOWN_MIXIN(name: string) {
        return `unknown mixin: "${name}"`;
    },
    OVERRIDE_MIXIN(mixinType: string) {
        return `override ${mixinType} on same rule`;
    },
    OVERRIDE_TYPED_RULE(key: string, name: string) {
        return `override "${key}" on typed rule "${name}"`;
    },
    PARTIAL_MIXIN_MISSING_ARGUMENTS(type: string) {
        return `"${valueMapping.partialMixin}" can only be used with override arguments provided, missing overrides on "${type}"`;
    },
    FROM_PROP_MISSING_IN_IMPORT() {
        return `"${valueMapping.from}" is missing in ${rootValueMapping.import} block`;
    },
    INVALID_NAMESPACE_DEF() {
        return 'invalid @namespace';
    },
    EMPTY_NAMESPACE_DEF() {
        return '@namespace must contain at least one character or digit';
    },
    EMPTY_IMPORT_FROM() {
        return '"-st-from" cannot be empty';
    },
    MULTIPLE_FROM_IN_IMPORT() {
        return `cannot define multiple "${valueMapping.from}" declarations in a single import`;
    },
    NO_VARS_DEF_IN_ST_SCOPE() {
        return `cannot define "${rootValueMapping.vars}" inside of "@st-scope"`;
    },
    NO_IMPORT_IN_ST_SCOPE() {
        return `cannot use "${rootValueMapping.import}" inside of "@st-scope"`;
    },
    NO_KEYFRAMES_IN_ST_SCOPE() {
        return `cannot use "@keyframes" inside of "@st-scope"`;
    },
    MISSING_SCOPING_PARAM() {
        return '"@st-scope" missing scoping selector parameter';
    },
    ILLEGAL_GLOBAL_CSS_VAR(name: string) {
        return `"@st-global-custom-property" received the value "${name}", but it must begin with "--" (double-dash)`;
    },
    GLOBAL_CSS_VAR_MISSING_COMMA(name: string) {
        return `"@st-global-custom-property" received the value "${name}", but its values must be comma separated`;
    },
    ILLEGAL_CSS_VAR_USE(name: string) {
        return `a custom css property must begin with "--" (double-dash), but received "${name}"`;
    },
    ILLEGAL_CSS_VAR_ARGS(name: string) {
        return `css variable "${name}" usage (var()) must receive comma separated values`;
    },
};

export class StylableProcessor {
    protected meta!: StylableMeta;
    constructor(
        protected diagnostics = new Diagnostics(),
        private resolveNamespace = processNamespace
    ) {}
    public process(root: postcss.Root): StylableMeta {
        this.meta = new StylableMeta(root, this.diagnostics);

        this.handleAtRules(root);

        const stubs = this.insertCustomSelectorsStubs();

        root.walkRules((rule) => {
            if (!isChildOfAtRule(rule, 'keyframes')) {
                this.handleCustomSelectors(rule);
                this.handleRule(rule as SRule, isChildOfAtRule(rule, rootValueMapping.stScope));
            }
        });

        root.walkDecls((decl) => {
            if (stValuesMap[decl.prop]) {
                this.handleDirectives(decl.parent as SRule, decl);
            } else if (isCSSVarProp(decl.prop)) {
                this.addCSSVarFromProp(decl);
            }

            if (decl.value.includes('var(')) {
                this.handleCSSVarUse(decl);
            }

            processDeclarationUrls(
                decl,
                (node) => {
                    this.meta.urls.push(node.url!);
                },
                false
            );
        });

        this.meta.scopes.forEach((atRule) => {
            const scopingRule = postcss.rule({ selector: atRule.params }) as SRule;
            this.handleRule(scopingRule, true);
            validateScopingSelector(atRule, scopingRule, this.diagnostics);

            if (scopingRule.selector) {
                atRule.walkRules((rule) => {
                    const scopedRule = rule.clone({
                        selector: scopeSelector(scopingRule.selector, rule.selector, false)
                            .selector,
                    });
                    (scopedRule as SRule).stScopeSelector = atRule.params;
                    rule.replaceWith(scopedRule);
                });
            }

            atRule.replaceWith(atRule.nodes || []);
        });
        stubs.forEach((s) => s && s.remove());

        return this.meta;
    }

    public insertCustomSelectorsStubs() {
        return Object.keys(this.meta.customSelectors).map((selector) => {
            if (this.meta.customSelectors[selector]) {
                const rule = postcss.rule({ selector });
                this.meta.ast.append(rule);
                return rule;
            }
            return null;
        });
    }

    public handleCustomSelectors(rule: postcss.Rule) {
        expandCustomSelectors(rule, this.meta.customSelectors, this.meta.diagnostics);
    }

    protected handleAtRules(root: postcss.Root) {
        let namespace = '';
        const toRemove: postcss.Node[] = [];
        root.walkAtRules((atRule) => {
            switch (atRule.name) {
                case 'namespace': {
                    const match = atRule.params.match(/["'](.*?)['"]/);
                    if (match) {
                        if (match[1].trim()) {
                            namespace = match[1];
                        } else {
                            this.diagnostics.error(atRule, processorWarnings.EMPTY_NAMESPACE_DEF());
                        }
                        toRemove.push(atRule);
                    } else {
                        this.diagnostics.error(atRule, processorWarnings.INVALID_NAMESPACE_DEF());
                    }
                    break;
                }
                case 'keyframes':
                    if (!isChildOfAtRule(atRule, rootValueMapping.stScope)) {
                        this.meta.keyframes.push(atRule);
                        const { params: name } = atRule;
                        this.checkRedeclareKeyframes(name, atRule);
                        this.meta.mappedKeyframes[name] = {
                            _kind: 'keyframes',
                            alias: name,
                            name: name,
                        };
                    } else {
                        this.diagnostics.warn(atRule, processorWarnings.NO_KEYFRAMES_IN_ST_SCOPE());
                    }
                    break;
                case 'custom-selector': {
                    const params = atRule.params.split(/\s/);
                    const customName = params.shift();
                    toRemove.push(atRule);
                    if (customName && customName.match(CUSTOM_SELECTOR_RE)) {
                        this.meta.customSelectors[customName] = atRule.params
                            .replace(customName, '')
                            .trim();
                    } else {
                        // TODO: add warn there are two types one is not valid name and the other is empty name.
                    }
                    break;
                }
                case 'st-scope':
                    this.meta.scopes.push(atRule);
                    break;
                case 'st-global-custom-property': {
                    const cssVarsByComma = atRule.params.split(',');
                    const cssVarsBySpacing = atRule.params
                        .trim()
                        .split(/\s+/g)
                        .filter((s) => s !== ',');

                    if (cssVarsBySpacing.length > cssVarsByComma.length) {
                        this.diagnostics.warn(
                            atRule,
                            processorWarnings.GLOBAL_CSS_VAR_MISSING_COMMA(atRule.params),
                            { word: atRule.params }
                        );
                        break;
                    }

                    for (const entry of cssVarsByComma) {
                        const cssVar = entry.trim();

                        if (isCSSVarProp(cssVar)) {
                            if (!this.meta.cssVars[cssVar]) {
                                this.meta.cssVars[cssVar] = {
                                    _kind: 'cssVar',
                                    name: cssVar,
                                    global: true,
                                };
                                this.meta.mappedSymbols[cssVar] = this.meta.cssVars[cssVar];
                            }
                        } else {
                            this.diagnostics.warn(
                                atRule,
                                processorWarnings.ILLEGAL_GLOBAL_CSS_VAR(cssVar),
                                { word: cssVar }
                            );
                        }
                    }
                    toRemove.push(atRule);
                    break;
                }
            }
        });
        toRemove.forEach((node) => node.remove());
        namespace = namespace || filename2varname(path.basename(this.meta.source)) || 's';
        this.meta.namespace = this.handleNamespaceReference(namespace);
    }

    private handleNamespaceReference(namespace: string): string {
        let pathToSource: string | undefined;
        this.meta.ast.walkComments((comment) => {
            if (comment.text.includes('st-namespace-reference')) {
                const namespaceReferenceParts = comment.text.split('=');
                pathToSource = stripQuotation(
                    namespaceReferenceParts[namespaceReferenceParts.length - 1]
                );
                return false;
            }
            return undefined;
        });

        return this.resolveNamespace(
            namespace,
            pathToSource
                ? path.resolve(path.dirname(this.meta.source), pathToSource)
                : this.meta.source
        );
    }

    protected handleRule(rule: SRule, inStScope = false) {
        rule.selectorAst = parseSelector(rule.selector);

        const checker = createSimpleSelectorChecker();

        let locallyScoped = false;

<<<<<<< HEAD
        traverseNode(rule.selectorAst, (node, _index, _nodes) => {
=======
        traverseNode(rule.selectorAst, (node, index, nodes) => {
>>>>>>> abd2b7f0
            if (node.type === 'selector') {
                locallyScoped = false;
            }
            if (!checker(node)) {
                rule.isSimpleSelector = false;
            }
            const { name, type } = node;
            if (type === 'pseudo-class') {
                if (name === 'import') {
                    if (rule.selector === rootValueMapping.import) {
                        if (isChildOfAtRule(rule, rootValueMapping.stScope)) {
                            this.diagnostics.warn(rule, processorWarnings.NO_IMPORT_IN_ST_SCOPE());
                            rule.remove();
                            return false;
                        }

                        const imported = this.handleImport(rule);
                        this.meta.imports.push(imported);
                        this.addImportSymbols(imported);
                        return false;
                    } else {
                        this.diagnostics.warn(
                            rule,
                            processorWarnings.FORBIDDEN_DEF_IN_COMPLEX_SELECTOR(
                                rootValueMapping.import
                            )
                        );
                    }
                } else if (name === 'vars') {
                    if (rule.selector === rootValueMapping.vars) {
                        if (isChildOfAtRule(rule, rootValueMapping.stScope)) {
                            this.diagnostics.warn(
                                rule,
                                processorWarnings.NO_VARS_DEF_IN_ST_SCOPE()
                            );
                            rule.remove();
                            return false;
                        }

                        this.addVarSymbols(rule);
                        return false;
                    } else {
                        this.diagnostics.warn(
                            rule,
                            processorWarnings.FORBIDDEN_DEF_IN_COMPLEX_SELECTOR(
                                rootValueMapping.vars
                            )
                        );
                    }
                }
            } else if (type === 'class') {
                this.addClassSymbolOnce(name, rule);

                if (this.meta.classes[name]) {
                    if (!this.meta.classes[name].alias) {
                        locallyScoped = true;
                    } else if (locallyScoped === false && !inStScope) {
<<<<<<< HEAD
                        if (this.checkForScopedNodeAfter(rule, _nodes, _index) === false) {
=======
                        if (this.checkForScopedNodeAfter(rule, nodes, index) === false) {
>>>>>>> abd2b7f0
                            this.diagnostics.warn(rule, processorWarnings.UNSCOPED_CLASS(name), {
                                word: name,
                            });
                        } else {
                            locallyScoped = true;
                        }
                    }
                }
            } else if (type === 'element') {
                this.addElementSymbolOnce(name, rule);

                if (locallyScoped === false && !inStScope) {
<<<<<<< HEAD
                    if (this.checkForScopedNodeAfter(rule, _nodes, _index) === false) {
=======
                    if (this.checkForScopedNodeAfter(rule, nodes, index) === false) {
>>>>>>> abd2b7f0
                        this.diagnostics.warn(rule, processorWarnings.UNSCOPED_ELEMENT(name), {
                            word: name,
                        });
                    } else {
                        locallyScoped = true;
                    }
                }
            } else if (type === 'nested-pseudo-class' && name === 'global') {
                return true;
            }
            return void 0;
        });

        if (rule.isSimpleSelector !== false) {
            rule.isSimpleSelector = true;
            rule.selectorType = rule.selector.match(/^\./) ? 'class' : 'element';
        } else {
            rule.selectorType = 'complex';
        }

        if (!isRootValid(rule.selectorAst, 'root')) {
            this.diagnostics.warn(rule, processorWarnings.ROOT_AFTER_SPACING());
        }
    }

    protected checkRedeclareSymbol(symbolName: string, node: postcss.Node) {
        const symbol = this.meta.mappedSymbols[symbolName];
        if (symbol) {
            this.diagnostics.warn(node, processorWarnings.REDECLARE_SYMBOL(symbolName), {
                word: symbolName,
            });
        }
    }

    protected checkRedeclareKeyframes(symbolName: string, node: postcss.Node) {
        const symbol = this.meta.mappedKeyframes[symbolName];
        if (symbol) {
            this.diagnostics.warn(node, processorWarnings.REDECLARE_SYMBOL_KEYFRAMES(symbolName), {
                word: symbolName,
            });
        }
        return symbol;
    }

    protected checkForScopedNodeAfter(rule: postcss.Rule, nodes: SelectorAstNode[], index: number) {
        for (let i = index + 1; i < nodes.length; i++) {
            const element = nodes[i];
            if (!element) {
                break;
            }
            if (element.type === 'spacing' || element.type === 'operator') {
                break;
            }
            if (element.type === 'class') {
                this.addClassSymbolOnce(element.name, rule);

                if (this.meta.classes[element.name]) {
                    if (!this.meta.classes[element.name].alias) {
                        return true;
                    }
                }
            }
        }
        return false;
    }

    protected addElementSymbolOnce(name: string, rule: postcss.Rule) {
        if (isCompRoot(name) && !this.meta.elements[name]) {
            let alias = this.meta.mappedSymbols[name] as ImportSymbol | undefined;
            if (alias && alias._kind !== 'import') {
                this.checkRedeclareSymbol(name, rule);
                alias = undefined;
            }

            this.meta.elements[name] = this.meta.mappedSymbols[name] = {
                _kind: 'element',
                name,
                alias,
            };

            this.meta.simpleSelectors[name] = {
                node: rule,
                symbol: this.meta.elements[name],
            };
        }
    }

    protected addClassSymbolOnce(name: string, rule: postcss.Rule) {
        if (!this.meta.classes[name]) {
            let alias = this.meta.mappedSymbols[name] as ImportSymbol | undefined;
            if (alias && alias._kind !== 'import') {
                this.checkRedeclareSymbol(name, rule);
                alias = undefined;
            }

            this.meta.classes[name] = this.meta.mappedSymbols[name] = {
                _kind: 'class',
                name,
                alias,
            };

            this.meta.simpleSelectors[name] = {
                node: rule,
                symbol: this.meta.mappedSymbols[name] as ClassSymbol,
            };
        } else if (name === this.meta.root && !this.meta.simpleSelectors[name]) {
            // special handling for registering "root" node comments
            this.meta.simpleSelectors[name] = {
                node: rule,
                symbol: this.meta.classes[name],
            };
        }
    }

    protected addImportSymbols(importDef: Imported) {
        if (importDef.defaultExport) {
            this.checkRedeclareSymbol(importDef.defaultExport, importDef.rule);
            this.meta.mappedSymbols[importDef.defaultExport] = {
                _kind: 'import',
                type: 'default',
                name: 'default',
                import: importDef,
                context: path.dirname(this.meta.source),
            };
        }
        Object.keys(importDef.named).forEach((name) => {
            this.checkRedeclareSymbol(name, importDef.rule);
            this.meta.mappedSymbols[name] = {
                _kind: 'import',
                type: 'named',
                name: importDef.named[name],
                import: importDef,
                context: path.dirname(this.meta.source),
            };
        });
        Object.keys(importDef.keyframes).forEach((name) => {
            if (!this.checkRedeclareKeyframes(name, importDef.rule)) {
                this.meta.mappedKeyframes[name] = {
                    _kind: 'keyframes',
                    alias: name,
                    name: importDef.keyframes[name],
                    import: importDef,
                };
            }
        });
    }

    protected addVarSymbols(rule: postcss.Rule) {
        rule.walkDecls((decl) => {
            this.checkRedeclareSymbol(decl.prop, decl);
            let type = null;

            const prev = decl.prev() as postcss.Comment;
            if (prev && prev.type === 'comment') {
                const typeMatch = prev.text.match(/^@type (.+)$/);
                if (typeMatch) {
                    type = typeMatch[1];
                }
            }

            const varSymbol: VarSymbol = {
                _kind: 'var',
                name: decl.prop,
                value: '',
                text: decl.value,
                node: decl,
                valueType: type,
            };
            this.meta.vars.push(varSymbol);
            this.meta.mappedSymbols[decl.prop] = varSymbol;
        });
        rule.remove();
    }

    protected handleCSSVarUse(decl: postcss.Declaration) {
        const parsed = postcssValueParser(decl.value);
        parsed.walk((node) => {
            if (node.type === 'function' && node.value === 'var' && node.nodes) {
                const varName = node.nodes[0];
                if (!validateAllowedNodesUntil(node, 1)) {
                    const args = postcssValueParser.stringify(node.nodes);
                    this.diagnostics.warn(decl, processorWarnings.ILLEGAL_CSS_VAR_ARGS(args), {
                        word: args,
                    });
                }

                this.addCSSVar(postcssValueParser.stringify(varName).trim(), decl);
            }
        });
    }

    protected addCSSVarFromProp(decl: postcss.Declaration) {
        const varName = decl.prop.trim();
        this.addCSSVar(varName, decl);
    }

    protected addCSSVar(varName: string, decl: postcss.Declaration) {
        if (isCSSVarProp(varName)) {
            if (!this.meta.cssVars[varName]) {
                const cssVarSymbol: CSSVarSymbol = {
                    _kind: 'cssVar',
                    name: varName,
                };
                this.meta.cssVars[varName] = cssVarSymbol;
                if (!this.meta.mappedSymbols[varName]) {
                    this.meta.mappedSymbols[varName] = cssVarSymbol;
                }
            }
        } else {
            this.diagnostics.warn(decl, processorWarnings.ILLEGAL_CSS_VAR_USE(varName), {
                word: varName,
            });
        }
    }

    protected handleDirectives(rule: SRule, decl: postcss.Declaration) {
        if (decl.prop === valueMapping.states) {
            if (rule.isSimpleSelector && rule.selectorType !== 'element') {
                this.extendTypedRule(
                    decl,
                    rule.selector,
                    valueMapping.states,
                    parseStates(decl.value, decl, this.diagnostics)
                );
            } else {
                if (rule.selectorType === 'element') {
                    this.diagnostics.warn(decl, processorWarnings.STATE_DEFINITION_IN_ELEMENT());
                } else {
                    this.diagnostics.warn(decl, processorWarnings.STATE_DEFINITION_IN_COMPLEX());
                }
            }
        } else if (decl.prop === valueMapping.extends) {
            if (rule.isSimpleSelector) {
                const parsed = parseExtends(decl.value);
                const symbolName = parsed.types[0] && parsed.types[0].symbolName;

                const extendsRefSymbol = this.meta.mappedSymbols[symbolName];
                if (
                    (extendsRefSymbol &&
                        (extendsRefSymbol._kind === 'import' ||
                            extendsRefSymbol._kind === 'class' ||
                            extendsRefSymbol._kind === 'element')) ||
                    decl.value === this.meta.root
                ) {
                    this.extendTypedRule(
                        decl,
                        rule.selector,
                        valueMapping.extends,
                        getAlias(extendsRefSymbol) || extendsRefSymbol
                    );
                } else {
                    this.diagnostics.warn(
                        decl,
                        processorWarnings.CANNOT_RESOLVE_EXTEND(decl.value),
                        { word: decl.value }
                    );
                }
            } else {
                this.diagnostics.warn(decl, processorWarnings.CANNOT_EXTEND_IN_COMPLEX());
            }
        } else if (decl.prop === valueMapping.mixin || decl.prop === valueMapping.partialMixin) {
            const mixins: RefedMixin[] = [];
            SBTypesParsers[decl.prop](
                decl,
                (type) => {
                    const mixinRefSymbol = this.meta.mappedSymbols[type];
                    if (
                        mixinRefSymbol &&
                        mixinRefSymbol._kind === 'import' &&
                        !mixinRefSymbol.import.from.match(/.css$/)
                    ) {
                        return 'args';
                    }
                    return 'named';
                },
                this.diagnostics
            ).forEach((mixin) => {
                const mixinRefSymbol = this.meta.mappedSymbols[mixin.type];
                if (
                    mixinRefSymbol &&
                    (mixinRefSymbol._kind === 'import' || mixinRefSymbol._kind === 'class')
                ) {
                    if (mixin.partial && Object.keys(mixin.options).length === 0) {
                        this.diagnostics.warn(
                            decl,
                            processorWarnings.PARTIAL_MIXIN_MISSING_ARGUMENTS(mixin.type),
                            {
                                word: mixin.type,
                            }
                        );
                    }
                    const refedMixin = {
                        mixin,
                        ref: mixinRefSymbol,
                    };
                    mixins.push(refedMixin);
                    this.meta.mixins.push(refedMixin);
                } else {
                    this.diagnostics.warn(decl, processorWarnings.UNKNOWN_MIXIN(mixin.type), {
                        word: mixin.type,
                    });
                }
            });

            if (rule.mixins) {
                const partials = rule.mixins.filter((r) => r.mixin.partial);
                const nonPartials = rule.mixins.filter((r) => !r.mixin.partial);
                const isInPartial = decl.prop === valueMapping.partialMixin;
                if (
                    (partials.length && decl.prop === valueMapping.partialMixin) ||
                    (nonPartials.length && decl.prop === valueMapping.mixin)
                ) {
                    this.diagnostics.warn(decl, processorWarnings.OVERRIDE_MIXIN(decl.prop));
                }
                if (partials.length && nonPartials.length) {
                    rule.mixins = isInPartial
                        ? nonPartials.concat(mixins)
                        : partials.concat(mixins);
                } else if (partials.length) {
                    rule.mixins = isInPartial ? mixins : partials.concat(mixins);
                } else if (nonPartials.length) {
                    rule.mixins = isInPartial ? nonPartials.concat(mixins) : mixins;
                }
            } else if (mixins.length) {
                rule.mixins = mixins;
            }
        } else if (decl.prop === valueMapping.global) {
            if (rule.isSimpleSelector && rule.selectorType !== 'element') {
                this.setClassGlobalMapping(decl, rule);
            } else {
                // TODO: diagnostics - scoped on none class
            }
        }
    }

    protected setClassGlobalMapping(decl: postcss.Declaration, rule: postcss.Rule) {
        const name = rule.selector.replace('.', '');
        const typedRule = this.meta.classes[name];
        if (typedRule) {
            typedRule[valueMapping.global] = parseGlobal(decl, this.diagnostics);
        }
    }

    protected extendTypedRule(
        node: postcss.Node,
        selector: string,
        key: keyof StylableDirectives,
        value: any
    ) {
        const name = selector.replace('.', '');
        const typedRule = this.meta.mappedSymbols[name] as ClassSymbol | ElementSymbol;
        if (typedRule && typedRule[key]) {
            this.diagnostics.warn(node, processorWarnings.OVERRIDE_TYPED_RULE(key, name), {
                word: name,
            });
        }
        if (typedRule) {
            typedRule[key] = value;
        }
    }

    protected handleImport(rule: postcss.Rule) {
        let fromExists = false;
        const importObj: Imported = {
            defaultExport: '',
            from: '',
            fromRelative: '',
            named: {},
            keyframes: {},
            rule,
            context: path.dirname(this.meta.source),
        };

        rule.walkDecls((decl) => {
            switch (decl.prop) {
                case valueMapping.from: {
                    const importPath = stripQuotation(decl.value);
                    if (!importPath.trim()) {
                        this.diagnostics.error(decl, processorWarnings.EMPTY_IMPORT_FROM());
                    }

                    if (fromExists) {
                        this.diagnostics.warn(rule, processorWarnings.MULTIPLE_FROM_IN_IMPORT());
                    }

                    if (!path.isAbsolute(importPath) && !importPath.startsWith('.')) {
                        // 3rd party request
                        importObj.fromRelative = importPath;
                        importObj.from = importPath;
                    } else {
                        importObj.fromRelative = importPath;
                        const dirPath = path.dirname(this.meta.source);
                        importObj.from =
                            path.posix && path.posix.isAbsolute(dirPath) // browser has no posix methods
                                ? path.posix.resolve(dirPath, importPath)
                                : path.resolve(dirPath, importPath);
                    }
                    fromExists = true;
                    break;
                }
                case valueMapping.default:
                    importObj.defaultExport = decl.value;

                    if (!isCompRoot(importObj.defaultExport) && importObj.from.match(/\.css$/)) {
                        this.diagnostics.warn(
                            decl,
                            processorWarnings.DEFAULT_IMPORT_IS_LOWER_CASE(),
                            { word: importObj.defaultExport }
                        );
                    }
                    break;
                case valueMapping.named:
                    {
                        const { keyframesMap, namedMap } = parseNamed(
                            decl.value,
                            decl,
                            this.diagnostics
                        );
                        importObj.named = namedMap;
                        importObj.keyframes = keyframesMap;
                    }
                    break;
                default:
                    this.diagnostics.warn(
                        decl,
                        processorWarnings.ILLEGAL_PROP_IN_IMPORT(decl.prop),
                        { word: decl.prop }
                    );
                    break;
            }
        });

        if (!importObj.from) {
            this.diagnostics.error(rule, processorWarnings.FROM_PROP_MISSING_IN_IMPORT());
        }

        rule.remove();

        return importObj;
    }
}

export function validateScopingSelector(
    atRule: postcss.AtRule,
    { selector: scopingSelector }: SRule,
    diagnostics: Diagnostics
) {
    if (!scopingSelector) {
        diagnostics.warn(atRule, processorWarnings.MISSING_SCOPING_PARAM());
    }
}

export function createEmptyMeta(root: postcss.Root, diagnostics: Diagnostics): StylableMeta {
    deprecated(
        'createEmptyMeta is deprecated and will be removed in the next version. Use "new StylableMeta()"'
    );
    return new StylableMeta(root, diagnostics);
}

export function processNamespace(namespace: string, source: string) {
    return namespace + hash.v3(source); // .toString(36);
}

export function process(
    root: postcss.Root,
    diagnostics = new Diagnostics(),
    resolveNamespace?: typeof processNamespace
) {
    return new StylableProcessor(diagnostics, resolveNamespace).process(root);
}

// TODO: maybe put under stylable namespace object in v2
export interface SRule extends postcss.Rule {
    selectorAst: SelectorAstNode;
    isSimpleSelector: boolean;
    selectorType: 'class' | 'element' | 'complex';
    mixins?: RefedMixin[];
    stScopeSelector?: string;
}

// TODO: maybe put under stylable namespace object in v2
export interface DeclStylableProps {
    sourceValue: string;
}

export interface SDecl extends postcss.Declaration {
    stylable: DeclStylableProps;
}<|MERGE_RESOLUTION|>--- conflicted
+++ resolved
@@ -337,11 +337,7 @@
 
         let locallyScoped = false;
 
-<<<<<<< HEAD
-        traverseNode(rule.selectorAst, (node, _index, _nodes) => {
-=======
         traverseNode(rule.selectorAst, (node, index, nodes) => {
->>>>>>> abd2b7f0
             if (node.type === 'selector') {
                 locallyScoped = false;
             }
@@ -399,11 +395,7 @@
                     if (!this.meta.classes[name].alias) {
                         locallyScoped = true;
                     } else if (locallyScoped === false && !inStScope) {
-<<<<<<< HEAD
-                        if (this.checkForScopedNodeAfter(rule, _nodes, _index) === false) {
-=======
                         if (this.checkForScopedNodeAfter(rule, nodes, index) === false) {
->>>>>>> abd2b7f0
                             this.diagnostics.warn(rule, processorWarnings.UNSCOPED_CLASS(name), {
                                 word: name,
                             });
@@ -416,11 +408,7 @@
                 this.addElementSymbolOnce(name, rule);
 
                 if (locallyScoped === false && !inStScope) {
-<<<<<<< HEAD
-                    if (this.checkForScopedNodeAfter(rule, _nodes, _index) === false) {
-=======
                     if (this.checkForScopedNodeAfter(rule, nodes, index) === false) {
->>>>>>> abd2b7f0
                         this.diagnostics.warn(rule, processorWarnings.UNSCOPED_ELEMENT(name), {
                             word: name,
                         });
