--- conflicted
+++ resolved
@@ -843,75 +843,7 @@
     }
 
     protected handleImport(rule: postcss.Rule) {
-<<<<<<< HEAD
-        const importObj = parsePseudoImport(rule, this.dirContext, this.diagnostics);
-        rule.remove();
-=======
-        let fromExists = false;
-        const importObj: Imported = {
-            defaultExport: '',
-            from: '',
-            request: '',
-            named: {},
-            keyframes: {},
-            rule,
-            context: this.dirContext,
-        };
-
-        rule.walkDecls((decl) => {
-            switch (decl.prop) {
-                case valueMapping.from: {
-                    const importPath = stripQuotation(decl.value);
-                    if (!importPath.trim()) {
-                        this.diagnostics.error(decl, processorWarnings.EMPTY_IMPORT_FROM());
-                    }
-
-                    if (fromExists) {
-                        this.diagnostics.warn(rule, processorWarnings.MULTIPLE_FROM_IN_IMPORT());
-                    }
-
-                    setImportObjectFrom(importPath, this.dirContext, importObj);
-                    fromExists = true;
-                    break;
-                }
-                case valueMapping.default:
-                    importObj.defaultExport = decl.value;
-
-                    if (!isCompRoot(importObj.defaultExport) && importObj.from.match(/\.css$/)) {
-                        this.diagnostics.warn(
-                            decl,
-                            processorWarnings.DEFAULT_IMPORT_IS_LOWER_CASE(),
-                            { word: importObj.defaultExport }
-                        );
-                    }
-                    break;
-                case valueMapping.named:
-                    {
-                        const { keyframesMap, namedMap } = parseNamed(
-                            decl.value,
-                            decl,
-                            this.diagnostics
-                        );
-                        importObj.named = namedMap;
-                        importObj.keyframes = keyframesMap;
-                    }
-                    break;
-                default:
-                    this.diagnostics.warn(
-                        decl,
-                        processorWarnings.ILLEGAL_PROP_IN_IMPORT(decl.prop),
-                        { word: decl.prop }
-                    );
-                    break;
-            }
-        });
-
-        if (!importObj.from) {
-            this.diagnostics.error(rule, processorWarnings.FROM_PROP_MISSING_IN_IMPORT());
-        }
-
->>>>>>> fbcdae36
-        return importObj;
+        return parsePseudoImport(rule, this.dirContext, this.diagnostics);
     }
     private handleScope(atRule: postcss.AtRule) {
         const scopingRule = postcss.rule({ selector: atRule.params }) as SRule;
