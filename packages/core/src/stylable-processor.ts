--- conflicted
+++ resolved
@@ -170,13 +170,11 @@
     INVALID_NESTING(child: string, parent: string) {
         return `nesting of rules within rules is not supported, found: "${child}" inside "${parent}"`;
     },
-<<<<<<< HEAD
     DEPRECATED_ST_GLOBAL_CUSTOM_PROPERTY() {
         return `"st-global-custom-property" is deprecated and will be removed in the next version. Use "@property" with ${paramMapping.global}`;
-=======
+    },
     DEPRECATED_ST_FUNCTION_NAME: (name: string, alternativeName: string) => {
         return `"${name}" is deprecated, use "${alternativeName}`;
->>>>>>> 55cb56f9
     },
 };
 
@@ -199,17 +197,7 @@
 
         this.removeNodes();
 
-<<<<<<< HEAD
         const stubs = this.insertCustomSelectorsStubs();
-=======
-        for (const node of root.nodes) {
-            if (node.type === 'rule' && node.selector === rootValueMapping.import) {
-                const imported = parsePseudoImport(node, this.dirContext, this.diagnostics);
-                this.meta.imports.push(imported);
-                this.addImportSymbols(imported);
-            }
-        }
->>>>>>> 55cb56f9
 
         root.walkRules((rule) => {
             if (!isChildOfAtRule(rule, 'keyframes')) {
@@ -417,7 +405,7 @@
         // :import
         for (const node of root.nodes) {
             if (node.type === 'rule' && node.selector === rootValueMapping.import) {
-                const imported = this.handleImport(node);
+                const imported = parsePseudoImport(node, this.dirContext, this.diagnostics);
                 this.meta.imports.push(imported);
                 this.addImportSymbols(imported);
             }
