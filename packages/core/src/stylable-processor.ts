--- conflicted
+++ resolved
@@ -3,22 +3,9 @@
 import postcssValueParser from 'postcss-value-parser';
 import { parseImports } from '@tokey/imports-parser';
 import { Diagnostics } from './diagnostics';
-<<<<<<< HEAD
 import { parseSelector as deprecatedParseSelector } from './deprecated/deprecated-selector-utils';
-=======
 import { murmurhash3_32_gc } from './murmurhash';
 import { reservedKeyFrames } from './native-reserved-lists';
-import {
-    createSimpleSelectorChecker,
-    isChildOfAtRule,
-    isCompRoot,
-    isNested,
-    isRootValid,
-    parseSelector,
-    SelectorAstNode,
-    traverseNode,
-} from './selector-utils';
->>>>>>> 2b0708c8
 import { processDeclarationUrls } from './stylable-assets';
 import {
     ClassSymbol,
@@ -38,7 +25,6 @@
     isCSSVarProp,
 } from './stylable-utils';
 import {
-<<<<<<< HEAD
     walkSelector,
     isSimpleSelector,
     isInPseudoClassContext,
@@ -52,21 +38,15 @@
 import { isChildOfAtRule } from './helpers/rule';
 import type { SRule } from './deprecated/postcss-ast-extension';
 import {
-=======
     paramMapping,
->>>>>>> 2b0708c8
     rootValueMapping,
     SBTypesParsers,
     stValuesMap,
     validateAllowedNodesUntil,
     valueMapping,
 } from './stylable-value-parsers';
-<<<<<<< HEAD
-import { deprecated, filename2varname, stripQuotation } from './utils';
+import { deprecated, filename2varname, globalValue, stripQuotation } from './utils';
 import { ignoreDeprecationWarn } from './helpers/deprecation';
-=======
-import { deprecated, filename2varname, globalValue, stripQuotation } from './utils';
->>>>>>> 2b0708c8
 export * from './stylable-meta'; /* TEMP EXPORT */
 
 const parseNamed = SBTypesParsers[valueMapping.named];
