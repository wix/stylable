import path from 'path';
import * as postcss from 'postcss';
import postcssValueParser from 'postcss-value-parser';
<<<<<<< HEAD
import { parseImports } from '@tokey/imports-parser';
=======
import { tokenizeImports } from 'toky';
import { deprecatedStFunctions } from './custom-values';
>>>>>>> c806ace7
import { Diagnostics } from './diagnostics';
import { parseSelector as deprecatedParseSelector } from './deprecated/deprecated-selector-utils';
import { murmurhash3_32_gc } from './murmurhash';
import { reservedKeyFrames } from './native-reserved-lists';
<<<<<<< HEAD
import { processDeclarationUrls } from './stylable-assets';
=======
import {
    createSimpleSelectorChecker,
    isChildOfAtRule,
    isCompRoot,
    isNested,
    isRootValid,
    parseSelector,
    SelectorAstNode,
    traverseNode,
} from './selector-utils';
>>>>>>> c806ace7
import {
    ClassSymbol,
    CSSVarSymbol,
    ElementSymbol,
    Imported,
    ImportSymbol,
    RefedMixin,
    StylableDirectives,
    StylableMeta,
    VarSymbol,
} from './stylable-meta';
import {
    CUSTOM_SELECTOR_RE,
    expandCustomSelectors,
    getAlias,
    isCSSVarProp,
<<<<<<< HEAD
=======
    processDeclarationFunctions,
    scopeSelector,
>>>>>>> c806ace7
} from './stylable-utils';
import {
    walkSelector,
    isSimpleSelector,
    isInPseudoClassContext,
    isRootValid,
    isCompRoot,
    scopeNestedSelector,
    parseSelectorWithCache,
    stringifySelector,
} from './helpers/selector';
import type { ImmutableSelectorNode } from '@tokey/css-selector-parser';
import { isChildOfAtRule } from './helpers/rule';
import type { SRule } from './deprecated/postcss-ast-extension';
import {
    paramMapping,
    rootValueMapping,
    SBTypesParsers,
    stValuesMap,
    validateAllowedNodesUntil,
    valueMapping,
} from './stylable-value-parsers';
import { deprecated, filename2varname, globalValue, stripQuotation } from './utils';
import { ignoreDeprecationWarn } from './helpers/deprecation';
export * from './stylable-meta'; /* TEMP EXPORT */

const parseNamed = SBTypesParsers[valueMapping.named];
const parseStates = SBTypesParsers[valueMapping.states];
const parseGlobal = SBTypesParsers[valueMapping.global];
const parseExtends = SBTypesParsers[valueMapping.extends];

export const processorWarnings = {
    UNSCOPED_CLASS(name: string) {
        return `unscoped class "${name}" will affect all elements of the same type in the document`;
    },
    UNSCOPED_TYPE_SELECTOR(name: string) {
        return `unscoped type selector "${name}" will affect all elements of the same type in the document`;
    },
    FORBIDDEN_DEF_IN_COMPLEX_SELECTOR(name: string) {
        return `cannot define "${name}" inside a complex selector`;
    },
    ROOT_AFTER_SPACING() {
        return '".root" class cannot be used after native elements or selectors external to the stylesheet';
    },
    DEFAULT_IMPORT_IS_LOWER_CASE() {
        return 'Default import of a Stylable stylesheet must start with an upper-case letter';
    },
    ILLEGAL_PROP_IN_IMPORT(propName: string) {
        return `"${propName}" css attribute cannot be used inside ${rootValueMapping.import} block`;
    },
    STATE_DEFINITION_IN_ELEMENT() {
        return 'cannot define pseudo states inside a type selector';
    },
    STATE_DEFINITION_IN_COMPLEX() {
        return 'cannot define pseudo states inside complex selectors';
    },
    REDECLARE_SYMBOL(name: string) {
        return `redeclare symbol "${name}"`;
    },
    REDECLARE_SYMBOL_KEYFRAMES(name: string) {
        return `redeclare keyframes symbol "${name}"`;
    },
    KEYFRAME_NAME_RESERVED(name: string) {
        return `keyframes "${name}" is reserved`;
    },
    CANNOT_RESOLVE_EXTEND(name: string) {
        return `cannot resolve '${valueMapping.extends}' type for '${name}'`;
    },
    CANNOT_EXTEND_IN_COMPLEX() {
        return `cannot define "${valueMapping.extends}" inside a complex selector`;
    },
    UNKNOWN_MIXIN(name: string) {
        return `unknown mixin: "${name}"`;
    },
    OVERRIDE_MIXIN(mixinType: string) {
        return `override ${mixinType} on same rule`;
    },
    OVERRIDE_TYPED_RULE(key: string, name: string) {
        return `override "${key}" on typed rule "${name}"`;
    },
    PARTIAL_MIXIN_MISSING_ARGUMENTS(type: string) {
        return `"${valueMapping.partialMixin}" can only be used with override arguments provided, missing overrides on "${type}"`;
    },
    FROM_PROP_MISSING_IN_IMPORT() {
        return `"${valueMapping.from}" is missing in ${rootValueMapping.import} block`;
    },
    INVALID_NAMESPACE_DEF() {
        return 'invalid @namespace';
    },
    EMPTY_NAMESPACE_DEF() {
        return '@namespace must contain at least one character or digit';
    },
    EMPTY_IMPORT_FROM() {
        return '"-st-from" cannot be empty';
    },
    MULTIPLE_FROM_IN_IMPORT() {
        return `cannot define multiple "${valueMapping.from}" declarations in a single import`;
    },
    NO_VARS_DEF_IN_ST_SCOPE() {
        return `cannot define "${rootValueMapping.vars}" inside of "@st-scope"`;
    },
    NO_IMPORT_IN_ST_SCOPE() {
        return `cannot use "${rootValueMapping.import}" inside of "@st-scope"`;
    },
    NO_ST_IMPORT_IN_NESTED_SCOPE() {
        return `cannot use "@st-import" inside of nested scope`;
    },
    ST_IMPORT_STAR() {
        return '@st-import * is not supported';
    },
    ST_IMPORT_EMPTY_FROM() {
        return '@st-import must specify a valid "from" string value';
    },
    INVALID_ST_IMPORT_FORMAT(errors: string[]) {
        return `Invalid @st-import format:\n - ${errors.join('\n - ')}`;
    },
    NO_KEYFRAMES_IN_ST_SCOPE() {
        return `cannot use "@keyframes" inside of "@st-scope"`;
    },
    MISSING_SCOPING_PARAM() {
        return '"@st-scope" missing scoping selector parameter';
    },
    MISSING_KEYFRAMES_NAME() {
        return '"@keyframes" missing parameter';
    },
    MISSING_KEYFRAMES_NAME_INSIDE_GLOBAL() {
        return `"@keyframes" missing parameter inside "${paramMapping.global}()"`;
    },
    ILLEGAL_GLOBAL_CSS_VAR(name: string) {
        return `"@st-global-custom-property" received the value "${name}", but it must begin with "--" (double-dash)`;
    },
    GLOBAL_CSS_VAR_MISSING_COMMA(name: string) {
        return `"@st-global-custom-property" received the value "${name}", but its values must be comma separated`;
    },
    ILLEGAL_CSS_VAR_USE(name: string) {
        return `a custom css property must begin with "--" (double-dash), but received "${name}"`;
    },
    ILLEGAL_CSS_VAR_ARGS(name: string) {
        return `custom property "${name}" usage (var()) must receive comma separated values`;
    },
    INVALID_CUSTOM_PROPERTY_AS_VALUE(name: string, as: string) {
        return `invalid alias for custom property "${name}" as "${as}"; custom properties must be prefixed with "--" (double-dash)`;
    },
    INVALID_NAMESPACE_REFERENCE() {
        return 'st-namespace-reference dose not have any value';
    },
    INVALID_NESTING(child: string, parent: string) {
        return `nesting of rules within rules is not supported, found: "${child}" inside "${parent}"`;
    },
<<<<<<< HEAD
    INVALID_FUNCTIONAL_SELECTOR(selector: string, type: string) {
        return `"${selector}" ${type} is not functional`;
=======
    DEPRECATED_ST_FUNCTION_NAME: (name: string, alternativeName: string) => {
        return `"${name}" is deprecated, use "${alternativeName}"`;
>>>>>>> c806ace7
    },
};

export class StylableProcessor {
    protected meta!: StylableMeta;
    protected dirContext!: string;
    constructor(
        protected diagnostics = new Diagnostics(),
        private resolveNamespace = processNamespace
    ) {}
    public process(root: postcss.Root): StylableMeta {
        this.meta = new StylableMeta(root, this.diagnostics);

        this.dirContext = path.dirname(this.meta.source);

        this.handleAtRules(root);

        const stubs = this.insertCustomSelectorsStubs();

        for (const node of root.nodes) {
            if (node.type === 'rule' && node.selector === rootValueMapping.import) {
                const imported = parsePseudoImport(node, this.dirContext, this.diagnostics);
                this.meta.imports.push(imported);
                this.addImportSymbols(imported);
            }
        }

        root.walkRules((rule) => {
            if (!isChildOfAtRule(rule, 'keyframes')) {
                this.handleCustomSelectors(rule);
                this.handleRule(rule as SRule, isChildOfAtRule(rule, rootValueMapping.stScope));
            }
            const parent = rule.parent;
            if (parent?.type === 'rule') {
                this.diagnostics.error(
                    rule,
                    processorWarnings.INVALID_NESTING(
                        rule.selector,
                        (parent as postcss.Rule).selector
                    )
                );
            }
        });

        root.walkDecls((decl) => {
            if (stValuesMap[decl.prop]) {
                this.handleDirectives(decl.parent as SRule, decl);
            } else if (isCSSVarProp(decl.prop)) {
                this.addCSSVarDefinition(decl);
            }

            if (decl.value.includes('var(')) {
                this.handleCSSVarUse(decl);
            }

            this.collectUrls(decl);
        });

        stubs.forEach((s) => s && s.remove());

        this.meta.scopes.forEach((scope) => this.handleScope(scope));

        return this.meta;
    }

    public insertCustomSelectorsStubs() {
        return Object.keys(this.meta.customSelectors).map((selector) => {
            if (this.meta.customSelectors[selector]) {
                const rule = postcss.rule({ selector });
                this.meta.ast.append(rule);
                return rule;
            }
            return null;
        });
    }

    public handleCustomSelectors(rule: postcss.Rule) {
        expandCustomSelectors(rule, this.meta.customSelectors, this.meta.diagnostics);
    }

    protected handleAtRules(root: postcss.Root) {
        let namespace = '';
        const toRemove: postcss.Node[] = [];
        root.walkAtRules((atRule) => {
            switch (atRule.name) {
                case 'namespace': {
                    const match = atRule.params.match(/["'](.*?)['"]/);
                    if (match) {
                        if (match[1].trim()) {
                            namespace = match[1];
                        } else {
                            this.diagnostics.error(atRule, processorWarnings.EMPTY_NAMESPACE_DEF());
                        }
                        toRemove.push(atRule);
                    } else {
                        this.diagnostics.error(atRule, processorWarnings.INVALID_NAMESPACE_DEF());
                    }
                    break;
                }
                case 'keyframes':
                    if (!isChildOfAtRule(atRule, rootValueMapping.stScope)) {
                        this.meta.keyframes.push(atRule);
                        let { params: name } = atRule;

                        if (name) {
                            let global: boolean | undefined;
                            const globalName = globalValue(name);

                            if (globalName !== undefined) {
                                name = globalName;
                                global = true;
                            }

                            if (name === '') {
                                this.diagnostics.warn(
                                    atRule,
                                    processorWarnings.MISSING_KEYFRAMES_NAME_INSIDE_GLOBAL()
                                );
                            }

                            if (reservedKeyFrames.includes(name)) {
                                this.diagnostics.error(
                                    atRule,
                                    processorWarnings.KEYFRAME_NAME_RESERVED(name),
                                    {
                                        word: name,
                                    }
                                );
                            }

                            this.checkRedeclareKeyframes(name, atRule);
                            this.meta.mappedKeyframes[name] = {
                                _kind: 'keyframes',
                                alias: name,
                                name,
                                global,
                            };
                        } else {
                            this.diagnostics.warn(
                                atRule,
                                processorWarnings.MISSING_KEYFRAMES_NAME()
                            );
                        }
                    } else {
                        this.diagnostics.warn(atRule, processorWarnings.NO_KEYFRAMES_IN_ST_SCOPE());
                    }
                    break;
                case 'custom-selector': {
                    const params = atRule.params.split(/\s/);
                    const customName = params.shift();
                    toRemove.push(atRule);
                    if (customName && customName.match(CUSTOM_SELECTOR_RE)) {
                        this.meta.customSelectors[customName] = atRule.params
                            .replace(customName, '')
                            .trim();
                    } else {
                        // TODO: add warn there are two types one is not valid name and the other is empty name.
                    }
                    break;
                }
                case 'st-scope':
                    this.meta.scopes.push(atRule);
                    break;
                case 'st-import':
                    if (atRule.parent?.type !== 'root') {
                        this.diagnostics.warn(
                            atRule,
                            processorWarnings.NO_ST_IMPORT_IN_NESTED_SCOPE()
                        );
                        atRule.remove();
                    } else {
                        const stImport = this.handleStImport(atRule);
                        this.meta.imports.push(stImport);
                        this.addImportSymbols(stImport);
                    }

                    break;
                case 'property':
                    this.checkRedeclareSymbol(atRule.params, atRule);
                    this.addCSSVarDefinition(atRule);
                    break;
                case 'st-global-custom-property': {
                    const cssVarsByComma = atRule.params.split(',');
                    const cssVarsBySpacing = atRule.params
                        .trim()
                        .split(/\s+/g)
                        .filter((s) => s !== ',');

                    if (cssVarsBySpacing.length > cssVarsByComma.length) {
                        this.diagnostics.warn(
                            atRule,
                            processorWarnings.GLOBAL_CSS_VAR_MISSING_COMMA(atRule.params),
                            { word: atRule.params }
                        );
                        break;
                    }

                    for (const entry of cssVarsByComma) {
                        const cssVar = entry.trim();

                        if (isCSSVarProp(cssVar)) {
                            if (!this.meta.cssVars[cssVar]) {
                                this.meta.cssVars[cssVar] = {
                                    _kind: 'cssVar',
                                    name: cssVar,
                                    global: true,
                                };
                                this.meta.mappedSymbols[cssVar] = this.meta.cssVars[cssVar];
                            }
                        } else {
                            this.diagnostics.warn(
                                atRule,
                                processorWarnings.ILLEGAL_GLOBAL_CSS_VAR(cssVar),
                                { word: cssVar }
                            );
                        }
                    }
                    toRemove.push(atRule);
                    break;
                }
            }
        });
        toRemove.forEach((node) => node.remove());
        namespace = namespace || filename2varname(path.basename(this.meta.source)) || 's';
        this.meta.namespace = this.handleNamespaceReference(namespace);
    }
    private collectUrls(decl: postcss.Declaration) {
        processDeclarationFunctions(
            decl,
            (node) => {
                if (node.type === 'url') {
                    this.meta.urls.push(node.url);
                }
            },
            false
        );
    }

    private handleStFunctions(decl: postcss.Declaration) {
        processDeclarationFunctions(
            decl,
            (node) => {
                if (node.type === 'nested-item' && deprecatedStFunctions[node.name]) {
                    const { alternativeName } = deprecatedStFunctions[node.name];
                    this.diagnostics.info(
                        decl,
                        processorWarnings.DEPRECATED_ST_FUNCTION_NAME(node.name, alternativeName),
                        {
                            word: node.name,
                        }
                    );
                }
            },
            false
        );
    }

    private handleNamespaceReference(namespace: string): string {
        let pathToSource: string | undefined;
        for (const node of this.meta.ast.nodes) {
            if (node.type === 'comment' && node.text.includes('st-namespace-reference')) {
                const i = node.text.indexOf('=');
                if (i === -1) {
                    this.diagnostics.error(node, processorWarnings.INVALID_NAMESPACE_REFERENCE());
                } else {
                    pathToSource = stripQuotation(node.text.slice(i + 1));
                }
                break;
            }
        }

        return this.resolveNamespace(
            namespace,
            pathToSource
                ? path.resolve(path.dirname(this.meta.source), pathToSource)
                : this.meta.source
        );
    }

    protected handleRule(rule: SRule, inStScope = false) {
        rule.selectorAst = deprecatedParseSelector(rule.selector);

        const selectorAst = parseSelectorWithCache(rule.selector);

        let locallyScoped = false;
        let simpleSelector: boolean;
        walkSelector(selectorAst, (node, index, nodes, parents) => {
            const type = node.type;
            if (type === 'selector' && !isInPseudoClassContext(parents)) {
                locallyScoped = false;
            }
            if (type !== `selector` && type !== `class` && type !== `type`) {
                simpleSelector = false;
            }

            if (node.type === 'pseudo_class') {
                if (node.value === 'import') {
                    if (rule.selector === rootValueMapping.import) {
                        if (isChildOfAtRule(rule, rootValueMapping.stScope)) {
                            this.diagnostics.warn(rule, processorWarnings.NO_IMPORT_IN_ST_SCOPE());
                            rule.remove();
                            return walkSelector.stopAll;
                        }
                        rule.remove();
                        return walkSelector.stopAll;
                    } else {
                        this.diagnostics.warn(
                            rule,
                            processorWarnings.FORBIDDEN_DEF_IN_COMPLEX_SELECTOR(
                                rootValueMapping.import
                            )
                        );
                    }
                } else if (node.value === 'vars') {
                    if (rule.selector === rootValueMapping.vars) {
                        if (isChildOfAtRule(rule, rootValueMapping.stScope)) {
                            this.diagnostics.warn(
                                rule,
                                processorWarnings.NO_VARS_DEF_IN_ST_SCOPE()
                            );
                            rule.remove();
                            return walkSelector.stopAll;
                        }

                        this.addVarSymbols(rule);
                        return walkSelector.stopAll;
                    } else {
                        this.diagnostics.warn(
                            rule,
                            processorWarnings.FORBIDDEN_DEF_IN_COMPLEX_SELECTOR(
                                rootValueMapping.vars
                            )
                        );
                    }
                } else if (node.value === `global`) {
                    return walkSelector.skipNested;
                }
            } else if (node.type === 'class') {
                this.addClassSymbolOnce(node.value, rule);
                if (node.nodes) {
                    this.diagnostics.error(
                        rule,
                        processorWarnings.INVALID_FUNCTIONAL_SELECTOR(`.` + node.value, `class`),
                        {
                            word: stringifySelector(node),
                        }
                    );
                }
                if (this.meta.classes[node.value]) {
                    if (!this.meta.classes[node.value].alias) {
                        locallyScoped = true;
                    } else if (locallyScoped === false && !inStScope) {
                        if (this.checkForScopedNodeAfter(rule, nodes, index) === false) {
                            this.diagnostics.warn(
                                rule,
                                processorWarnings.UNSCOPED_CLASS(node.value),
                                {
                                    word: node.value,
                                }
                            );
                        } else {
                            locallyScoped = true;
                        }
                    }
                }
            } else if (node.type === 'type') {
                this.addElementSymbolOnce(node.value, rule);
                /**
                 * intent to deprecate: currently `value(param)` can be used
                 * as a custom state value. Unless there is a reasonable
                 * use case, this should be removed.
                 */
                if (
                    node.nodes &&
                    (parents.length < 2 ||
                        parents[parents.length - 2].type !== `pseudo_class` ||
                        node.value !== `value`)
                ) {
                    this.diagnostics.error(
                        rule,
                        processorWarnings.INVALID_FUNCTIONAL_SELECTOR(node.value, `type`),
                        {
                            word: stringifySelector(node),
                        }
                    );
                }
                if (locallyScoped === false && !inStScope) {
                    if (this.checkForScopedNodeAfter(rule, nodes, index) === false) {
                        this.diagnostics.warn(
                            rule,
                            processorWarnings.UNSCOPED_TYPE_SELECTOR(node.value),
                            {
                                word: node.value,
                            }
                        );
                    } else {
                        locallyScoped = true;
                    }
                }
            } else if (node.type === `id`) {
                if (node.nodes) {
                    this.diagnostics.error(
                        rule,
                        processorWarnings.INVALID_FUNCTIONAL_SELECTOR(`#` + node.value, `id`),
                        {
                            word: stringifySelector(node),
                        }
                    );
                }
            } else if (node.type === `attribute`) {
                if (node.nodes) {
                    this.diagnostics.error(
                        rule,
                        processorWarnings.INVALID_FUNCTIONAL_SELECTOR(
                            `[${node.value}]`,
                            `attribute`
                        ),
                        {
                            word: stringifySelector(node),
                        }
                    );
                }
            } else if (node.type === `nesting`) {
                if (node.nodes) {
                    this.diagnostics.error(
                        rule,
                        processorWarnings.INVALID_FUNCTIONAL_SELECTOR(node.value, `nesting`),
                        {
                            word: stringifySelector(node),
                        }
                    );
                }
            }
            return;
        });

        if (simpleSelector! !== false) {
            rule.isSimpleSelector = true;
            rule.selectorType = rule.selector.match(/^\./) ? 'class' : 'element';
        } else {
            rule.selectorType = 'complex';
        }

        // ToDo: check cases of root in nested selectors?
        if (!isRootValid(selectorAst)) {
            this.diagnostics.warn(rule, processorWarnings.ROOT_AFTER_SPACING());
        }
    }

    protected checkRedeclareSymbol(symbolName: string, node: postcss.Node) {
        const symbol = this.meta.mappedSymbols[symbolName];
        if (symbol) {
            this.diagnostics.warn(node, processorWarnings.REDECLARE_SYMBOL(symbolName), {
                word: symbolName,
            });
        }
    }

    protected checkRedeclareKeyframes(symbolName: string, node: postcss.Node) {
        const symbol = this.meta.mappedKeyframes[symbolName];
        if (symbol) {
            this.diagnostics.warn(node, processorWarnings.REDECLARE_SYMBOL_KEYFRAMES(symbolName), {
                word: symbolName,
            });
        }
        return symbol;
    }

    protected checkForScopedNodeAfter(
        rule: postcss.Rule,
        nodes: ImmutableSelectorNode[],
        index: number
    ) {
        for (let i = index + 1; i < nodes.length; i++) {
            const element = nodes[i];
            if (!element) {
                // ToDo: can this get here???
                break;
            }
            if (element.type === 'combinator') {
                break;
            }
            if (element.type === 'class') {
                this.addClassSymbolOnce(element.value, rule);

                if (this.meta.classes[element.value]) {
                    if (!this.meta.classes[element.value].alias) {
                        return true;
                    }
                }
            }
        }
        return false;
    }

    protected addElementSymbolOnce(name: string, rule: postcss.Rule) {
        if (isCompRoot(name) && !this.meta.elements[name]) {
            let alias = this.meta.mappedSymbols[name] as ImportSymbol | undefined;
            if (alias && alias._kind !== 'import') {
                this.checkRedeclareSymbol(name, rule);
                alias = undefined;
            }

            this.meta.elements[name] = this.meta.mappedSymbols[name] = {
                _kind: 'element',
                name,
                alias,
            };

            this.meta.simpleSelectors[name] = {
                node: rule,
                symbol: this.meta.elements[name],
            };
        }
    }

    protected addClassSymbolOnce(name: string, rule: postcss.Rule) {
        if (!this.meta.classes[name]) {
            let alias = this.meta.mappedSymbols[name] as ImportSymbol | undefined;
            if (alias && alias._kind !== 'import') {
                this.checkRedeclareSymbol(name, rule);
                alias = undefined;
            }

            this.meta.classes[name] = this.meta.mappedSymbols[name] = {
                _kind: 'class',
                name,
                alias,
            };

            this.meta.simpleSelectors[name] = {
                node: rule,
                symbol: this.meta.mappedSymbols[name] as ClassSymbol,
            };
        } else if (name === this.meta.root && !this.meta.simpleSelectors[name]) {
            // special handling for registering "root" node comments
            this.meta.simpleSelectors[name] = {
                node: rule,
                symbol: this.meta.classes[name],
            };
        }
    }

    protected addImportSymbols(importDef: Imported) {
        this.checkForInvalidAsUsage(importDef);
        if (importDef.defaultExport) {
            this.checkRedeclareSymbol(importDef.defaultExport, importDef.rule);
            this.meta.mappedSymbols[importDef.defaultExport] = {
                _kind: 'import',
                type: 'default',
                name: 'default',
                import: importDef,
                context: this.dirContext,
            };
        }
        Object.keys(importDef.named).forEach((name) => {
            this.checkRedeclareSymbol(name, importDef.rule);
            this.meta.mappedSymbols[name] = {
                _kind: 'import',
                type: 'named',
                name: importDef.named[name],
                import: importDef,
                context: this.dirContext,
            };
        });
        Object.keys(importDef.keyframes).forEach((name) => {
            if (!this.checkRedeclareKeyframes(name, importDef.rule)) {
                this.meta.mappedKeyframes[name] = {
                    _kind: 'keyframes',
                    alias: name,
                    name: importDef.keyframes[name],
                    import: importDef,
                };
            }
        });
    }

    protected addVarSymbols(rule: postcss.Rule) {
        rule.walkDecls((decl) => {
            this.collectUrls(decl);
            this.handleStFunctions(decl);
            this.checkRedeclareSymbol(decl.prop, decl);
            let type = null;

            const prev = decl.prev() as postcss.Comment;
            if (prev && prev.type === 'comment') {
                const typeMatch = prev.text.match(/^@type (.+)$/);
                if (typeMatch) {
                    type = typeMatch[1];
                }
            }

            const varSymbol: VarSymbol = {
                _kind: 'var',
                name: decl.prop,
                value: '',
                text: decl.value,
                node: decl,
                valueType: type,
            };
            this.meta.vars.push(varSymbol);
            this.meta.mappedSymbols[decl.prop] = varSymbol;
        });
        rule.remove();
    }

    protected handleCSSVarUse(decl: postcss.Declaration) {
        const parsed = postcssValueParser(decl.value);
        parsed.walk((node) => {
            if (node.type === 'function' && node.value === 'var' && node.nodes) {
                const varName = node.nodes[0];
                if (!validateAllowedNodesUntil(node, 1)) {
                    const args = postcssValueParser.stringify(node.nodes);
                    this.diagnostics.warn(decl, processorWarnings.ILLEGAL_CSS_VAR_ARGS(args), {
                        word: args,
                    });
                }

                this.addCSSVar(postcssValueParser.stringify(varName).trim(), decl);
            }
        });
    }

    protected addCSSVarDefinition(node: postcss.Declaration | postcss.AtRule) {
        const varName = node.type === 'atrule' ? node.params : node.prop;
        this.addCSSVar(varName.trim(), node);
    }

    protected addCSSVar(varName: string, node: postcss.Declaration | postcss.AtRule) {
        if (isCSSVarProp(varName)) {
            if (!this.meta.cssVars[varName]) {
                const cssVarSymbol: CSSVarSymbol = {
                    _kind: 'cssVar',
                    name: varName,
                };
                this.meta.cssVars[varName] = cssVarSymbol;
                if (!this.meta.mappedSymbols[varName]) {
                    this.meta.mappedSymbols[varName] = cssVarSymbol;
                }
            }
        } else {
            this.diagnostics.warn(node, processorWarnings.ILLEGAL_CSS_VAR_USE(varName), {
                word: varName,
            });
        }
    }

    protected handleDirectives(rule: SRule, decl: postcss.Declaration) {
        const isSimplePerSelector = isSimpleSelector(rule.selector);
        const type = isSimplePerSelector.reduce((accType, { type }) => {
            return !accType ? type : accType !== type ? `complex` : type;
        }, `` as typeof isSimplePerSelector[number]['type']);
        const isSimple = type !== `complex`;
        if (decl.prop === valueMapping.states) {
            if (isSimple && type !== 'type') {
                this.extendTypedRule(
                    decl,
                    rule.selector,
                    valueMapping.states,
                    parseStates(decl.value, decl, this.diagnostics)
                );
            } else {
                if (type === 'type') {
                    this.diagnostics.warn(decl, processorWarnings.STATE_DEFINITION_IN_ELEMENT());
                } else {
                    this.diagnostics.warn(decl, processorWarnings.STATE_DEFINITION_IN_COMPLEX());
                }
            }
        } else if (decl.prop === valueMapping.extends) {
            if (isSimple) {
                const parsed = parseExtends(decl.value);
                const symbolName = parsed.types[0] && parsed.types[0].symbolName;

                const extendsRefSymbol = this.meta.mappedSymbols[symbolName];
                if (
                    (extendsRefSymbol &&
                        (extendsRefSymbol._kind === 'import' ||
                            extendsRefSymbol._kind === 'class' ||
                            extendsRefSymbol._kind === 'element')) ||
                    decl.value === this.meta.root
                ) {
                    this.extendTypedRule(
                        decl,
                        rule.selector,
                        valueMapping.extends,
                        getAlias(extendsRefSymbol) || extendsRefSymbol
                    );
                } else {
                    this.diagnostics.warn(
                        decl,
                        processorWarnings.CANNOT_RESOLVE_EXTEND(decl.value),
                        { word: decl.value }
                    );
                }
            } else {
                this.diagnostics.warn(decl, processorWarnings.CANNOT_EXTEND_IN_COMPLEX());
            }
        } else if (decl.prop === valueMapping.mixin || decl.prop === valueMapping.partialMixin) {
            const mixins: RefedMixin[] = [];
            SBTypesParsers[decl.prop](
                decl,
                (type) => {
                    const mixinRefSymbol = this.meta.mappedSymbols[type];
                    if (
                        mixinRefSymbol &&
                        mixinRefSymbol._kind === 'import' &&
                        !mixinRefSymbol.import.from.match(/.css$/)
                    ) {
                        return 'args';
                    }
                    return 'named';
                },
                this.diagnostics
            ).forEach((mixin) => {
                const mixinRefSymbol = this.meta.mappedSymbols[mixin.type];
                if (
                    mixinRefSymbol &&
                    (mixinRefSymbol._kind === 'import' || mixinRefSymbol._kind === 'class')
                ) {
                    if (mixin.partial && Object.keys(mixin.options).length === 0) {
                        this.diagnostics.warn(
                            decl,
                            processorWarnings.PARTIAL_MIXIN_MISSING_ARGUMENTS(mixin.type),
                            {
                                word: mixin.type,
                            }
                        );
                    }
                    const refedMixin = {
                        mixin,
                        ref: mixinRefSymbol,
                    };
                    mixins.push(refedMixin);
                    ignoreDeprecationWarn(() => this.meta.mixins).push(refedMixin);
                } else {
                    this.diagnostics.warn(decl, processorWarnings.UNKNOWN_MIXIN(mixin.type), {
                        word: mixin.type,
                    });
                }
            });

            const previousMixins = ignoreDeprecationWarn(() => rule.mixins);
            if (previousMixins) {
                const partials = previousMixins.filter((r) => r.mixin.partial);
                const nonPartials = previousMixins.filter((r) => !r.mixin.partial);
                const isInPartial = decl.prop === valueMapping.partialMixin;
                if (
                    (partials.length && decl.prop === valueMapping.partialMixin) ||
                    (nonPartials.length && decl.prop === valueMapping.mixin)
                ) {
                    this.diagnostics.warn(decl, processorWarnings.OVERRIDE_MIXIN(decl.prop));
                }
                if (partials.length && nonPartials.length) {
                    rule.mixins = isInPartial
                        ? nonPartials.concat(mixins)
                        : partials.concat(mixins);
                } else if (partials.length) {
                    rule.mixins = isInPartial ? mixins : partials.concat(mixins);
                } else if (nonPartials.length) {
                    rule.mixins = isInPartial ? nonPartials.concat(mixins) : mixins;
                }
            } else if (mixins.length) {
                rule.mixins = mixins;
            }
        } else if (decl.prop === valueMapping.global) {
            if (isSimple && type !== 'type') {
                this.setClassGlobalMapping(decl, rule);
            } else {
                // TODO: diagnostics - scoped on none class
            }
        }
    }

    protected setClassGlobalMapping(decl: postcss.Declaration, rule: postcss.Rule) {
        const name = rule.selector.replace('.', '');
        const typedRule = this.meta.classes[name];
        if (typedRule) {
            typedRule[valueMapping.global] = parseGlobal(decl, this.diagnostics);
        }
    }

    protected extendTypedRule(
        node: postcss.Node,
        selector: string,
        key: keyof StylableDirectives,
        value: any
    ) {
        const name = selector.replace('.', '');
        const typedRule = this.meta.mappedSymbols[name] as ClassSymbol | ElementSymbol;
        if (typedRule && typedRule[key]) {
            this.diagnostics.warn(node, processorWarnings.OVERRIDE_TYPED_RULE(key, name), {
                word: name,
            });
        }
        if (typedRule) {
            typedRule[key] = value;
        }
    }
    protected handleStImport(atRule: postcss.AtRule) {
        const importObj: Imported = {
            defaultExport: '',
            from: '',
            request: '',
            named: {},
            rule: atRule,
            context: this.dirContext,
            keyframes: {},
        };
        const imports = parseImports(`import ${atRule.params}`, '[', ']', true)[0];

        if (imports && imports.star) {
            this.diagnostics.error(atRule, processorWarnings.ST_IMPORT_STAR());
        } else {
            importObj.defaultExport = imports.defaultName || '';
            setImportObjectFrom(imports.from || '', this.dirContext, importObj);

            if (imports.tagged?.keyframes) {
                // importObj.keyframes = imports.tagged?.keyframes;
                for (const [impName, impAsName] of Object.entries(imports.tagged.keyframes)) {
                    importObj.keyframes[impAsName] = impName;
                }
            }
            if (imports.named) {
                for (const [impName, impAsName] of Object.entries(imports.named)) {
                    importObj.named[impAsName] = impName;
                }
            }

            if (imports.errors.length) {
                this.diagnostics.error(
                    atRule,
                    processorWarnings.INVALID_ST_IMPORT_FORMAT(imports.errors)
                );
            } else if (!imports.from?.trim()) {
                this.diagnostics.error(atRule, processorWarnings.ST_IMPORT_EMPTY_FROM());
            }
        }

        atRule.remove();

        return importObj;
    }

    private handleScope(atRule: postcss.AtRule) {
        const scopingRule = postcss.rule({ selector: atRule.params }) as SRule;
        this.handleRule(scopingRule, true);
        validateScopingSelector(atRule, scopingRule, this.diagnostics);

        if (scopingRule.selector) {
            atRule.walkRules((rule) => {
                const scopedRule = rule.clone({
                    selector: scopeNestedSelector(
                        parseSelectorWithCache(scopingRule.selector),
                        parseSelectorWithCache(rule.selector)
                    ).selector,
                });
                (scopedRule as SRule).stScopeSelector = atRule.params;
                rule.replaceWith(scopedRule);
            });
        }

        atRule.replaceWith(atRule.nodes || []);
    }
    private checkForInvalidAsUsage(importDef: Imported) {
        for (const [local, imported] of Object.entries(importDef.named)) {
            if (isCSSVarProp(imported) && !isCSSVarProp(local)) {
                this.diagnostics.warn(
                    importDef.rule,
                    processorWarnings.INVALID_CUSTOM_PROPERTY_AS_VALUE(imported, local)
                );
            }
        }
    }
}

function setImportObjectFrom(importPath: string, dirPath: string, importObj: Imported) {
    if (!path.isAbsolute(importPath) && !importPath.startsWith('.')) {
        importObj.request = importPath;
        importObj.from = importPath;
    } else {
        importObj.request = importPath;
        importObj.from =
            path.posix && path.posix.isAbsolute(dirPath) // browser has no posix methods
                ? path.posix.resolve(dirPath, importPath)
                : path.resolve(dirPath, importPath);
    }
}

export function parsePseudoImport(rule: postcss.Rule, context: string, diagnostics: Diagnostics) {
    let fromExists = false;
    const importObj: Imported = {
        defaultExport: '',
        from: '',
        request: '',
        named: {},
        keyframes: {},
        rule,
        context,
    };

    rule.walkDecls((decl) => {
        switch (decl.prop) {
            case valueMapping.from: {
                const importPath = stripQuotation(decl.value);
                if (!importPath.trim()) {
                    diagnostics.error(decl, processorWarnings.EMPTY_IMPORT_FROM());
                }

                if (fromExists) {
                    diagnostics.warn(rule, processorWarnings.MULTIPLE_FROM_IN_IMPORT());
                }

                setImportObjectFrom(importPath, context, importObj);
                fromExists = true;
                break;
            }
            case valueMapping.default:
                importObj.defaultExport = decl.value;

                if (!isCompRoot(importObj.defaultExport) && importObj.from.match(/\.css$/)) {
                    diagnostics.warn(decl, processorWarnings.DEFAULT_IMPORT_IS_LOWER_CASE(), {
                        word: importObj.defaultExport,
                    });
                }
                break;
            case valueMapping.named:
                {
                    const { keyframesMap, namedMap } = parseNamed(decl.value, decl, diagnostics);
                    importObj.named = namedMap;
                    importObj.keyframes = keyframesMap;
                }
                break;
            default:
                diagnostics.warn(decl, processorWarnings.ILLEGAL_PROP_IN_IMPORT(decl.prop), {
                    word: decl.prop,
                });
                break;
        }
    });

    if (!importObj.from) {
        diagnostics.error(rule, processorWarnings.FROM_PROP_MISSING_IN_IMPORT());
    }
    return importObj;
}

export function validateScopingSelector(
    atRule: postcss.AtRule,
    { selector: scopingSelector }: SRule,
    diagnostics: Diagnostics
) {
    if (!scopingSelector) {
        diagnostics.warn(atRule, processorWarnings.MISSING_SCOPING_PARAM());
    }
}

export function createEmptyMeta(root: postcss.Root, diagnostics: Diagnostics): StylableMeta {
    deprecated(
        'createEmptyMeta is deprecated and will be removed in the next version. Use "new StylableMeta()"'
    );
    return new StylableMeta(root, diagnostics);
}

export function processNamespace(namespace: string, source: string) {
    return namespace + murmurhash3_32_gc(source); // .toString(36);
}

export function process(
    root: postcss.Root,
    diagnostics = new Diagnostics(),
    resolveNamespace?: typeof processNamespace
) {
    return new StylableProcessor(diagnostics, resolveNamespace).process(root);
}<|MERGE_RESOLUTION|>--- conflicted
+++ resolved
@@ -1,30 +1,12 @@
 import path from 'path';
 import * as postcss from 'postcss';
 import postcssValueParser from 'postcss-value-parser';
-<<<<<<< HEAD
 import { parseImports } from '@tokey/imports-parser';
-=======
-import { tokenizeImports } from 'toky';
 import { deprecatedStFunctions } from './custom-values';
->>>>>>> c806ace7
 import { Diagnostics } from './diagnostics';
 import { parseSelector as deprecatedParseSelector } from './deprecated/deprecated-selector-utils';
 import { murmurhash3_32_gc } from './murmurhash';
 import { reservedKeyFrames } from './native-reserved-lists';
-<<<<<<< HEAD
-import { processDeclarationUrls } from './stylable-assets';
-=======
-import {
-    createSimpleSelectorChecker,
-    isChildOfAtRule,
-    isCompRoot,
-    isNested,
-    isRootValid,
-    parseSelector,
-    SelectorAstNode,
-    traverseNode,
-} from './selector-utils';
->>>>>>> c806ace7
 import {
     ClassSymbol,
     CSSVarSymbol,
@@ -41,11 +23,7 @@
     expandCustomSelectors,
     getAlias,
     isCSSVarProp,
-<<<<<<< HEAD
-=======
     processDeclarationFunctions,
-    scopeSelector,
->>>>>>> c806ace7
 } from './stylable-utils';
 import {
     walkSelector,
@@ -195,13 +173,11 @@
     INVALID_NESTING(child: string, parent: string) {
         return `nesting of rules within rules is not supported, found: "${child}" inside "${parent}"`;
     },
-<<<<<<< HEAD
     INVALID_FUNCTIONAL_SELECTOR(selector: string, type: string) {
         return `"${selector}" ${type} is not functional`;
-=======
+    },
     DEPRECATED_ST_FUNCTION_NAME: (name: string, alternativeName: string) => {
         return `"${name}" is deprecated, use "${alternativeName}"`;
->>>>>>> c806ace7
     },
 };
 
