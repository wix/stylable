--- conflicted
+++ resolved
@@ -787,7 +787,7 @@
         const importObj: Imported = {
             defaultExport: '',
             from: '',
-            fromRelative: '',
+            request: '',
             named: {},
             rule: atRule,
             context: this.dirContext,
@@ -852,22 +852,7 @@
                         this.diagnostics.warn(rule, processorWarnings.MULTIPLE_FROM_IN_IMPORT());
                     }
 
-<<<<<<< HEAD
                     setImportObjectFrom(importPath, this.dirContext, importObj);
-=======
-                    if (!path.isAbsolute(importPath) && !importPath.startsWith('.')) {
-                        // 3rd party request
-                        importObj.request = importPath;
-                        importObj.from = importPath;
-                    } else {
-                        importObj.request = importPath;
-                        const dirPath = path.dirname(this.meta.source);
-                        importObj.from =
-                            path.posix && path.posix.isAbsolute(dirPath) // browser has no posix methods
-                                ? path.posix.resolve(dirPath, importPath)
-                                : path.resolve(dirPath, importPath);
-                    }
->>>>>>> 503dbf64
                     fromExists = true;
                     break;
                 }
@@ -932,10 +917,10 @@
 
 function setImportObjectFrom(importPath: string, dirPath: string, importObj: Imported) {
     if (!path.isAbsolute(importPath) && !importPath.startsWith('.')) {
-        importObj.fromRelative = importPath;
+        importObj.request = importPath;
         importObj.from = importPath;
     } else {
-        importObj.fromRelative = importPath;
+        importObj.request = importPath;
         importObj.from =
             path.posix && path.posix.isAbsolute(dirPath) // browser has no posix methods
                 ? path.posix.resolve(dirPath, importPath)
