import path from 'path';
import * as postcss from 'postcss';
import postcssValueParser from 'postcss-value-parser';
import { parseImports } from '@tokey/imports-parser';
import { deprecatedStFunctions } from './custom-values';
import { Diagnostics } from './diagnostics';
import { parseSelector as deprecatedParseSelector } from './deprecated/deprecated-selector-utils';
import { murmurhash3_32_gc } from './murmurhash';
import { reservedKeyFrames } from './native-reserved-lists';
import {
    ClassSymbol,
    CSSVarSymbol,
    ElementSymbol,
    Imported,
    ImportSymbol,
    RefedMixin,
    StylableDirectives,
    StylableMeta,
    VarSymbol,
} from './stylable-meta';
import {
    CUSTOM_SELECTOR_RE,
    expandCustomSelectors,
    getAlias,
    isCSSVarProp,
    processDeclarationFunctions,
} from './stylable-utils';
import {
    walkSelector,
    isSimpleSelector,
    isInPseudoClassContext,
    isRootValid,
    isCompRoot,
    scopeNestedSelector,
    parseSelectorWithCache,
    stringifySelector,
} from './helpers/selector';
import type { ImmutableSelectorNode } from '@tokey/css-selector-parser';
import { isChildOfAtRule } from './helpers/rule';
import type { SRule } from './deprecated/postcss-ast-extension';
import {
    paramMapping,
    rootValueMapping,
    SBTypesParsers,
    stValuesMap,
    validateAllowedNodesUntil,
    valueMapping,
} from './stylable-value-parsers';
import { deprecated, filename2varname, globalValue, stripQuotation } from './utils';
<<<<<<< HEAD
import { ignoreDeprecationWarn } from './helpers/deprecation';
=======
import { validateAtProperty } from './validate-at-property';
>>>>>>> dbc26f2c
export * from './stylable-meta'; /* TEMP EXPORT */

const parseNamed = SBTypesParsers[valueMapping.named];
const parseStates = SBTypesParsers[valueMapping.states];
const parseGlobal = SBTypesParsers[valueMapping.global];
const parseExtends = SBTypesParsers[valueMapping.extends];

export const processorWarnings = {
    UNSCOPED_CLASS(name: string) {
        return `unscoped class "${name}" will affect all elements of the same type in the document`;
    },
    UNSCOPED_TYPE_SELECTOR(name: string) {
        return `unscoped type selector "${name}" will affect all elements of the same type in the document`;
    },
    FORBIDDEN_DEF_IN_COMPLEX_SELECTOR(name: string) {
        return `cannot define "${name}" inside a complex selector`;
    },
    ROOT_AFTER_SPACING() {
        return '".root" class cannot be used after native elements or selectors external to the stylesheet';
    },
    DEFAULT_IMPORT_IS_LOWER_CASE() {
        return 'Default import of a Stylable stylesheet must start with an upper-case letter';
    },
    ILLEGAL_PROP_IN_IMPORT(propName: string) {
        return `"${propName}" css attribute cannot be used inside ${rootValueMapping.import} block`;
    },
    STATE_DEFINITION_IN_ELEMENT() {
        return 'cannot define pseudo states inside a type selector';
    },
    STATE_DEFINITION_IN_COMPLEX() {
        return 'cannot define pseudo states inside complex selectors';
    },
    REDECLARE_SYMBOL(name: string) {
        return `redeclare symbol "${name}"`;
    },
    REDECLARE_SYMBOL_KEYFRAMES(name: string) {
        return `redeclare keyframes symbol "${name}"`;
    },
    KEYFRAME_NAME_RESERVED(name: string) {
        return `keyframes "${name}" is reserved`;
    },
    CANNOT_RESOLVE_EXTEND(name: string) {
        return `cannot resolve '${valueMapping.extends}' type for '${name}'`;
    },
    CANNOT_EXTEND_IN_COMPLEX() {
        return `cannot define "${valueMapping.extends}" inside a complex selector`;
    },
    UNKNOWN_MIXIN(name: string) {
        return `unknown mixin: "${name}"`;
    },
    OVERRIDE_MIXIN(mixinType: string) {
        return `override ${mixinType} on same rule`;
    },
    OVERRIDE_TYPED_RULE(key: string, name: string) {
        return `override "${key}" on typed rule "${name}"`;
    },
    PARTIAL_MIXIN_MISSING_ARGUMENTS(type: string) {
        return `"${valueMapping.partialMixin}" can only be used with override arguments provided, missing overrides on "${type}"`;
    },
    FROM_PROP_MISSING_IN_IMPORT() {
        return `"${valueMapping.from}" is missing in ${rootValueMapping.import} block`;
    },
    INVALID_NAMESPACE_DEF() {
        return 'invalid @namespace';
    },
    EMPTY_NAMESPACE_DEF() {
        return '@namespace must contain at least one character or digit';
    },
    EMPTY_IMPORT_FROM() {
        return '"-st-from" cannot be empty';
    },
    MULTIPLE_FROM_IN_IMPORT() {
        return `cannot define multiple "${valueMapping.from}" declarations in a single import`;
    },
    NO_VARS_DEF_IN_ST_SCOPE() {
        return `cannot define "${rootValueMapping.vars}" inside of "@st-scope"`;
    },
    NO_IMPORT_IN_ST_SCOPE() {
        return `cannot use "${rootValueMapping.import}" inside of "@st-scope"`;
    },
    NO_ST_IMPORT_IN_NESTED_SCOPE() {
        return `cannot use "@st-import" inside of nested scope`;
    },
    ST_IMPORT_STAR() {
        return '@st-import * is not supported';
    },
    ST_IMPORT_EMPTY_FROM() {
        return '@st-import must specify a valid "from" string value';
    },
    INVALID_ST_IMPORT_FORMAT(errors: string[]) {
        return `Invalid @st-import format:\n - ${errors.join('\n - ')}`;
    },
    NO_KEYFRAMES_IN_ST_SCOPE() {
        return `cannot use "@keyframes" inside of "@st-scope"`;
    },
    MISSING_SCOPING_PARAM() {
        return '"@st-scope" missing scoping selector parameter';
    },
    MISSING_KEYFRAMES_NAME() {
        return '"@keyframes" missing parameter';
    },
    MISSING_KEYFRAMES_NAME_INSIDE_GLOBAL() {
        return `"@keyframes" missing parameter inside "${paramMapping.global}()"`;
    },
    ILLEGAL_GLOBAL_CSS_VAR(name: string) {
        return `"@st-global-custom-property" received the value "${name}", but it must begin with "--" (double-dash)`;
    },
    GLOBAL_CSS_VAR_MISSING_COMMA(name: string) {
        return `"@st-global-custom-property" received the value "${name}", but its values must be comma separated`;
    },
    ILLEGAL_CSS_VAR_USE(name: string) {
        return `a custom css property must begin with "--" (double-dash), but received "${name}"`;
    },
    ILLEGAL_CSS_VAR_ARGS(name: string) {
        return `custom property "${name}" usage (var()) must receive comma separated values`;
    },
    INVALID_CUSTOM_PROPERTY_AS_VALUE(name: string, as: string) {
        return `invalid alias for custom property "${name}" as "${as}"; custom properties must be prefixed with "--" (double-dash)`;
    },
    INVALID_NAMESPACE_REFERENCE() {
        return 'st-namespace-reference dose not have any value';
    },
    INVALID_NESTING(child: string, parent: string) {
        return `nesting of rules within rules is not supported, found: "${child}" inside "${parent}"`;
    },
<<<<<<< HEAD
    INVALID_FUNCTIONAL_SELECTOR(selector: string, type: string) {
        return `"${selector}" ${type} is not functional`;
=======
    DEPRECATED_ST_GLOBAL_CUSTOM_PROPERTY() {
        return `"st-global-custom-property" is deprecated and will be removed in the next version. Use "@property" with ${paramMapping.global}`;
>>>>>>> dbc26f2c
    },
    DEPRECATED_ST_FUNCTION_NAME: (name: string, alternativeName: string) => {
        return `"${name}" is deprecated, use "${alternativeName}"`;
    },
};

export class StylableProcessor {
    protected meta!: StylableMeta;
    protected dirContext!: string;

    constructor(
        protected diagnostics = new Diagnostics(),
        private resolveNamespace = processNamespace
    ) {}
    public process(root: postcss.Root): StylableMeta {
        this.meta = new StylableMeta(root, this.diagnostics);

        this.dirContext = path.dirname(this.meta.source);

        this.handleAtRules(root);

        const stubs = this.insertCustomSelectorsStubs();

        for (const node of root.nodes) {
            if (node.type === 'rule' && node.selector === rootValueMapping.import) {
                const imported = parsePseudoImport(node, this.dirContext, this.diagnostics);
                this.meta.imports.push(imported);
                this.addImportSymbols(imported);
            }
        }

        root.walkRules((rule) => {
            if (!isChildOfAtRule(rule, 'keyframes')) {
                this.handleCustomSelectors(rule);
                this.handleRule(rule as SRule, isChildOfAtRule(rule, rootValueMapping.stScope));
            }
            const parent = rule.parent;
            if (parent?.type === 'rule') {
                this.diagnostics.error(
                    rule,
                    processorWarnings.INVALID_NESTING(
                        rule.selector,
                        (parent as postcss.Rule).selector
                    )
                );
            }
        });

        root.walkDecls((decl) => {
            if (stValuesMap[decl.prop]) {
                this.handleDirectives(decl.parent as SRule, decl);
            } else if (isCSSVarProp(decl.prop)) {
                this.addCSSVarDefinition(decl);
            }

            if (decl.value.includes('var(')) {
                this.handleCSSVarUse(decl);
            }

            this.collectUrls(decl);
        });

        stubs.forEach((s) => s && s.remove());

        this.meta.scopes.forEach((scope) => this.handleScope(scope));

        return this.meta;
    }

    public insertCustomSelectorsStubs() {
        return Object.keys(this.meta.customSelectors).map((selector) => {
            if (this.meta.customSelectors[selector]) {
                const rule = postcss.rule({ selector });
                this.meta.ast.append(rule);
                return rule;
            }
            return null;
        });
    }

    public handleCustomSelectors(rule: postcss.Rule) {
        expandCustomSelectors(rule, this.meta.customSelectors, this.meta.diagnostics);
    }

    protected handleAtRules(root: postcss.Root) {
        let namespace = '';
        const toRemove: postcss.Node[] = [];

        root.walkAtRules((atRule) => {
            switch (atRule.name) {
                case 'namespace': {
                    const match = atRule.params.match(/["'](.*?)['"]/);
                    if (match) {
                        if (match[1].trim()) {
                            namespace = match[1];
                        } else {
                            this.diagnostics.error(atRule, processorWarnings.EMPTY_NAMESPACE_DEF());
                        }
                        toRemove.push(atRule);
                    } else {
                        this.diagnostics.error(atRule, processorWarnings.INVALID_NAMESPACE_DEF());
                    }
                    break;
                }
                case 'keyframes':
                    if (!isChildOfAtRule(atRule, rootValueMapping.stScope)) {
                        this.meta.keyframes.push(atRule);
                        let { params: name } = atRule;

                        if (name) {
                            let global: boolean | undefined;
                            const globalName = globalValue(name);

                            if (globalName !== undefined) {
                                name = globalName;
                                global = true;
                            }

                            if (name === '') {
                                this.diagnostics.warn(
                                    atRule,
                                    processorWarnings.MISSING_KEYFRAMES_NAME_INSIDE_GLOBAL()
                                );
                            }

                            if (reservedKeyFrames.includes(name)) {
                                this.diagnostics.error(
                                    atRule,
                                    processorWarnings.KEYFRAME_NAME_RESERVED(name),
                                    {
                                        word: name,
                                    }
                                );
                            }

                            this.checkRedeclareKeyframes(name, atRule);
                            this.meta.mappedKeyframes[name] = {
                                _kind: 'keyframes',
                                alias: name,
                                name,
                                global,
                            };
                        } else {
                            this.diagnostics.warn(
                                atRule,
                                processorWarnings.MISSING_KEYFRAMES_NAME()
                            );
                        }
                    } else {
                        this.diagnostics.warn(atRule, processorWarnings.NO_KEYFRAMES_IN_ST_SCOPE());
                    }
                    break;
                case 'custom-selector': {
                    const params = atRule.params.split(/\s/);
                    const customName = params.shift();
                    toRemove.push(atRule);
                    if (customName && customName.match(CUSTOM_SELECTOR_RE)) {
                        this.meta.customSelectors[customName] = atRule.params
                            .replace(customName, '')
                            .trim();
                    } else {
                        // TODO: add warn there are two types one is not valid name and the other is empty name.
                    }
                    break;
                }
                case 'st-scope':
                    this.meta.scopes.push(atRule);
                    break;
                case 'st-import': {
                    if (atRule.parent?.type !== 'root') {
                        this.diagnostics.warn(
                            atRule,
                            processorWarnings.NO_ST_IMPORT_IN_NESTED_SCOPE()
                        );
                        atRule.remove();
                    } else {
                        const stImport = this.handleStImport(atRule);
                        this.meta.imports.push(stImport);
                        this.addImportSymbols(stImport);
                    }
                    break;
                }
                case 'property': {
                    this.addCSSVarDefinition(atRule);
                    validateAtProperty(atRule, this.diagnostics);
                    break;
                }
                case 'st-global-custom-property': {
                    this.diagnostics.info(
                        atRule,
                        processorWarnings.DEPRECATED_ST_GLOBAL_CUSTOM_PROPERTY()
                    );

                    const cssVarsByComma = atRule.params.split(',');
                    const cssVarsBySpacing = atRule.params
                        .trim()
                        .split(/\s+/g)
                        .filter((s) => s !== ',');

                    if (cssVarsBySpacing.length > cssVarsByComma.length) {
                        this.diagnostics.warn(
                            atRule,
                            processorWarnings.GLOBAL_CSS_VAR_MISSING_COMMA(atRule.params),
                            {
                                word: atRule.params,
                            }
                        );
                        break;
                    }

                    for (const entry of cssVarsByComma) {
                        const cssVar = entry.trim();

                        if (isCSSVarProp(cssVar)) {
                            const property: CSSVarSymbol = {
                                _kind: 'cssVar',
                                name: cssVar,
                                global: true,
                            };

                            this.meta.cssVars[cssVar] = property;
                            this.meta.mappedSymbols[cssVar] = property;
                        } else {
                            this.diagnostics.warn(
                                atRule,
                                processorWarnings.ILLEGAL_GLOBAL_CSS_VAR(cssVar),
                                { word: cssVar }
                            );
                        }
                    }

                    toRemove.push(atRule);
                    break;
                }
            }
        });
        toRemove.forEach((node) => node.remove());
        namespace = namespace || filename2varname(path.basename(this.meta.source)) || 's';
        this.meta.namespace = this.handleNamespaceReference(namespace);
    }
    private collectUrls(decl: postcss.Declaration) {
        processDeclarationFunctions(
            decl,
            (node) => {
                if (node.type === 'url') {
                    this.meta.urls.push(node.url);
                }
            },
            false
        );
    }

    private handleStFunctions(decl: postcss.Declaration) {
        processDeclarationFunctions(
            decl,
            (node) => {
                if (node.type === 'nested-item' && deprecatedStFunctions[node.name]) {
                    const { alternativeName } = deprecatedStFunctions[node.name];
                    this.diagnostics.info(
                        decl,
                        processorWarnings.DEPRECATED_ST_FUNCTION_NAME(node.name, alternativeName),
                        {
                            word: node.name,
                        }
                    );
                }
            },
            false
        );
    }

    private handleNamespaceReference(namespace: string): string {
        let pathToSource: string | undefined;
        for (const node of this.meta.ast.nodes) {
            if (node.type === 'comment' && node.text.includes('st-namespace-reference')) {
                const i = node.text.indexOf('=');
                if (i === -1) {
                    this.diagnostics.error(node, processorWarnings.INVALID_NAMESPACE_REFERENCE());
                } else {
                    pathToSource = stripQuotation(node.text.slice(i + 1));
                }
                break;
            }
        }

        return this.resolveNamespace(
            namespace,
            pathToSource
                ? path.resolve(path.dirname(this.meta.source), pathToSource)
                : this.meta.source
        );
    }

    protected handleRule(rule: SRule, inStScope = false) {
        rule.selectorAst = deprecatedParseSelector(rule.selector);

        const selectorAst = parseSelectorWithCache(rule.selector);

        let locallyScoped = false;
        let simpleSelector: boolean;
        walkSelector(selectorAst, (node, index, nodes, parents) => {
            const type = node.type;
            if (type === 'selector' && !isInPseudoClassContext(parents)) {
                locallyScoped = false;
            }
            if (type !== `selector` && type !== `class` && type !== `type`) {
                simpleSelector = false;
            }

            if (node.type === 'pseudo_class') {
                if (node.value === 'import') {
                    if (rule.selector === rootValueMapping.import) {
                        if (isChildOfAtRule(rule, rootValueMapping.stScope)) {
                            this.diagnostics.warn(rule, processorWarnings.NO_IMPORT_IN_ST_SCOPE());
                            rule.remove();
                            return walkSelector.stopAll;
                        }
                        rule.remove();
                        return walkSelector.stopAll;
                    } else {
                        this.diagnostics.warn(
                            rule,
                            processorWarnings.FORBIDDEN_DEF_IN_COMPLEX_SELECTOR(
                                rootValueMapping.import
                            )
                        );
                    }
                } else if (node.value === 'vars') {
                    if (rule.selector === rootValueMapping.vars) {
                        if (isChildOfAtRule(rule, rootValueMapping.stScope)) {
                            this.diagnostics.warn(
                                rule,
                                processorWarnings.NO_VARS_DEF_IN_ST_SCOPE()
                            );
                            rule.remove();
                            return walkSelector.stopAll;
                        }

                        this.addVarSymbols(rule);
                        return walkSelector.stopAll;
                    } else {
                        this.diagnostics.warn(
                            rule,
                            processorWarnings.FORBIDDEN_DEF_IN_COMPLEX_SELECTOR(
                                rootValueMapping.vars
                            )
                        );
                    }
                } else if (node.value === `global`) {
                    return walkSelector.skipNested;
                }
            } else if (node.type === 'class') {
                this.addClassSymbolOnce(node.value, rule);
                if (node.nodes) {
                    this.diagnostics.error(
                        rule,
                        processorWarnings.INVALID_FUNCTIONAL_SELECTOR(`.` + node.value, `class`),
                        {
                            word: stringifySelector(node),
                        }
                    );
                }
                if (this.meta.classes[node.value]) {
                    if (!this.meta.classes[node.value].alias) {
                        locallyScoped = true;
                    } else if (locallyScoped === false && !inStScope) {
                        if (this.checkForScopedNodeAfter(rule, nodes, index) === false) {
                            this.diagnostics.warn(
                                rule,
                                processorWarnings.UNSCOPED_CLASS(node.value),
                                {
                                    word: node.value,
                                }
                            );
                        } else {
                            locallyScoped = true;
                        }
                    }
                }
            } else if (node.type === 'type') {
                this.addElementSymbolOnce(node.value, rule);
                /**
                 * intent to deprecate: currently `value(param)` can be used
                 * as a custom state value. Unless there is a reasonable
                 * use case, this should be removed.
                 */
                if (
                    node.nodes &&
                    (parents.length < 2 ||
                        parents[parents.length - 2].type !== `pseudo_class` ||
                        node.value !== `value`)
                ) {
                    this.diagnostics.error(
                        rule,
                        processorWarnings.INVALID_FUNCTIONAL_SELECTOR(node.value, `type`),
                        {
                            word: stringifySelector(node),
                        }
                    );
                }
                if (locallyScoped === false && !inStScope) {
                    if (this.checkForScopedNodeAfter(rule, nodes, index) === false) {
                        this.diagnostics.warn(
                            rule,
                            processorWarnings.UNSCOPED_TYPE_SELECTOR(node.value),
                            {
                                word: node.value,
                            }
                        );
                    } else {
                        locallyScoped = true;
                    }
                }
            } else if (node.type === `id`) {
                if (node.nodes) {
                    this.diagnostics.error(
                        rule,
                        processorWarnings.INVALID_FUNCTIONAL_SELECTOR(`#` + node.value, `id`),
                        {
                            word: stringifySelector(node),
                        }
                    );
                }
            } else if (node.type === `attribute`) {
                if (node.nodes) {
                    this.diagnostics.error(
                        rule,
                        processorWarnings.INVALID_FUNCTIONAL_SELECTOR(
                            `[${node.value}]`,
                            `attribute`
                        ),
                        {
                            word: stringifySelector(node),
                        }
                    );
                }
            } else if (node.type === `nesting`) {
                if (node.nodes) {
                    this.diagnostics.error(
                        rule,
                        processorWarnings.INVALID_FUNCTIONAL_SELECTOR(node.value, `nesting`),
                        {
                            word: stringifySelector(node),
                        }
                    );
                }
            }
            return;
        });

        if (simpleSelector! !== false) {
            rule.isSimpleSelector = true;
            rule.selectorType = rule.selector.match(/^\./) ? 'class' : 'element';
        } else {
            rule.selectorType = 'complex';
        }

        // ToDo: check cases of root in nested selectors?
        if (!isRootValid(selectorAst)) {
            this.diagnostics.warn(rule, processorWarnings.ROOT_AFTER_SPACING());
        }
    }

    protected checkRedeclareSymbol(symbolName: string, node: postcss.Node) {
        const symbol = this.meta.mappedSymbols[symbolName];
        if (symbol) {
            this.diagnostics.warn(node, processorWarnings.REDECLARE_SYMBOL(symbolName), {
                word: symbolName,
            });
        }
    }

    protected checkRedeclareKeyframes(symbolName: string, node: postcss.Node) {
        const symbol = this.meta.mappedKeyframes[symbolName];
        if (symbol) {
            this.diagnostics.warn(node, processorWarnings.REDECLARE_SYMBOL_KEYFRAMES(symbolName), {
                word: symbolName,
            });
        }
        return symbol;
    }

    protected checkForScopedNodeAfter(
        rule: postcss.Rule,
        nodes: ImmutableSelectorNode[],
        index: number
    ) {
        for (let i = index + 1; i < nodes.length; i++) {
            const element = nodes[i];
            if (!element) {
                // ToDo: can this get here???
                break;
            }
            if (element.type === 'combinator') {
                break;
            }
            if (element.type === 'class') {
                this.addClassSymbolOnce(element.value, rule);

                if (this.meta.classes[element.value]) {
                    if (!this.meta.classes[element.value].alias) {
                        return true;
                    }
                }
            }
        }
        return false;
    }

    protected addElementSymbolOnce(name: string, rule: postcss.Rule) {
        if (isCompRoot(name) && !this.meta.elements[name]) {
            let alias = this.meta.mappedSymbols[name] as ImportSymbol | undefined;
            if (alias && alias._kind !== 'import') {
                this.checkRedeclareSymbol(name, rule);
                alias = undefined;
            }

            this.meta.elements[name] = this.meta.mappedSymbols[name] = {
                _kind: 'element',
                name,
                alias,
            };

            this.meta.simpleSelectors[name] = {
                node: rule,
                symbol: this.meta.elements[name],
            };
        }
    }

    protected addClassSymbolOnce(name: string, rule: postcss.Rule) {
        if (!this.meta.classes[name]) {
            let alias = this.meta.mappedSymbols[name] as ImportSymbol | undefined;
            if (alias && alias._kind !== 'import') {
                this.checkRedeclareSymbol(name, rule);
                alias = undefined;
            }

            this.meta.classes[name] = this.meta.mappedSymbols[name] = {
                _kind: 'class',
                name,
                alias,
            };

            this.meta.simpleSelectors[name] = {
                node: rule,
                symbol: this.meta.mappedSymbols[name] as ClassSymbol,
            };
        } else if (name === this.meta.root && !this.meta.simpleSelectors[name]) {
            // special handling for registering "root" node comments
            this.meta.simpleSelectors[name] = {
                node: rule,
                symbol: this.meta.classes[name],
            };
        }
    }

    protected addImportSymbols(importDef: Imported) {
        this.checkForInvalidAsUsage(importDef);
        if (importDef.defaultExport) {
            this.checkRedeclareSymbol(importDef.defaultExport, importDef.rule);
            this.meta.mappedSymbols[importDef.defaultExport] = {
                _kind: 'import',
                type: 'default',
                name: 'default',
                import: importDef,
                context: this.dirContext,
            };
        }
        Object.keys(importDef.named).forEach((name) => {
            this.checkRedeclareSymbol(name, importDef.rule);
            this.meta.mappedSymbols[name] = {
                _kind: 'import',
                type: 'named',
                name: importDef.named[name],
                import: importDef,
                context: this.dirContext,
            };
        });
        Object.keys(importDef.keyframes).forEach((name) => {
            if (!this.checkRedeclareKeyframes(name, importDef.rule)) {
                this.meta.mappedKeyframes[name] = {
                    _kind: 'keyframes',
                    alias: name,
                    name: importDef.keyframes[name],
                    import: importDef,
                };
            }
        });
    }

    protected addVarSymbols(rule: postcss.Rule) {
        rule.walkDecls((decl) => {
            this.collectUrls(decl);
            this.handleStFunctions(decl);
            this.checkRedeclareSymbol(decl.prop, decl);
            let type = null;

            const prev = decl.prev() as postcss.Comment;
            if (prev && prev.type === 'comment') {
                const typeMatch = prev.text.match(/^@type (.+)$/);
                if (typeMatch) {
                    type = typeMatch[1];
                }
            }

            const varSymbol: VarSymbol = {
                _kind: 'var',
                name: decl.prop,
                value: '',
                text: decl.value,
                node: decl,
                valueType: type,
            };
            this.meta.vars.push(varSymbol);
            this.meta.mappedSymbols[decl.prop] = varSymbol;
        });
        rule.remove();
    }

    protected handleCSSVarUse(decl: postcss.Declaration) {
        const parsed = postcssValueParser(decl.value);
        parsed.walk((node) => {
            if (node.type === 'function' && node.value === 'var' && node.nodes) {
                const varName = node.nodes[0];
                if (!validateAllowedNodesUntil(node, 1)) {
                    const args = postcssValueParser.stringify(node.nodes);
                    this.diagnostics.warn(decl, processorWarnings.ILLEGAL_CSS_VAR_ARGS(args), {
                        word: args,
                    });
                }

                this.addCSSVar(postcssValueParser.stringify(varName).trim(), decl, false);
            }
        });
    }

    protected addCSSVarDefinition(node: postcss.Declaration | postcss.AtRule) {
        let varName = node.type === 'atrule' ? node.params.trim() : node.prop.trim();
        let isGlobal = false;

        const globalVarName = globalValue(varName);

        if (globalVarName !== undefined) {
            varName = globalVarName.trim();
            isGlobal = true;
        }

        if (node.type === 'atrule') {
            this.checkRedeclareSymbol(varName, node);
        }

        this.addCSSVar(varName, node, isGlobal);
    }

    protected addCSSVar(
        varName: string,
        node: postcss.Declaration | postcss.AtRule,
        global: boolean
    ) {
        if (isCSSVarProp(varName)) {
            if (!this.meta.cssVars[varName]) {
                const cssVarSymbol: CSSVarSymbol = {
                    _kind: 'cssVar',
                    name: varName,
                    global,
                };
                this.meta.cssVars[varName] = cssVarSymbol;
                if (!this.meta.mappedSymbols[varName]) {
                    this.meta.mappedSymbols[varName] = cssVarSymbol;
                }
            }
        } else {
            this.diagnostics.warn(node, processorWarnings.ILLEGAL_CSS_VAR_USE(varName), {
                word: varName,
            });
        }
    }

    protected handleDirectives(rule: SRule, decl: postcss.Declaration) {
        const isSimplePerSelector = isSimpleSelector(rule.selector);
        const type = isSimplePerSelector.reduce((accType, { type }) => {
            return !accType ? type : accType !== type ? `complex` : type;
        }, `` as typeof isSimplePerSelector[number]['type']);
        const isSimple = type !== `complex`;
        if (decl.prop === valueMapping.states) {
            if (isSimple && type !== 'type') {
                this.extendTypedRule(
                    decl,
                    rule.selector,
                    valueMapping.states,
                    parseStates(decl.value, decl, this.diagnostics)
                );
            } else {
                if (type === 'type') {
                    this.diagnostics.warn(decl, processorWarnings.STATE_DEFINITION_IN_ELEMENT());
                } else {
                    this.diagnostics.warn(decl, processorWarnings.STATE_DEFINITION_IN_COMPLEX());
                }
            }
        } else if (decl.prop === valueMapping.extends) {
            if (isSimple) {
                const parsed = parseExtends(decl.value);
                const symbolName = parsed.types[0] && parsed.types[0].symbolName;

                const extendsRefSymbol = this.meta.mappedSymbols[symbolName];
                if (
                    (extendsRefSymbol &&
                        (extendsRefSymbol._kind === 'import' ||
                            extendsRefSymbol._kind === 'class' ||
                            extendsRefSymbol._kind === 'element')) ||
                    decl.value === this.meta.root
                ) {
                    this.extendTypedRule(
                        decl,
                        rule.selector,
                        valueMapping.extends,
                        getAlias(extendsRefSymbol) || extendsRefSymbol
                    );
                } else {
                    this.diagnostics.warn(
                        decl,
                        processorWarnings.CANNOT_RESOLVE_EXTEND(decl.value),
                        { word: decl.value }
                    );
                }
            } else {
                this.diagnostics.warn(decl, processorWarnings.CANNOT_EXTEND_IN_COMPLEX());
            }
        } else if (decl.prop === valueMapping.mixin || decl.prop === valueMapping.partialMixin) {
            const mixins: RefedMixin[] = [];
            SBTypesParsers[decl.prop](
                decl,
                (type) => {
                    const mixinRefSymbol = this.meta.mappedSymbols[type];
                    if (
                        mixinRefSymbol &&
                        mixinRefSymbol._kind === 'import' &&
                        !mixinRefSymbol.import.from.match(/.css$/)
                    ) {
                        return 'args';
                    }
                    return 'named';
                },
                this.diagnostics
            ).forEach((mixin) => {
                const mixinRefSymbol = this.meta.mappedSymbols[mixin.type];
                if (
                    mixinRefSymbol &&
                    (mixinRefSymbol._kind === 'import' || mixinRefSymbol._kind === 'class')
                ) {
                    if (mixin.partial && Object.keys(mixin.options).length === 0) {
                        this.diagnostics.warn(
                            decl,
                            processorWarnings.PARTIAL_MIXIN_MISSING_ARGUMENTS(mixin.type),
                            {
                                word: mixin.type,
                            }
                        );
                    }
                    const refedMixin = {
                        mixin,
                        ref: mixinRefSymbol,
                    };
                    mixins.push(refedMixin);
                    ignoreDeprecationWarn(() => this.meta.mixins).push(refedMixin);
                } else {
                    this.diagnostics.warn(decl, processorWarnings.UNKNOWN_MIXIN(mixin.type), {
                        word: mixin.type,
                    });
                }
            });

            const previousMixins = ignoreDeprecationWarn(() => rule.mixins);
            if (previousMixins) {
                const partials = previousMixins.filter((r) => r.mixin.partial);
                const nonPartials = previousMixins.filter((r) => !r.mixin.partial);
                const isInPartial = decl.prop === valueMapping.partialMixin;
                if (
                    (partials.length && decl.prop === valueMapping.partialMixin) ||
                    (nonPartials.length && decl.prop === valueMapping.mixin)
                ) {
                    this.diagnostics.warn(decl, processorWarnings.OVERRIDE_MIXIN(decl.prop));
                }
                if (partials.length && nonPartials.length) {
                    rule.mixins = isInPartial
                        ? nonPartials.concat(mixins)
                        : partials.concat(mixins);
                } else if (partials.length) {
                    rule.mixins = isInPartial ? mixins : partials.concat(mixins);
                } else if (nonPartials.length) {
                    rule.mixins = isInPartial ? nonPartials.concat(mixins) : mixins;
                }
            } else if (mixins.length) {
                rule.mixins = mixins;
            }
        } else if (decl.prop === valueMapping.global) {
            if (isSimple && type !== 'type') {
                this.setClassGlobalMapping(decl, rule);
            } else {
                // TODO: diagnostics - scoped on none class
            }
        }
    }

    protected setClassGlobalMapping(decl: postcss.Declaration, rule: postcss.Rule) {
        const name = rule.selector.replace('.', '');
        const typedRule = this.meta.classes[name];
        if (typedRule) {
            typedRule[valueMapping.global] = parseGlobal(decl, this.diagnostics);
        }
    }

    protected extendTypedRule(
        node: postcss.Node,
        selector: string,
        key: keyof StylableDirectives,
        value: any
    ) {
        const name = selector.replace('.', '');
        const typedRule = this.meta.mappedSymbols[name] as ClassSymbol | ElementSymbol;
        if (typedRule && typedRule[key]) {
            this.diagnostics.warn(node, processorWarnings.OVERRIDE_TYPED_RULE(key, name), {
                word: name,
            });
        }
        if (typedRule) {
            typedRule[key] = value;
        }
    }
    protected handleStImport(atRule: postcss.AtRule) {
        const importObj: Imported = {
            defaultExport: '',
            from: '',
            request: '',
            named: {},
            rule: atRule,
            context: this.dirContext,
            keyframes: {},
        };
        const imports = parseImports(`import ${atRule.params}`, '[', ']', true)[0];

        if (imports && imports.star) {
            this.diagnostics.error(atRule, processorWarnings.ST_IMPORT_STAR());
        } else {
            importObj.defaultExport = imports.defaultName || '';
            setImportObjectFrom(imports.from || '', this.dirContext, importObj);

            if (imports.tagged?.keyframes) {
                // importObj.keyframes = imports.tagged?.keyframes;
                for (const [impName, impAsName] of Object.entries(imports.tagged.keyframes)) {
                    importObj.keyframes[impAsName] = impName;
                }
            }
            if (imports.named) {
                for (const [impName, impAsName] of Object.entries(imports.named)) {
                    importObj.named[impAsName] = impName;
                }
            }

            if (imports.errors.length) {
                this.diagnostics.error(
                    atRule,
                    processorWarnings.INVALID_ST_IMPORT_FORMAT(imports.errors)
                );
            } else if (!imports.from?.trim()) {
                this.diagnostics.error(atRule, processorWarnings.ST_IMPORT_EMPTY_FROM());
            }
        }

        atRule.remove();

        return importObj;
    }

    private handleScope(atRule: postcss.AtRule) {
        const scopingRule = postcss.rule({ selector: atRule.params }) as SRule;
        this.handleRule(scopingRule, true);
        validateScopingSelector(atRule, scopingRule, this.diagnostics);

        if (scopingRule.selector) {
            atRule.walkRules((rule) => {
                const scopedRule = rule.clone({
                    selector: scopeNestedSelector(
                        parseSelectorWithCache(scopingRule.selector),
                        parseSelectorWithCache(rule.selector)
                    ).selector,
                });
                (scopedRule as SRule).stScopeSelector = atRule.params;
                rule.replaceWith(scopedRule);
            });
        }

        atRule.replaceWith(atRule.nodes || []);
    }
    private checkForInvalidAsUsage(importDef: Imported) {
        for (const [local, imported] of Object.entries(importDef.named)) {
            if (isCSSVarProp(imported) && !isCSSVarProp(local)) {
                this.diagnostics.warn(
                    importDef.rule,
                    processorWarnings.INVALID_CUSTOM_PROPERTY_AS_VALUE(imported, local)
                );
            }
        }
    }
}

function setImportObjectFrom(importPath: string, dirPath: string, importObj: Imported) {
    if (!path.isAbsolute(importPath) && !importPath.startsWith('.')) {
        importObj.request = importPath;
        importObj.from = importPath;
    } else {
        importObj.request = importPath;
        importObj.from =
            path.posix && path.posix.isAbsolute(dirPath) // browser has no posix methods
                ? path.posix.resolve(dirPath, importPath)
                : path.resolve(dirPath, importPath);
    }
}

export function parsePseudoImport(rule: postcss.Rule, context: string, diagnostics: Diagnostics) {
    let fromExists = false;
    const importObj: Imported = {
        defaultExport: '',
        from: '',
        request: '',
        named: {},
        keyframes: {},
        rule,
        context,
    };

    rule.walkDecls((decl) => {
        switch (decl.prop) {
            case valueMapping.from: {
                const importPath = stripQuotation(decl.value);
                if (!importPath.trim()) {
                    diagnostics.error(decl, processorWarnings.EMPTY_IMPORT_FROM());
                }

                if (fromExists) {
                    diagnostics.warn(rule, processorWarnings.MULTIPLE_FROM_IN_IMPORT());
                }

                setImportObjectFrom(importPath, context, importObj);
                fromExists = true;
                break;
            }
            case valueMapping.default:
                importObj.defaultExport = decl.value;

                if (!isCompRoot(importObj.defaultExport) && importObj.from.match(/\.css$/)) {
                    diagnostics.warn(decl, processorWarnings.DEFAULT_IMPORT_IS_LOWER_CASE(), {
                        word: importObj.defaultExport,
                    });
                }
                break;
            case valueMapping.named:
                {
                    const { keyframesMap, namedMap } = parseNamed(decl.value, decl, diagnostics);
                    importObj.named = namedMap;
                    importObj.keyframes = keyframesMap;
                }
                break;
            default:
                diagnostics.warn(decl, processorWarnings.ILLEGAL_PROP_IN_IMPORT(decl.prop), {
                    word: decl.prop,
                });
                break;
        }
    });

    if (!importObj.from) {
        diagnostics.error(rule, processorWarnings.FROM_PROP_MISSING_IN_IMPORT());
    }
    return importObj;
}

export function validateScopingSelector(
    atRule: postcss.AtRule,
    { selector: scopingSelector }: SRule,
    diagnostics: Diagnostics
) {
    if (!scopingSelector) {
        diagnostics.warn(atRule, processorWarnings.MISSING_SCOPING_PARAM());
    }
}

export function createEmptyMeta(root: postcss.Root, diagnostics: Diagnostics): StylableMeta {
    deprecated(
        'createEmptyMeta is deprecated and will be removed in the next version. Use "new StylableMeta()"'
    );
    return new StylableMeta(root, diagnostics);
}

export function processNamespace(namespace: string, source: string) {
    return namespace + murmurhash3_32_gc(source); // .toString(36);
}

export function process(
    root: postcss.Root,
    diagnostics = new Diagnostics(),
    resolveNamespace?: typeof processNamespace
) {
    return new StylableProcessor(diagnostics, resolveNamespace).process(root);
}<|MERGE_RESOLUTION|>--- conflicted
+++ resolved
@@ -47,11 +47,8 @@
     valueMapping,
 } from './stylable-value-parsers';
 import { deprecated, filename2varname, globalValue, stripQuotation } from './utils';
-<<<<<<< HEAD
 import { ignoreDeprecationWarn } from './helpers/deprecation';
-=======
 import { validateAtProperty } from './validate-at-property';
->>>>>>> dbc26f2c
 export * from './stylable-meta'; /* TEMP EXPORT */
 
 const parseNamed = SBTypesParsers[valueMapping.named];
@@ -177,13 +174,11 @@
     INVALID_NESTING(child: string, parent: string) {
         return `nesting of rules within rules is not supported, found: "${child}" inside "${parent}"`;
     },
-<<<<<<< HEAD
     INVALID_FUNCTIONAL_SELECTOR(selector: string, type: string) {
         return `"${selector}" ${type} is not functional`;
-=======
+    },
     DEPRECATED_ST_GLOBAL_CUSTOM_PROPERTY() {
         return `"st-global-custom-property" is deprecated and will be removed in the next version. Use "@property" with ${paramMapping.global}`;
->>>>>>> dbc26f2c
     },
     DEPRECATED_ST_FUNCTION_NAME: (name: string, alternativeName: string) => {
         return `"${name}" is deprecated, use "${alternativeName}"`;
