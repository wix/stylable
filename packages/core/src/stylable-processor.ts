import path from 'path';
import type * as postcss from 'postcss';
import { createDiagnosticReporter, Diagnostics } from './diagnostics';
import { murmurhash3_32_gc } from './murmurhash';
import { knownPseudoClassesWithNestedSelectors } from './native-reserved-lists';
import { StylableMeta } from './stylable-meta';
import {
    ClassSymbol,
    CSSCustomProperty,
    ElementSymbol,
    StylableDirectives,
    STVar,
    STCustomSelector,
} from './features';
import { generalDiagnostics } from './features/diagnostics';
import {
    FeatureContext,
    STSymbol,
    STImport,
    STGlobal,
    STScope,
    CSSClass,
    CSSType,
    CSSKeyframes,
} from './features';
import { getAlias } from './stylable-utils';
import { processDeclarationFunctions } from './process-declaration-functions';
import {
    walkSelector,
    isSimpleSelector,
    isInPseudoClassContext,
    isRootValid,
    parseSelectorWithCache,
    stringifySelector,
} from './helpers/selector';
import { isChildOfAtRule } from './helpers/rule';
import { SBTypesParsers } from './stylable-value-parsers';
import { stripQuotation, filename2varname } from './helpers/string';

const parseStates = SBTypesParsers[`-st-states`];
const parseGlobal = SBTypesParsers[`-st-global`];
const parseExtends = SBTypesParsers[`-st-extends`];

const stValuesMap = {
    '-st-from': true,
    '-st-named': true,
    '-st-default': true,
    '-st-root': true,
    '-st-states': true,
    '-st-extends': true,
    '-st-mixin': true,
    '-st-partial-mixin': true,
    '-st-global': true,
} as const;

export const processorDiagnostics = {
    ROOT_AFTER_SPACING: createDiagnosticReporter(
        '11001',
        'warning',
        () =>
            '".root" class cannot be used after native elements or selectors external to the stylesheet'
    ),
    STATE_DEFINITION_IN_ELEMENT: createDiagnosticReporter(
        '11002',
        'error',
        () => 'cannot define pseudo states inside a type selector'
    ),
    STATE_DEFINITION_IN_COMPLEX: createDiagnosticReporter(
        '11003',
        'error',
        () => 'cannot define pseudo states inside complex selectors'
    ),
    CANNOT_RESOLVE_EXTEND: createDiagnosticReporter(
        '11004',
        'error',
        (name: string) => `cannot resolve '-st-extends' type for '${name}'`
    ),
    CANNOT_EXTEND_IN_COMPLEX: createDiagnosticReporter(
        '11005',
        'error',
        () => `cannot define "-st-extends" inside a complex selector`
    ),
    OVERRIDE_TYPED_RULE: createDiagnosticReporter(
        '11006',
        'warning',
        (key: string, name: string) => `override "${key}" on typed rule "${name}"`
    ),
    INVALID_NAMESPACE_DEF: createDiagnosticReporter('11007', 'error', () => 'invalid @namespace'),
    EMPTY_NAMESPACE_DEF: createDiagnosticReporter(
        '11008',
        'error',
        () => '@namespace must contain at least one character or digit'
    ),
    INVALID_NAMESPACE_REFERENCE: createDiagnosticReporter(
        '11010',
        'error',
        () => 'st-namespace-reference dose not have any value'
    ),
    INVALID_NESTING: createDiagnosticReporter(
        '11011',
        'error',
        (child: string, parent: string) =>
            `nesting of rules within rules is not supported, found: "${child}" inside "${parent}"`
    ),
};

export class StylableProcessor implements FeatureContext {
    public meta!: StylableMeta;
    constructor(
        public diagnostics = new Diagnostics(),
        private resolveNamespace = processNamespace
    ) {}
    public process(root: postcss.Root): StylableMeta {
        this.meta = new StylableMeta(root, this.diagnostics);

        STImport.hooks.analyzeInit(this);
        CSSCustomProperty.hooks.analyzeInit(this);

        this.handleAtRules(root);

        root.walkRules((rule) => {
            if (!isChildOfAtRule(rule, 'keyframes')) {
                this.handleRule(rule, {
                    isScoped: isChildOfAtRule(rule, `st-scope`),
                    reportUnscoped: true,
                });
            }
            const parent = rule.parent;
            if (parent?.type === 'rule') {
                this.diagnostics.report(
                    processorDiagnostics.INVALID_NESTING(
                        rule.selector,
                        (parent as postcss.Rule).selector
                    ),
                    { node: rule }
                );
            }
        });

        root.walkDecls((decl) => {
            const parent = decl.parent as postcss.ChildNode;
            if (parent.type === 'rule' && parent.selector === ':vars') {
                // ToDo: remove once
                // - custom property definition is allowed in var value
                // - url collection is removed from st-var
                return;
            }
            // ToDo: refactor to be hooked by features
            if (decl.prop in stValuesMap && parent.type === 'rule') {
                this.handleDirectives(parent, decl);
            }
            CSSCustomProperty.hooks.analyzeDeclaration({ context: this, decl });

            this.collectUrls(decl);
        });
        STCustomSelector.hooks.analyzeDone(this);

        STSymbol.reportRedeclare(this);

        return this.meta;
    }

    protected handleAtRules(root: postcss.Root) {
        let namespace = '';

        const analyzeRule = (rule: postcss.Rule, { isScoped }: { isScoped: boolean }) => {
            return this.handleRule(rule, {
                isScoped,
                reportUnscoped: false,
            });
        };

        root.walkAtRules((atRule) => {
            switch (atRule.name) {
                case 'st-import': {
                    STImport.hooks.analyzeAtRule({
                        context: this,
                        atRule,
                        analyzeRule,
                    });
                    break;
                }
                case 'namespace': {
                    const match = atRule.params.match(/["'](.*?)['"]/);
                    if (match) {
                        if (match[1].trim()) {
                            namespace = match[1];
                        } else {
                            this.diagnostics.report(processorDiagnostics.EMPTY_NAMESPACE_DEF(), {
                                node: atRule,
                            });
                        }
                    } else {
                        this.diagnostics.report(processorDiagnostics.INVALID_NAMESPACE_DEF(), {
                            node: atRule,
                        });
                    }
                    break;
                }
                case 'keyframes':
                    CSSKeyframes.hooks.analyzeAtRule({
                        context: this,
                        atRule,
                        analyzeRule,
                    });
                    break;
                case 'custom-selector': {
                    STCustomSelector.hooks.analyzeAtRule({
                        context: this,
                        atRule,
                        analyzeRule,
                    });
                    break;
                }
                case 'st-scope':
                    STScope.hooks.analyzeAtRule({ context: this, atRule, analyzeRule });
                    break;
                case 'property':
                case 'st-global-custom-property': {
                    CSSCustomProperty.hooks.analyzeAtRule({ context: this, atRule, analyzeRule });
                    break;
                }
            }
        });
        namespace = namespace || filename2varname(path.basename(this.meta.source)) || 's';
        this.meta.namespace = this.handleNamespaceReference(namespace);
    }
    private collectUrls(decl: postcss.Declaration) {
        processDeclarationFunctions(
            decl,
            (node) => {
                if (node.type === 'url') {
                    this.meta.urls.push(node.url);
                }
            },
            false
        );
    }

    private handleNamespaceReference(namespace: string): string {
        let pathToSource: string | undefined;
        let length = this.meta.sourceAst.nodes.length;

        while (length--) {
            const node = this.meta.sourceAst.nodes[length];
            if (node.type === 'comment' && node.text.includes('st-namespace-reference')) {
                const i = node.text.indexOf('=');
                if (i === -1) {
                    this.diagnostics.report(processorDiagnostics.INVALID_NAMESPACE_REFERENCE(), {
                        node,
                    });
                } else {
                    pathToSource = stripQuotation(node.text.slice(i + 1));
                }
                break;
            }
        }

        return this.resolveNamespace(
            namespace,
            pathToSource
                ? path.resolve(path.dirname(this.meta.source), pathToSource)
                : this.meta.source,
            this.meta.source
        );
    }

    protected handleRule(
        rule: postcss.Rule,
        { isScoped, reportUnscoped }: { isScoped: boolean; reportUnscoped: boolean }
    ) {
        const selectorAst = parseSelectorWithCache(rule.selector);

        let locallyScoped = isScoped;

        walkSelector(selectorAst, (node, ...nodeContext) => {
            const [index, nodes, parents] = nodeContext;
            const type = node.type;
            if (type === 'selector' && !isInPseudoClassContext(parents)) {
                // reset scope check between top level selectors
                locallyScoped = isScoped;
            }

            if (node.type === 'pseudo_class') {
                if (node.value === 'import') {
                    STImport.hooks.analyzeSelectorNode({
                        context: this,
                        node,
                        rule,
                        walkContext: nodeContext,
                    });
                } else if (node.value === 'vars') {
                    return STVar.hooks.analyzeSelectorNode({
                        context: this,
                        node,
                        rule,
                        walkContext: nodeContext,
                    });
                } else if (node.value === `global`) {
                    return STGlobal.hooks.analyzeSelectorNode({
                        context: this,
                        node,
                        rule,
                        walkContext: nodeContext,
                    });
                } else if (node.value.startsWith('--')) {
                    // ToDo: move to css-class feature
                    locallyScoped =
                        locallyScoped ||
                        STCustomSelector.isScoped(this.meta, node.value.slice(2)) ||
                        false;
                } else if (!knownPseudoClassesWithNestedSelectors.includes(node.value)) {
                    return walkSelector.skipNested;
                }
            } else if (node.type === 'class') {
                CSSClass.hooks.analyzeSelectorNode({
                    context: this,
                    node,
                    rule,
                    walkContext: nodeContext,
                });

                locallyScoped = CSSClass.validateClassScoping({
                    context: this,
                    classSymbol: CSSClass.get(this.meta, node.value)!,
                    locallyScoped,
                    reportUnscoped,
                    node,
                    nodes,
                    index,
                    rule,
                });
            } else if (node.type === 'type') {
                CSSType.hooks.analyzeSelectorNode({
                    context: this,
                    node,
                    rule,
                    walkContext: nodeContext,
                });

                locallyScoped = CSSType.validateTypeScoping({
                    context: this,
                    locallyScoped,
                    reportUnscoped,
                    node,
                    nodes,
                    index,
                    rule,
                });
            } else if (node.type === `id`) {
                if (node.nodes) {
                    this.diagnostics.report(
                        generalDiagnostics.INVALID_FUNCTIONAL_SELECTOR(`#` + node.value, `id`),
                        {
                            node: rule,
                            word: stringifySelector(node),
                        }
                    );
                }
            } else if (node.type === `attribute`) {
                if (node.nodes) {
                    this.diagnostics.report(
                        generalDiagnostics.INVALID_FUNCTIONAL_SELECTOR(
                            `[${node.value}]`,
                            `attribute`
                        ),
                        {
                            node: rule,
                            word: stringifySelector(node),
                        }
                    );
                }
            } else if (node.type === `nesting`) {
                if (node.nodes) {
                    this.diagnostics.report(
                        generalDiagnostics.INVALID_FUNCTIONAL_SELECTOR(node.value, `nesting`),
                        {
                            node: rule,
                            word: stringifySelector(node),
                        }
                    );
                }
            }
            return;
        });

        // ToDo: check cases of root in nested selectors?
        if (!isRootValid(selectorAst)) {
            this.diagnostics.report(processorDiagnostics.ROOT_AFTER_SPACING(), { node: rule });
        }
        return locallyScoped;
    }

    protected handleDirectives(rule: postcss.Rule, decl: postcss.Declaration) {
        const isSimplePerSelector = isSimpleSelector(rule.selector);
        const type = isSimplePerSelector.reduce((accType, { type }) => {
            return !accType ? type : accType !== type ? `complex` : type;
        }, `` as typeof isSimplePerSelector[number]['type']);
        const isSimple = type !== `complex`;
        if (decl.prop === `-st-states`) {
            if (isSimple && type !== 'type') {
                this.extendTypedRule(
                    decl,
                    rule.selector,
                    `-st-states`,
                    parseStates(decl.value, decl, this.diagnostics)
                );
            } else {
                if (type === 'type') {
                    this.diagnostics.report(processorDiagnostics.STATE_DEFINITION_IN_ELEMENT(), {
                        node: decl,
                    });
                } else {
                    this.diagnostics.report(processorDiagnostics.STATE_DEFINITION_IN_COMPLEX(), {
                        node: decl,
                    });
                }
            }
        } else if (decl.prop === `-st-extends`) {
            if (isSimple) {
                const parsed = parseExtends(decl.value);
                const symbolName = parsed.types[0] && parsed.types[0].symbolName;

                const extendsRefSymbol = STSymbol.get(this.meta, symbolName)!;
                if (
                    (extendsRefSymbol &&
                        (extendsRefSymbol._kind === 'import' ||
                            extendsRefSymbol._kind === 'class' ||
                            extendsRefSymbol._kind === 'element')) ||
                    decl.value === this.meta.root
                ) {
                    this.extendTypedRule(
                        decl,
                        rule.selector,
                        `-st-extends`,
                        getAlias(extendsRefSymbol) || extendsRefSymbol
                    );
                } else {
                    this.diagnostics.report(
                        processorDiagnostics.CANNOT_RESOLVE_EXTEND(decl.value),
                        {
                            node: decl,
                            word: decl.value,
                        }
                    );
                }
            } else {
                this.diagnostics.report(processorDiagnostics.CANNOT_EXTEND_IN_COMPLEX(), {
                    node: decl,
                });
            }
        } else if (decl.prop === `-st-global`) {
            if (isSimple && type !== 'type') {
                this.setClassGlobalMapping(decl, rule);
            } else {
                // TODO: diagnostics - scoped on none class
            }
        }
    }

    protected setClassGlobalMapping(decl: postcss.Declaration, rule: postcss.Rule) {
        const name = rule.selector.replace('.', '');
        const classSymbol = CSSClass.get(this.meta, name);
        if (classSymbol) {
            const globalSelectorAst = parseGlobal(decl, this.diagnostics);
            if (globalSelectorAst) {
                classSymbol[`-st-global`] = globalSelectorAst;
            }
        }
    }

    protected extendTypedRule(
        node: postcss.Node,
        selector: string,
        key: keyof StylableDirectives,
        value: any
    ) {
        const name = selector.replace('.', '');
        const typedRule = STSymbol.get(this.meta, name) as ClassSymbol | ElementSymbol;
        if (typedRule && typedRule[key]) {
            this.diagnostics.report(processorDiagnostics.OVERRIDE_TYPED_RULE(key, name), {
                node,
                word: name,
            });
        }
        if (typedRule) {
            typedRule[key] = value;
        }
    }
}

<<<<<<< HEAD
export function processNamespace(namespace: string, source: string) {
    return namespace + murmurhash3_32_gc(source); // .toString(36);
=======
/* @deprecated */
export function validateScopingSelector(
    atRule: postcss.AtRule,
    { selector: scopingSelector }: SRule,
    diagnostics: Diagnostics
) {
    if (!scopingSelector) {
        diagnostics.warn(atRule, STScope.diagnostics.MISSING_SCOPING_PARAM());
    }
}

export function createEmptyMeta(root: postcss.Root, diagnostics: Diagnostics): StylableMeta {
    warnOnce(
        'createEmptyMeta is deprecated and will be removed in the next version. Use "new StylableMeta()"'
    );
    return new StylableMeta(root, diagnostics);
}

export function processNamespace(namespace: string, origin: string, _source?: string) {
    return namespace + murmurhash3_32_gc(origin); // .toString(36);
}

export function process(
    root: postcss.Root,
    diagnostics = new Diagnostics(),
    resolveNamespace?: typeof processNamespace
) {
    return new StylableProcessor(diagnostics, resolveNamespace).process(root);
}

export function prepareAST(meta: StylableMeta, ast: postcss.Root) {
    const toRemove: Array<postcss.Node | (() => void)> = [];
    ast.walk((node) => {
        const input = { node, toRemove };
        // namespace
        if (node.type === 'atrule' && node.name === `namespace`) {
            toRemove.push(node);
        }
        // custom selectors
        if (node.type === 'rule') {
            expandCustomSelectors(node, meta.customSelectors, meta.diagnostics);
        } else if (node.type === 'atrule' && node.name === 'custom-selector') {
            toRemove.push(node);
        }
        // extracted features
        STImport.hooks.prepareAST(input);
        STScope.hooks.prepareAST(input);
        STVar.hooks.prepareAST(input);
        CSSCustomProperty.hooks.prepareAST(input);
    });
    for (const removeOrNode of toRemove) {
        typeof removeOrNode === 'function' ? removeOrNode() : removeOrNode.remove();
    }
>>>>>>> cb0e86d8
}<|MERGE_RESOLUTION|>--- conflicted
+++ resolved
@@ -489,62 +489,6 @@
     }
 }
 
-<<<<<<< HEAD
-export function processNamespace(namespace: string, source: string) {
-    return namespace + murmurhash3_32_gc(source); // .toString(36);
-=======
-/* @deprecated */
-export function validateScopingSelector(
-    atRule: postcss.AtRule,
-    { selector: scopingSelector }: SRule,
-    diagnostics: Diagnostics
-) {
-    if (!scopingSelector) {
-        diagnostics.warn(atRule, STScope.diagnostics.MISSING_SCOPING_PARAM());
-    }
-}
-
-export function createEmptyMeta(root: postcss.Root, diagnostics: Diagnostics): StylableMeta {
-    warnOnce(
-        'createEmptyMeta is deprecated and will be removed in the next version. Use "new StylableMeta()"'
-    );
-    return new StylableMeta(root, diagnostics);
-}
-
 export function processNamespace(namespace: string, origin: string, _source?: string) {
     return namespace + murmurhash3_32_gc(origin); // .toString(36);
-}
-
-export function process(
-    root: postcss.Root,
-    diagnostics = new Diagnostics(),
-    resolveNamespace?: typeof processNamespace
-) {
-    return new StylableProcessor(diagnostics, resolveNamespace).process(root);
-}
-
-export function prepareAST(meta: StylableMeta, ast: postcss.Root) {
-    const toRemove: Array<postcss.Node | (() => void)> = [];
-    ast.walk((node) => {
-        const input = { node, toRemove };
-        // namespace
-        if (node.type === 'atrule' && node.name === `namespace`) {
-            toRemove.push(node);
-        }
-        // custom selectors
-        if (node.type === 'rule') {
-            expandCustomSelectors(node, meta.customSelectors, meta.diagnostics);
-        } else if (node.type === 'atrule' && node.name === 'custom-selector') {
-            toRemove.push(node);
-        }
-        // extracted features
-        STImport.hooks.prepareAST(input);
-        STScope.hooks.prepareAST(input);
-        STVar.hooks.prepareAST(input);
-        CSSCustomProperty.hooks.prepareAST(input);
-    });
-    for (const removeOrNode of toRemove) {
-        typeof removeOrNode === 'function' ? removeOrNode() : removeOrNode.remove();
-    }
->>>>>>> cb0e86d8
 }