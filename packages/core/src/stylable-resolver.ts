import type { FileProcessor } from './cached-process-file';
import type { Diagnostics } from './diagnostics';
import type { StylableMeta } from './stylable-meta';
import type {
    ImportSymbol,
    ClassSymbol,
    ElementSymbol,
    Imported,
    StylableSymbol,
} from './features';
import type { StylableTransformer } from './stylable-transformer';
import { valueMapping } from './stylable-value-parsers';
import type { ModuleResolver } from './types';

export const resolverWarnings = {
    UNKNOWN_IMPORTED_FILE(path: string) {
        return `cannot resolve imported file: "${path}"`;
    },
    UNKNOWN_IMPORTED_SYMBOL(name: string, path: string) {
        return `cannot resolve imported symbol "${name}" from stylesheet "${path}"`;
    },
};

export type JsModule = {
    default?: unknown;
    [key: string]: unknown;
};

export interface InvalidCachedModule {
    kind: 'js' | 'css';
    value: null;
    error: unknown;
    request: string;
    context: string;
}

export interface CachedStylableMeta {
    resolvedPath: string;
    kind: 'css';
    value: StylableMeta;
}

export interface CachedJsModule {
    resolvedPath: string;
    kind: 'js';
    value: JsModule;
}

export type CachedModuleEntity = InvalidCachedModule | CachedStylableMeta | CachedJsModule;
export type StylableResolverCache = Map<string, CachedModuleEntity>;

export interface CSSResolve<T extends StylableSymbol = StylableSymbol> {
    _kind: 'css';
    symbol: T;
    meta: StylableMeta;
}

export interface JSResolve {
    _kind: 'js';
    symbol: any;
    meta: null;
}

export function isInPath(
    extendPath: Array<CSSResolve<ClassSymbol | ElementSymbol>>,
    { symbol: { name: name1 }, meta: { source: source1 } }: CSSResolve<ClassSymbol | ElementSymbol>
) {
    return extendPath.find(({ symbol: { name }, meta: { source } }) => {
        return name1 === name && source === source1;
    });
}

// this is a safe cache key delimiter for all OS;
const safePathDelimiter = ';:';

export class StylableResolver {
    constructor(
        protected fileProcessor: FileProcessor<StylableMeta>,
        protected requireModule: (resolvedPath: string) => any,
        public resolvePath: ModuleResolver,
        protected cache?: StylableResolverCache
    ) {}
    private getModule({ context, from }: Imported): CachedModuleEntity {
        const key = `${context}${safePathDelimiter}${from}`;
        if (this.cache?.has(key)) {
            return this.cache.get(key)!;
        }
<<<<<<< HEAD
        let res;

        if (from.match(/\.css$/)) {
            try {
                res = this.fileProcessor.process(this.resolvePath(context, from));
            } catch (e) {
                res = null;
=======

        let entity: CachedModuleEntity;

        if (from.endsWith('.css')) {
            const kind = 'css';

            try {
                const resolvedPath = this.fileProcessor.resolvePath(from, context);
                const value = this.fileProcessor.process(resolvedPath, false, context);
                entity = { kind, value, resolvedPath };
            } catch (error) {
                entity = { kind, value: null, error, request: from, context };
>>>>>>> b48cb11b
            }
        } else {
            const kind = 'js';

            try {
<<<<<<< HEAD
                res = this.requireModule(this.resolvePath(context, from));
            } catch {
                res = null;
=======
                const resolvedPath = this.fileProcessor.resolvePath(from, context);
                const value = this.requireModule(resolvedPath);
                entity = { kind, value, resolvedPath };
            } catch (error) {
                entity = { kind, value: null, error, request: from, context };
>>>>>>> b48cb11b
            }
        }

        this.cache?.set(key, entity);

        return entity;
    }

    public resolveImported(
        imported: Imported,
        name: string,
        subtype: 'mappedSymbols' | 'mappedKeyframes' = 'mappedSymbols'
    ): CSSResolve | JSResolve | null {
        const res = this.getModule(imported);
        if (res.value === null) {
            return null;
        }

        if (res.kind === 'css') {
            const { value: meta } = res;
            return {
                _kind: 'css',
                symbol: !name ? meta.mappedSymbols[meta.root] : meta[subtype][name],
                meta,
            };
        } else {
            const { value: jsModule } = res;
            return {
                _kind: 'js',
                symbol: !name ? jsModule.default || jsModule : jsModule[name],
                meta: null,
            };
        }
    }
    public resolveImport(importSymbol: ImportSymbol) {
        const name = importSymbol.type === 'named' ? importSymbol.name : '';
        return this.resolveImported(importSymbol.import, name);
    }
    public resolve(maybeImport: StylableSymbol | undefined): CSSResolve | JSResolve | null {
        if (!maybeImport || maybeImport._kind !== 'import') {
            if (
                maybeImport &&
                maybeImport._kind !== 'var' &&
                maybeImport._kind !== 'cssVar' &&
                maybeImport._kind !== 'keyframes'
            ) {
                if (maybeImport.alias && !maybeImport[valueMapping.extends]) {
                    maybeImport = maybeImport.alias;
                } else if (maybeImport[valueMapping.extends]) {
                    maybeImport = maybeImport[valueMapping.extends];
                } else {
                    return null;
                }
            } else {
                return null;
            }
        }
        if (!maybeImport || maybeImport._kind !== 'import') {
            return null;
        }
        return this.resolveImport(maybeImport);
    }
    public resolveKeyframes(meta: StylableMeta, name: string) {
        const initSymbol = meta.mappedKeyframes[name];
        let current = {
            meta,
            symbol: initSymbol,
        };

        while (current.symbol?.import) {
            const res = this.resolveImported(
                current.symbol.import,
                current.symbol.name,
                'mappedKeyframes'
            );
            if (res?._kind === 'css' && res.symbol?._kind === 'keyframes') {
                const { meta, symbol } = res;
                current = {
                    meta,
                    symbol,
                };
            } else {
                return undefined;
            }
        }
        if (current.symbol) {
            return current;
        }
        return undefined;
    }
    public deepResolve(
        maybeImport: StylableSymbol | undefined,
        path: StylableSymbol[] = []
    ): CSSResolve | JSResolve | null {
        let resolved = this.resolve(maybeImport);
        while (
            resolved &&
            resolved._kind === 'css' &&
            resolved.symbol &&
            resolved.symbol._kind === 'import'
        ) {
            resolved = this.resolve(resolved.symbol);
        }
        if (
            resolved &&
            resolved.symbol &&
            resolved.meta &&
            (resolved.symbol._kind === 'class' || resolved.symbol._kind === 'element') &&
            resolved.symbol.alias &&
            !resolved.symbol[valueMapping.extends]
        ) {
            if (path.includes(resolved.symbol)) {
                return { _kind: 'css', symbol: resolved.symbol, meta: resolved.meta };
            }
            path.push(resolved.symbol);
            return this.deepResolve(resolved.symbol.alias, path);
        }
        return resolved;
    }
    public resolveSymbolOrigin(
        symbol: StylableSymbol | undefined,
        meta: StylableMeta,
        path: StylableSymbol[] = []
    ): CSSResolve | null {
        if (!symbol || !meta) {
            return null;
        }
        if (symbol._kind === 'element' || symbol._kind === 'class') {
            if (path.includes(symbol)) {
                return { meta, symbol, _kind: 'css' };
            }
            path.push(symbol);
            const isAliasOnly = symbol.alias && !symbol[valueMapping.extends];
            return isAliasOnly
                ? this.resolveSymbolOrigin(symbol.alias, meta, path)
                : { meta, symbol, _kind: 'css' };
        } else if (symbol._kind === 'cssVar') {
            if (path.includes(symbol)) {
                return { meta, symbol, _kind: 'css' };
            }
        } else if (symbol._kind === 'import') {
            const resolved = this.resolveImport(symbol);
            if (resolved && resolved.symbol && resolved._kind === 'css') {
                return this.resolveSymbolOrigin(resolved.symbol, resolved.meta, path);
            } else {
                return null;
            }
        }
        return null;
    }
    public resolveClass(meta: StylableMeta, symbol: StylableSymbol) {
        return this.resolveName(meta, symbol, false);
    }

    public resolveName(
        meta: StylableMeta,
        symbol: StylableSymbol,
        isElement: boolean
    ): CSSResolve<ClassSymbol | ElementSymbol> | null {
        const type = isElement ? 'element' : 'class';
        let finalSymbol;
        let finalMeta;
        if (symbol._kind === type) {
            finalSymbol = symbol;
            finalMeta = meta;
        } else if (symbol._kind === 'import') {
            const resolved = this.deepResolve(symbol);
            if (resolved && resolved._kind === 'css' && resolved.symbol) {
                if (resolved.symbol._kind === 'class' || resolved.symbol._kind === 'element') {
                    finalSymbol = resolved.symbol;
                    finalMeta = resolved.meta;
                } else {
                    // TODO: warn
                }
            } else {
                // TODO: warn
            }
        } else {
            // TODO: warn
        }

        if (finalMeta && finalSymbol) {
            return {
                _kind: 'css',
                symbol: finalSymbol,
                meta: finalMeta,
            };
        } else {
            return null;
        }
    }
    public resolveElement(meta: StylableMeta, symbol: StylableSymbol) {
        return this.resolveName(meta, symbol, true);
    }
    public resolveExtends(
        meta: StylableMeta,
        className: string,
        isElement = false,
        transformer?: StylableTransformer,
        reportError?: (
            res: CSSResolve | JSResolve | null,
            extend: ImportSymbol | ClassSymbol | ElementSymbol,
            extendPath: Array<CSSResolve<ClassSymbol | ElementSymbol>>,
            meta: StylableMeta,
            className: string,
            isElement: boolean
        ) => void
    ): Array<CSSResolve<ClassSymbol | ElementSymbol>> {
        const bucket = isElement ? meta.elements : meta.classes;

        const customSelector = isElement ? null : meta.customSelectors[':--' + className];

        if (!bucket[className] && !customSelector) {
            return [];
        }

        if (customSelector && transformer) {
            const parsed = transformer.resolveSelectorElements(meta, customSelector);
            if (parsed.length === 1) {
                return parsed[0][parsed[0].length - 1].resolved;
            } else {
                return [];
            }
        }

        let current = {
            _kind: 'css' as const,
            symbol: bucket[className],
            meta,
        };
        const extendPath: Array<CSSResolve<ClassSymbol | ElementSymbol>> = [];

        while (current?.symbol) {
            if (isInPath(extendPath, current)) {
                break;
            }

            extendPath.push(current);

            const parent = current.symbol[valueMapping.extends] || current.symbol.alias;

            if (parent) {
                if (parent._kind === 'import') {
                    const res = this.resolve(parent);
                    if (
                        res &&
                        res._kind === 'css' &&
                        res.symbol &&
                        (res.symbol._kind === 'element' || res.symbol._kind === 'class')
                    ) {
                        const { _kind, meta, symbol } = res;
                        current = {
                            _kind,
                            meta,
                            symbol,
                        };
                    } else {
                        if (reportError) {
                            reportError(res, parent, extendPath, meta, className, isElement);
                        }
                        break;
                    }
                } else {
                    current = { _kind: 'css', symbol: parent, meta };
                }
            } else {
                break;
            }
        }

        return extendPath;
    }
    public validateImports(meta: StylableMeta, diagnostics: Diagnostics) {
        for (const importObj of meta.imports) {
            const resolvedImport = this.resolveImported(importObj, '');

            if (!resolvedImport) {
                // warn about unknown imported files
                const fromDecl =
                    importObj.rule.nodes &&
                    importObj.rule.nodes.find(
                        (decl) => decl.type === 'decl' && decl.prop === valueMapping.from
                    );

                diagnostics.warn(
                    fromDecl || importObj.rule,
                    resolverWarnings.UNKNOWN_IMPORTED_FILE(importObj.request),
                    { word: importObj.request }
                );
            } else if (resolvedImport._kind === 'css') {
                // warn about unknown named imported symbols
                for (const name in importObj.named) {
                    const origName = importObj.named[name];
                    const resolvedSymbol = this.resolveImported(importObj, origName);

                    if (resolvedSymbol === null || !resolvedSymbol.symbol) {
                        const namedDecl =
                            importObj.rule.nodes &&
                            importObj.rule.nodes.find(
                                (decl) => decl.type === 'decl' && decl.prop === valueMapping.named
                            );

                        diagnostics.warn(
                            namedDecl || importObj.rule,
                            resolverWarnings.UNKNOWN_IMPORTED_SYMBOL(origName, importObj.request),
                            { word: origName }
                        );
                    }
                }
            }
        }
    }
}<|MERGE_RESOLUTION|>--- conflicted
+++ resolved
@@ -80,49 +80,27 @@
         public resolvePath: ModuleResolver,
         protected cache?: StylableResolverCache
     ) {}
-    private getModule({ context, from }: Imported): CachedModuleEntity {
-        const key = `${context}${safePathDelimiter}${from}`;
+    private getModule({ context, request }: Imported): CachedModuleEntity {
+        const key = `${context}${safePathDelimiter}${request}`;
         if (this.cache?.has(key)) {
             return this.cache.get(key)!;
         }
-<<<<<<< HEAD
-        let res;
-
-        if (from.match(/\.css$/)) {
+
+        let entity: CachedModuleEntity;
+        const resolvedPath = this.resolvePath(context, request);
+        if (resolvedPath.endsWith('.css')) {
+            const kind = 'css';
             try {
-                res = this.fileProcessor.process(this.resolvePath(context, from));
-            } catch (e) {
-                res = null;
-=======
-
-        let entity: CachedModuleEntity;
-
-        if (from.endsWith('.css')) {
-            const kind = 'css';
-
-            try {
-                const resolvedPath = this.fileProcessor.resolvePath(from, context);
-                const value = this.fileProcessor.process(resolvedPath, false, context);
-                entity = { kind, value, resolvedPath };
+                entity = { kind, value: this.fileProcessor.process(resolvedPath), resolvedPath };
             } catch (error) {
-                entity = { kind, value: null, error, request: from, context };
->>>>>>> b48cb11b
+                entity = { kind, value: null, error, request, context };
             }
         } else {
             const kind = 'js';
-
             try {
-<<<<<<< HEAD
-                res = this.requireModule(this.resolvePath(context, from));
-            } catch {
-                res = null;
-=======
-                const resolvedPath = this.fileProcessor.resolvePath(from, context);
-                const value = this.requireModule(resolvedPath);
-                entity = { kind, value, resolvedPath };
+                entity = { kind, value: this.requireModule(resolvedPath), resolvedPath };
             } catch (error) {
-                entity = { kind, value: null, error, request: from, context };
->>>>>>> b48cb11b
+                entity = { kind, value: null, error, request, context };
             }
         }
 
