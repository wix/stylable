--- conflicted
+++ resolved
@@ -11,11 +11,8 @@
 } from './features';
 import type { StylableTransformer } from './stylable-transformer';
 import { valueMapping } from './stylable-value-parsers';
-<<<<<<< HEAD
 import { findRule } from './helpers/rule';
-=======
 import type { ModuleResolver } from './types';
->>>>>>> b7af2a65
 
 export const resolverWarnings = {
     UNKNOWN_IMPORTED_FILE(path: string) {
@@ -102,7 +99,7 @@
         }
 
         let entity: CachedModuleEntity;
-        
+
         if (request.endsWith('.css')) {
             const kind = 'css';
             try {
