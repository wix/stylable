--- conflicted
+++ resolved
@@ -383,17 +383,12 @@
                         meta,
                         deepResolved.symbol!,
                         false,
-<<<<<<< HEAD
-                        undefined,
                         validateClassResolveExtends(
                             meta,
                             name,
                             diagnostics,
                             deepResolved as CSSResolve<ClassSymbol>
                         )
-=======
-                        validateClassResolveExtends(meta, name, diagnostics, deepResolved)
->>>>>>> d56e5f55
                     );
                     break;
                 case `element`:
