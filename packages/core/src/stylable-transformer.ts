--- conflicted
+++ resolved
@@ -17,20 +17,6 @@
     parseSelectorWithCache,
     stringifySelector,
     flattenFunctionalSelector,
-<<<<<<< HEAD
-    separateChunks2,
-    mergeChunks,
-    ChunkedSelector,
-    Chunk,
-    convertToClass,
-} from './helpers/selector';
-import { validateRuleStateDefinition } from './helpers/custom-state';
-import type {
-    SelectorNode,
-    Selector,
-    SelectorList,
-    FunctionalSelector,
-=======
     convertToClass,
 } from './helpers/selector';
 import { validateRuleStateDefinition } from './helpers/custom-state';
@@ -41,7 +27,6 @@
     groupCompoundSelectors,
     CompoundSelector,
     splitCompoundSelectors,
->>>>>>> 0039b796
 } from '@tokey/css-selector-parser';
 import { createWarningRule, isChildOfAtRule, findRule, getRuleScopeSelector } from './helpers/rule';
 import { getOriginDefinition } from './helpers/resolve';
@@ -50,16 +35,10 @@
 import type { SRule, SDecl } from './deprecated/postcss-ast-extension';
 import { CSSResolve, StylableResolverCache, StylableResolver } from './stylable-resolver';
 import { generateScopedCSSVar, isCSSVarProp } from './stylable-utils';
-<<<<<<< HEAD
-import { valueMapping } from './stylable-value-parsers';
-import cssesc from 'cssesc';
-import { unescapeCSS } from './helpers/escape';
-=======
 import { animationPropRegExp, valueMapping } from './stylable-value-parsers';
 import cssesc from 'cssesc';
 import { unescapeCSS } from './helpers/escape';
 import { globalValue } from './utils';
->>>>>>> 0039b796
 
 const { hasOwnProperty } = Object.prototype;
 
@@ -481,18 +460,6 @@
         }
         const startedAnchor = context.currentAnchor!;
         // loop over selectors
-<<<<<<< HEAD
-        for (const chunkedSelector of selectorListChunks) {
-            context.elements.push([]);
-            context.selectorIndex++;
-            context.chunkedSelector = chunkedSelector;
-            // loop over chunks
-            for (const chunk of chunkedSelector.chunks) {
-                context.chunk = chunk;
-                // loop over each node in a chunk
-                for (const node of [...chunk]) {
-                    context.node = node;
-=======
         for (const selector of selectorList) {
             context.elements.push([]);
             context.selectorIndex++;
@@ -506,27 +473,10 @@
                 // loop over each node in a compound selector
                 for (const compoundNode of node.nodes) {
                     context.node = compoundNode;
->>>>>>> 0039b796
                     // transform node
                     this.handleCompoundNode(context);
                 }
             }
-<<<<<<< HEAD
-            // reset the anchor before the next selector
-            if (selectorListChunks.length - 1 > context.selectorIndex) {
-                context.initRootAnchor({
-                    name: originMeta.root,
-                    type: 'class',
-                    resolved: context.metaParts.class[originMeta.root],
-                });
-            }
-        }
-        // backwards compatibility for elements - empty selector still have an empty first target
-        if (selectorListChunks.length === 0) {
-            context.elements.push([]);
-        }
-        const outputAst = mergeChunks(selectorListChunks);
-=======
             if (selectorList.length - 1 > context.selectorIndex) {
                 // reset current anchor
                 context.initRootAnchor(startedAnchor);
@@ -537,7 +487,6 @@
             context.elements.push([]);
         }
         const outputAst = splitCompoundSelectors(selectorList);
->>>>>>> 0039b796
         context.additionalSelectors.forEach((addSelector) => outputAst.push(addSelector()));
         return outputAst;
     }
@@ -551,10 +500,6 @@
             ];
             context.setCurrentAnchor({ name: node.value, type: 'class', resolved });
             const { symbol, meta } = getOriginDefinition(resolved);
-<<<<<<< HEAD
-            // TODO: move this to resolve meta parts
-=======
->>>>>>> 0039b796
             if (context.originMeta === meta && symbol[valueMapping.states]) {
                 validateRuleStateDefinition(context.rule, meta, this.resolver, this.diagnostics);
             }
@@ -572,11 +517,7 @@
             }
         } else if (node.type === 'pseudo_element') {
             if (node.value === ``) {
-<<<<<<< HEAD
-                // partial pseudo element: `.x::`
-=======
                 // partial psuedo elemennt: `.x::`
->>>>>>> 0039b796
                 // ToDo: currently the transformer corrects the css without warning,
                 // should stylable warn?
                 return;
@@ -617,11 +558,7 @@
 
                 if (!resolvedPart.symbol[valueMapping.root]) {
                     // insert nested combinator before internal custom element
-<<<<<<< HEAD
-                    context.insertNestedCombinatorBefore();
-=======
                     context.insertDescendantCombinatorBeforePseudoElement();
->>>>>>> 0039b796
                 }
                 this.scopeClassNode(resolvedPart.symbol, resolvedPart.meta, node, originMeta);
 
@@ -651,43 +588,6 @@
                 }
             }
         } else if (node.type === 'pseudo_class') {
-<<<<<<< HEAD
-            // handle nested pseudo classes
-            if (node.nodes) {
-                if (node.value === 'global') {
-                    // :global(.a) -> .a
-                    if (transformGlobals) {
-                        flattenFunctionalSelector(node);
-                    }
-                    return;
-                } else {
-                    // pickup all nested selectors except nth initial selector
-                    const innerSelectors = (
-                        node.nodes[0] && node.nodes[0].type === `nth`
-                            ? node.nodes.slice(1)
-                            : node.nodes
-                    ) as Selector[];
-                    const nestedContext = context.createNestedContext(innerSelectors);
-                    this.scopeSelectorAst(nestedContext);
-                    /**
-                     * ToDo: remove once elements is deprecated!
-                     * support deprecated elements.
-                     * used to flatten nested elements for some native pseudo classes.
-                     */
-                    if (node.value.match(/not|any|-\w+?-any|matches|is|where|has|local/)) {
-                        // delegate elements of first selector
-                        context.elements[context.selectorIndex].push(...nestedContext.elements[0]);
-                    }
-                }
-            }
-            //
-            let found = false;
-            for (const { symbol, meta } of currentAnchor.resolved) {
-                const states = symbol[valueMapping.states];
-                if (states && hasOwnProperty.call(states, node.value)) {
-                    found = true;
-
-=======
             // find matching custom state
             let foundCustomState = false;
             for (const { symbol, meta } of currentAnchor.resolved) {
@@ -695,7 +595,6 @@
                 if (states && hasOwnProperty.call(states, node.value)) {
                     foundCustomState = true;
                     // transform custom state
->>>>>>> 0039b796
                     setStateToNode(
                         states,
                         meta,
@@ -739,11 +638,7 @@
             }
             // warn unknown state
             if (
-<<<<<<< HEAD
-                !found &&
-=======
                 !foundCustomState &&
->>>>>>> 0039b796
                 !nativePseudoClasses.includes(node.value) &&
                 !isVendorPrefixed(node.value) &&
                 !this.isDuplicateStScopeDiagnostic(context)
@@ -762,32 +657,6 @@
         }
     }
     private isDuplicateStScopeDiagnostic(context: ScopeContext) {
-<<<<<<< HEAD
-        const stScopeSelector = getRuleScopeSelector(context.rule);
-        const transformedScope = context.originMeta.transformedScopes?.[stScopeSelector || ``];
-        if (transformedScope && context.chunkedSelector && context.chunk) {
-            const currentChunkSelector = stringifySelector({
-                type: `selector`,
-                nodes: context.chunk,
-                before: ``,
-                after: ``,
-                start: 0,
-                end: 0,
-            });
-            const i = context.chunkedSelector.chunks.indexOf(context.chunk);
-            for (const stScopeSelectorChunks of transformedScope) {
-                // if we are in a chunk index that is in the rage of the @st-scope param
-                if (i <= stScopeSelectorChunks.chunks.length) {
-                    for (const chunk of stScopeSelectorChunks.chunks) {
-                        const scopeChunkSelector = stringifySelector({
-                            type: 'selector',
-                            nodes: chunk,
-                            before: ``,
-                            after: ``,
-                            start: 0,
-                            end: 0,
-                        });
-=======
         const transformedScope =
             context.originMeta.transformedScopes?.[getRuleScopeSelector(context.rule) || ``];
         if (transformedScope && context.selector && context.compoundSelector) {
@@ -798,7 +667,6 @@
                 if (i <= stScopeSelectorCompounded.nodes.length) {
                     for (const scopeNode of stScopeSelectorCompounded.nodes) {
                         const scopeNodeSelector = stringifySelector(scopeNode);
->>>>>>> 0039b796
                         // if the two chunks match the error is already reported by the @st-scope validation
                         if (scopeNodeSelector === currentCompoundSelector) {
                             return true;
@@ -816,16 +684,8 @@
         name: string,
         node: SelectorNode
     ) {
-<<<<<<< HEAD
-        const selectorListChunks = separateChunks2(
-            parseSelectorWithCache(customSelector, { clone: true })
-        );
-        const hasSingleSelector = selectorListChunks.length === 1;
-        removeFirstRootInEachSelectorChunk(selectorListChunks, meta);
-=======
         const selectorList = parseSelectorWithCache(customSelector, { clone: true });
         const hasSingleSelector = selectorList.length === 1;
->>>>>>> 0039b796
         const internalContext = new ScopeContext(
             meta,
             removeFirstRootInFirstCompound(selectorList, meta),
@@ -857,21 +717,6 @@
             );
         }
     }
-<<<<<<< HEAD
-    private scopeClassNode(
-        symbol: ElementSymbol | ClassSymbol,
-        meta: StylableMeta,
-        node: FunctionalSelector,
-        originMeta: StylableMeta
-    ) {
-        const stGlobal = symbol[valueMapping.global];
-        if (stGlobal) {
-            flattenFunctionalSelector(node).nodes = stGlobal;
-            // ToDo: check if this is causes an issue with globals from an imported alias
-            this.addGlobalsToMeta(stGlobal, originMeta);
-        } else {
-            convertToClass(node).value = this.scopeEscape(symbol.name, meta.namespace);
-=======
     private scopeClassNode(symbol: any, meta: StylableMeta, node: any, originMeta: any) {
         if (symbol[valueMapping.global]) {
             const globalMappedNodes = symbol[valueMapping.global];
@@ -882,7 +727,6 @@
         } else {
             convertToClass(node);
             node.value = this.scopeEscape(symbol.name, meta.namespace);
->>>>>>> 0039b796
         }
     }
     private resolveMetaParts(meta: StylableMeta): MetaParts {
@@ -983,11 +827,7 @@
 }
 
 function validateScopes(transformer: StylableTransformer, meta: StylableMeta) {
-<<<<<<< HEAD
-    const transformedScopes: Record<string, ChunkedSelector[]> = {};
-=======
     const transformedScopes: Record<string, SelectorList> = {};
->>>>>>> 0039b796
     for (const scope of meta.scopes) {
         const len = transformer.diagnostics.reports.length;
         const rule = postcss.rule({ selector: scope.params });
@@ -997,13 +837,9 @@
             parseSelectorWithCache(rule.selector, { clone: true }),
             rule
         );
-<<<<<<< HEAD
-        transformedScopes[rule.selector] = separateChunks2(transformer.scopeSelectorAst(context));
-=======
         transformedScopes[rule.selector] = groupCompoundSelectors(
             transformer.scopeSelectorAst(context)
         );
->>>>>>> 0039b796
         const ruleReports = transformer.diagnostics.reports.splice(len);
 
         ruleReports.forEach(({ message, type, options: { word } = {} }) => {
@@ -1017,17 +853,6 @@
     return transformedScopes;
 }
 
-<<<<<<< HEAD
-function removeFirstRootInEachSelectorChunk(
-    selectorListChunks: ChunkedSelector[],
-    meta: StylableMeta
-) {
-    selectorListChunks.forEach((selectorChunks) => {
-        selectorChunks.chunks[0] = selectorChunks.chunks[0].filter((node) => {
-            return !(node.type === 'class' && node.value === meta.root);
-        });
-    });
-=======
 function removeFirstRootInFirstCompound(selectorList: SelectorList, meta: StylableMeta) {
     const compounded = groupCompoundSelectors(selectorList);
     for (const selector of compounded) {
@@ -1039,7 +864,6 @@
         }
     }
     return splitCompoundSelectors(compounded);
->>>>>>> 0039b796
 }
 
 function setSingleSpaceOnSelectorLeft(n: Selector) {
@@ -1101,15 +925,9 @@
     public elements: any[] = [];
     public transformGlobals = false;
     public metaParts?: MetaParts;
-<<<<<<< HEAD
-    public chunkedSelector?: ChunkedSelector;
-    public chunk?: Chunk;
-    public node?: SelectorNode;
-=======
     public selector?: Selector;
     public compoundSelector?: CompoundSelector;
     public node?: CompoundSelector['nodes'][number];
->>>>>>> 0039b796
     public currentAnchor?: ScopeAnchor;
     constructor(
         public originMeta: StylableMeta,
@@ -1125,23 +943,6 @@
         }
         this.currentAnchor = anchor;
     }
-<<<<<<< HEAD
-    public insertNestedCombinatorBefore() {
-        if (this.chunk && this.node) {
-            const index = this.chunk.indexOf(this.node);
-            this.chunk.splice(index, 0, {
-                type: `combinator`,
-                combinator: `space`,
-                value: ` `,
-                before: ``,
-                after: ``,
-                start: this.node.start,
-                end: this.node.start,
-                invalid: false,
-            });
-        } else {
-            throw new Error(`how can this be!?`);
-=======
     public insertDescendantCombinatorBeforePseudoElement() {
         if (
             this.selector &&
@@ -1162,7 +963,6 @@
                     invalid: false,
                 });
             }
->>>>>>> 0039b796
         }
     }
     public createNestedContext(selectorAst: SelectorList) {
