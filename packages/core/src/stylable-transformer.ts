--- conflicted
+++ resolved
@@ -7,17 +7,11 @@
 import { unbox } from './custom-values';
 import type { Diagnostics } from './diagnostics';
 import { evalDeclarationValue, processDeclarationValue } from './functions';
-<<<<<<< HEAD
 import {
     nativePseudoClasses,
     nativePseudoElements,
-    reservedKeyFrames,
 } from './native-reserved-lists';
 import { setStateToNode, stateErrors } from './pseudo-states';
-=======
-import { nativePseudoClasses, nativePseudoElements } from './native-reserved-lists';
-import { setStateToNode, stateErrors, validateStateDefinition } from './pseudo-states';
->>>>>>> 2b0708c8
 import {
     walkSelector,
     parseSelectorWithCache,
@@ -37,28 +31,14 @@
 import { createWarningRule, isChildOfAtRule, findRule, getRuleScopeSelector } from './helpers/rule';
 import { getOriginDefinition } from './helpers/resolve';
 import { appendMixins } from './stylable-mixins';
-<<<<<<< HEAD
 import type { ClassSymbol, ElementSymbol, StylableMeta } from './stylable-processor';
 import type { SRule, SDecl } from './deprecated/postcss-ast-extension';
 import { CSSResolve, StylableResolverCache, StylableResolver } from './stylable-resolver';
 import { generateScopedCSSVar, isCSSVarProp } from './stylable-utils';
-import { valueMapping } from './stylable-value-parsers';
+import { animationPropRegExp, valueMapping } from './stylable-value-parsers';
 import cssesc from 'cssesc';
 import { unescapeCSS } from './helpers/escape';
-=======
-import type {
-    ClassSymbol,
-    ElementSymbol,
-    SDecl,
-    SRule,
-    StylableMeta,
-    StylableSymbol,
-} from './stylable-processor';
-import { CSSResolve, StylableResolver, StylableResolverCache } from './stylable-resolver';
-import { findRule, generateScopedCSSVar, getDeclStylable, isCSSVarProp } from './stylable-utils';
-import { animationPropRegExp, valueMapping } from './stylable-value-parsers';
 import { globalValue } from './utils';
->>>>>>> 2b0708c8
 
 const { hasOwnProperty } = Object.prototype;
 
