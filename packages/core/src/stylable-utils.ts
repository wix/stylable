import cloneDeep from 'lodash.clonedeep';
import { isAbsolute } from 'path';
import postcss from 'postcss';
import replaceRuleSelector from 'postcss-selector-matches/dist/replaceRuleSelector';
import { Diagnostics } from './diagnostics';
import {
    DeclStylableProps,
    Imported,
    SDecl,
    SRule,
    StylableMeta,
    StylableSymbol,
} from './stylable-processor';

import {
    fixChunkOrdering,
    isNodeMatch,
    parseSelector,
    SelectorAstNode,
    stringifySelector,
    traverseNode,
} from './selector-utils';
import { ImportSymbol } from './stylable-meta';
<<<<<<< HEAD
import { valueMapping, mixinDeclRegExp } from './stylable-value-parsers';
const replaceRuleSelector = require('postcss-selector-matches/dist/replaceRuleSelector');
=======
import { valueMapping } from './stylable-value-parsers';
>>>>>>> f1292252

export const CUSTOM_SELECTOR_RE = /:--[\w-]+/g;

export function isValidDeclaration(decl: postcss.Declaration) {
    return typeof decl.value === 'string';
}

export function expandCustomSelectors(
    rule: postcss.Rule,
    customSelectors: Record<string, string>,
    diagnostics?: Diagnostics
): string {
    if (rule.selector.includes(':--')) {
        rule.selector = rule.selector.replace(
            CUSTOM_SELECTOR_RE,
            (extensionName, _matches, selector) => {
                if (!customSelectors[extensionName] && diagnostics) {
                    diagnostics.warn(rule, `The selector '${rule.selector}' is undefined`, {
                        word: rule.selector,
                    });
                    return selector;
                }
                // TODO: support nested CustomSelectors
                return ':matches(' + customSelectors[extensionName] + ')';
            }
        );

        return (rule.selector = transformMatchesOnRule(rule, false));
    }
    return rule.selector;
}

export function transformMatchesOnRule(rule: postcss.Rule, lineBreak: boolean) {
    return replaceRuleSelector(rule, { lineBreak });
}

export function scopeSelector(
    scopeSelectorRule: string,
    targetSelectorRule: string,
    rootScopeLevel = false
): { selector: string; selectorAst: SelectorAstNode } {
    const scopingSelectorAst = parseSelector(scopeSelectorRule);
    const targetSelectorAst = parseSelector(targetSelectorRule);

    const nodes: any[] = [];
    targetSelectorAst.nodes.forEach((targetSelector) => {
        scopingSelectorAst.nodes.forEach((scopingSelector) => {
            const outputSelector: any = cloneDeep(targetSelector);

            outputSelector.before = scopingSelector.before || outputSelector.before;

            const first = outputSelector.nodes[0];
            const parentRef = first.type === 'invalid' && first.value === '&';
            const globalSelector = first.type === 'nested-pseudo-class' && first.name === 'global';

            const startsWithScoping = rootScopeLevel
                ? scopingSelector.nodes.every((node: any, i) => {
                      const o = outputSelector.nodes[i];
                      for (const k in node) {
                          if (node[k] !== o[k]) {
                              return false;
                          }
                      }
                      return true;
                  })
                : false;

            if (
                first &&
                first.type !== 'spacing' &&
                !parentRef &&
                !startsWithScoping &&
                !globalSelector
            ) {
                outputSelector.nodes.unshift(...cloneDeep(scopingSelector.nodes), {
                    type: 'spacing',
                    value: ' ',
                });
            }

            traverseNode(outputSelector, (node, i, nodes) => {
                if (node.type === 'invalid' && node.value === '&') {
                    nodes.splice(i, 1, ...cloneDeep(scopingSelector.nodes));
                }
            });

            nodes.push(outputSelector);
        });
    });

    scopingSelectorAst.nodes = nodes;

    return {
        selector: stringifySelector(scopingSelectorAst),
        selectorAst: scopingSelectorAst,
    };
}

export function mergeRules(mixinAst: postcss.Root, rule: postcss.Rule) {
    let mixinRoot: postcss.Rule | null = null;
    mixinAst.walkRules((mixinRule: postcss.Rule) => {
        if (mixinRule.selector === '&' && !mixinRoot) {
            mixinRoot = mixinRule;
        } else {
            const parentRule = mixinRule.parent;
            if (parentRule.type === 'atrule' && parentRule.name === 'keyframes') {
                return;
            }
            const out = scopeSelector(rule.selector, mixinRule.selector);
            mixinRule.selector = out.selector;
            // mixinRule.selectorAst = out.selectorAst;
        }
    });

    if (mixinAst.nodes) {
        let nextRule: postcss.Rule | postcss.AtRule = rule;
        let mixinEntry: postcss.Declaration | null = null;

        rule.walkDecls(mixinDeclRegExp, (decl) => {
            mixinEntry = decl;
        });
        if (!mixinEntry) {
            throw rule.error('missing mixin entry');
        }
        // TODO: handle rules before and after decl on entry
        mixinAst.nodes.slice().forEach((node) => {
            if (node === mixinRoot) {
                node.walkDecls((node) => {
                    rule.insertBefore(mixinEntry!, node);
                });
            } else if (node.type === 'decl') {
                rule.insertBefore(mixinEntry!, node);
            } else if (node.type === 'rule' || node.type === 'atrule') {
                if (rule.parent.last === nextRule) {
                    rule.parent.append(node);
                } else {
                    rule.parent.insertAfter(nextRule, node);
                }
                nextRule = node;
            }
        });
    }

    return rule;
}

export function createSubsetAst<T extends postcss.Root | postcss.AtRule>(
    root: postcss.Root | postcss.AtRule,
    selectorPrefix: string,
    mixinTarget?: T,
    isRoot = false
): T {
    // keyframes on class mixin?

    const prefixType = parseSelector(selectorPrefix).nodes[0].nodes[0];
    const containsPrefix = containsMatchInFirstChunk.bind(null, prefixType);
    const mixinRoot = mixinTarget ? mixinTarget : postcss.root();

    root.nodes!.forEach((node) => {
        if (node.type === 'rule') {
            const ast = isRoot
                ? scopeSelector(selectorPrefix, node.selector, true).selectorAst
                : parseSelector(node.selector);

            const matchesSelectors = isRoot
                ? ast.nodes
                : ast.nodes.filter((node) => containsPrefix(node));

            if (matchesSelectors.length) {
                const selector = stringifySelector({
                    ...ast,
                    nodes: matchesSelectors.map((selectorNode) => {
                        if (!isRoot) {
                            fixChunkOrdering(selectorNode, prefixType);
                        }

                        return destructiveReplaceNode(selectorNode, prefixType, {
                            type: 'invalid',
                            value: '&',
                        } as SelectorAstNode);
                    }),
                });

                mixinRoot.append(node.clone({ selector }));
            }
        } else if (node.type === 'atrule') {
            if (node.name === 'media') {
                const mediaSubset = createSubsetAst(
                    node,
                    selectorPrefix,
                    postcss.atRule({
                        params: node.params,
                        name: node.name,
                    }),
                    isRoot
                );
                if (mediaSubset.nodes) {
                    mixinRoot.append(mediaSubset);
                }
            } else if (isRoot) {
                mixinRoot.append(node.clone());
            }
        } else {
            // TODO: add warn?
        }
    });

    return mixinRoot as T;
}

export function removeUnusedRules(
    ast: postcss.Root,
    meta: StylableMeta,
    _import: Imported,
    usedFiles: string[],
    resolvePath: (ctx: string, path: string) => string
): void {
    const isUnusedImport = !usedFiles.includes(_import.from);

    if (isUnusedImport) {
        const symbols = Object.keys(_import.named).concat(_import.defaultExport); // .filter(Boolean);
        ast.walkRules((rule) => {
            let shouldOutput = true;
            traverseNode((rule as SRule).selectorAst, (node) => {
                // TODO: remove.
                if (symbols.includes(node.name)) {
                    return (shouldOutput = false);
                }
                const symbol = meta.mappedSymbols[node.name];
                if (symbol && (symbol._kind === 'class' || symbol._kind === 'element')) {
                    let extend = symbol[valueMapping.extends] || symbol.alias;
                    extend = extend && extend._kind !== 'import' ? extend.alias || extend : extend;

                    if (
                        extend &&
                        extend._kind === 'import' &&
                        !usedFiles.includes(resolvePath(meta.source, extend.import.from))
                    ) {
                        return (shouldOutput = false);
                    }
                }
                return undefined;
            });
            // TODO: optimize the multiple selectors
            if (!shouldOutput && (rule as SRule).selectorAst.nodes.length <= 1) {
                rule.remove();
            }
        });
    }
}

export function findDeclaration(importNode: Imported, test: any) {
    const fromIndex = importNode.rule.nodes!.findIndex(test);
    return importNode.rule.nodes![fromIndex] as postcss.Declaration;
}

// TODO: What is this?
export function findRule(
    root: postcss.Root,
    selector: string,
    test: any = (statement: any) => statement.prop === valueMapping.extends
): null | postcss.Declaration {
    let found: any = null;
    root.walkRules(selector, (rule) => {
        const declarationIndex = rule.nodes ? rule.nodes.findIndex(test) : -1;
        if ((rule as SRule).isSimpleSelector && !!~declarationIndex) {
            found = rule.nodes![declarationIndex];
        }
    });
    return found;
}

export function getDeclStylable(decl: SDecl): DeclStylableProps {
    if (decl.stylable) {
        return decl.stylable;
    } else {
        decl.stylable = decl.stylable ? decl.stylable : { sourceValue: '' };
        return decl.stylable;
    }
}

function destructiveReplaceNode(
    ast: SelectorAstNode,
    matchNode: SelectorAstNode,
    replacementNode: SelectorAstNode
) {
    traverseNode(ast, (node) => {
        if (isNodeMatch(node, matchNode)) {
            node.type = 'selector';
            node.nodes = [replacementNode];
        }
    });
    return ast;
}

function containsMatchInFirstChunk(prefixType: SelectorAstNode, selectorNode: SelectorAstNode) {
    let isMatch = false;
    traverseNode(selectorNode, (node) => {
        if (node.type === 'operator' || node.type === 'spacing') {
            return false;
        } else if (node.type === 'nested-pseudo-class') {
            return true;
        } else if (isNodeMatch(node, prefixType)) {
            isMatch = true;
            return false;
        }
        return undefined;
    });
    return isMatch;
}

export function getSourcePath(root: postcss.Root, diagnostics: Diagnostics) {
    const source = (root.source && root.source.input.file) || '';
    if (!source) {
        diagnostics.error(root, 'missing source filename');
    } else if (!isAbsolute(source)) {
        throw new Error('source filename is not absolute path: "' + source + '"');
    }
    return source;
}

export function getAlias(symbol: StylableSymbol): ImportSymbol | undefined {
    if (symbol._kind === 'class' || symbol._kind === 'element') {
        if (!symbol[valueMapping.extends]) {
            return symbol.alias;
        }
    }

    return undefined;
}

export function generateScopedCSSVar(namespace: string, varName: string) {
    return `--${namespace}-${varName}`;
}

export function isCSSVarProp(value: string) {
    return value.startsWith('--');
}

export function isValidClassName(className: string) {
    const test = /^-?[_a-zA-Z]+[_a-zA-Z0-9-]*$/g; // checks valid classname
    return !!className.match(test);
}<|MERGE_RESOLUTION|>--- conflicted
+++ resolved
@@ -21,12 +21,7 @@
     traverseNode,
 } from './selector-utils';
 import { ImportSymbol } from './stylable-meta';
-<<<<<<< HEAD
 import { valueMapping, mixinDeclRegExp } from './stylable-value-parsers';
-const replaceRuleSelector = require('postcss-selector-matches/dist/replaceRuleSelector');
-=======
-import { valueMapping } from './stylable-value-parsers';
->>>>>>> f1292252
 
 export const CUSTOM_SELECTOR_RE = /:--[\w-]+/g;
 
