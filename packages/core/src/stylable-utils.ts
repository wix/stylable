import { isAbsolute } from 'path';
import type * as postcss from 'postcss';
<<<<<<< HEAD
import type { Diagnostics } from './diagnostics';
=======
import { replaceRuleSelector } from './replace-rule-selector';
import { createDiagnosticReporter, Diagnostics } from './diagnostics';
>>>>>>> 72214018
import type { ImportSymbol, StylableSymbol } from './features';
import { isChildOfAtRule } from './helpers/rule';
import { scopeNestedSelector, parseSelectorWithCache } from './helpers/selector';

export function isValidDeclaration(decl: postcss.Declaration) {
    return typeof decl.value === 'string';
}

<<<<<<< HEAD
export const INVALID_MERGE_OF = (mergeValue: string) => {
    return `invalid merge of: \n"${mergeValue}"`;
=======
export const customSelectorDiagnostics = {
    UNDEFINED_SELECTOR: createDiagnosticReporter(
        '18001',
        'error',
        (selector: string) => `The selector '${selector}' is undefined`
    ),
};

export function expandCustomSelectors(
    rule: postcss.Rule,
    customSelectors: Record<string, string>,
    diagnostics?: Diagnostics
): string {
    if (rule.selector.includes(':--')) {
        rule.selector = rule.selector.replace(
            CUSTOM_SELECTOR_RE,
            (extensionName, _matches, selector) => {
                if (!customSelectors[extensionName] && diagnostics) {
                    diagnostics.report(
                        customSelectorDiagnostics.UNDEFINED_SELECTOR(rule.selector),
                        {
                            node: rule,
                            word: rule.selector,
                        }
                    );
                    return selector;
                }
                // TODO: support nested CustomSelectors
                return ':matches(' + customSelectors[extensionName] + ')';
            }
        );

        return (rule.selector = transformMatchesOnRule(rule, false));
    }
    return rule.selector;
}

function transformMatchesOnRule(rule: postcss.Rule, lineBreak: boolean) {
    return replaceRuleSelector(rule, { lineBreak });
}

export const utilDiagnostics = {
    INVALID_MERGE_OF: createDiagnosticReporter(
        '14001',
        'error',
        (mergeValue: string) => `invalid merge of: \n"${mergeValue}"`
    ),
>>>>>>> 72214018
};

// ToDo: move to helpers/mixin
export function mergeRules(
    mixinAst: postcss.Root,
    rule: postcss.Rule,
    mixinDecl: postcss.Declaration,
    report?: Diagnostics
) {
    let mixinRoot: postcss.Rule | null | 'NoRoot' = null;
    const nestedInKeyframes = isChildOfAtRule(rule, `keyframes`);
    mixinAst.walkRules((mixinRule: postcss.Rule) => {
        if (isChildOfAtRule(mixinRule, 'keyframes')) {
            return;
        }
        if (mixinRule.selector === '&' && !mixinRoot) {
            if (mixinRule.parent === mixinAst) {
                mixinRoot = mixinRule;
            } else {
                const { selector } = scopeNestedSelector(
                    parseSelectorWithCache(rule.selector),
                    parseSelectorWithCache(mixinRule.selector)
                );
                mixinRoot = 'NoRoot';
                mixinRule.selector = selector;
            }
        } else {
            const { selector } = scopeNestedSelector(
                parseSelectorWithCache(rule.selector),
                parseSelectorWithCache(mixinRule.selector)
            );
            mixinRule.selector = selector;
        }
    });

    if (mixinAst.nodes) {
        let nextRule: postcss.Rule | postcss.AtRule = rule;
        // TODO: handle rules before and after decl on entry
        mixinAst.nodes.slice().forEach((node) => {
            if (node === mixinRoot) {
                node.walkDecls((node) => {
                    rule.insertBefore(mixinDecl, node);
                });
            } else if (node.type === 'decl') {
                rule.insertBefore(mixinDecl, node);
            } else if (node.type === 'rule' || node.type === 'atrule') {
                const valid = !nestedInKeyframes;
                if (valid) {
                    if (rule.parent!.last === nextRule) {
                        rule.parent!.append(node);
                    } else {
                        rule.parent!.insertAfter(nextRule, node);
                    }
                    nextRule = node;
                } else {
                    report?.report(utilDiagnostics.INVALID_MERGE_OF(node.toString()), {
                        node: rule,
                    });
                }
            }
        });
    }

    return rule;
}

export const sourcePathDiagnostics = {
    MISSING_SOURCE_FILENAME: createDiagnosticReporter(
        '17001',
        'error',
        () => 'missing source filename'
    ),
};

export function getSourcePath(root: postcss.Root, diagnostics: Diagnostics) {
    const source = (root.source && root.source.input.file) || '';
    if (!source) {
        diagnostics.report(sourcePathDiagnostics.MISSING_SOURCE_FILENAME(), {
            node: root,
        });
    } else if (!isAbsolute(source)) {
        throw new Error('source filename is not absolute path: "' + source + '"');
    }
    return source;
}

export function getAlias(symbol: StylableSymbol): ImportSymbol | undefined {
    if (symbol._kind === 'class' || symbol._kind === 'element') {
        if (!symbol[`-st-extends`]) {
            return symbol.alias;
        }
    }

    return undefined;
}<|MERGE_RESOLUTION|>--- conflicted
+++ resolved
@@ -1,11 +1,6 @@
 import { isAbsolute } from 'path';
 import type * as postcss from 'postcss';
-<<<<<<< HEAD
-import type { Diagnostics } from './diagnostics';
-=======
-import { replaceRuleSelector } from './replace-rule-selector';
 import { createDiagnosticReporter, Diagnostics } from './diagnostics';
->>>>>>> 72214018
 import type { ImportSymbol, StylableSymbol } from './features';
 import { isChildOfAtRule } from './helpers/rule';
 import { scopeNestedSelector, parseSelectorWithCache } from './helpers/selector';
@@ -14,58 +9,12 @@
     return typeof decl.value === 'string';
 }
 
-<<<<<<< HEAD
-export const INVALID_MERGE_OF = (mergeValue: string) => {
-    return `invalid merge of: \n"${mergeValue}"`;
-=======
-export const customSelectorDiagnostics = {
-    UNDEFINED_SELECTOR: createDiagnosticReporter(
-        '18001',
-        'error',
-        (selector: string) => `The selector '${selector}' is undefined`
-    ),
-};
-
-export function expandCustomSelectors(
-    rule: postcss.Rule,
-    customSelectors: Record<string, string>,
-    diagnostics?: Diagnostics
-): string {
-    if (rule.selector.includes(':--')) {
-        rule.selector = rule.selector.replace(
-            CUSTOM_SELECTOR_RE,
-            (extensionName, _matches, selector) => {
-                if (!customSelectors[extensionName] && diagnostics) {
-                    diagnostics.report(
-                        customSelectorDiagnostics.UNDEFINED_SELECTOR(rule.selector),
-                        {
-                            node: rule,
-                            word: rule.selector,
-                        }
-                    );
-                    return selector;
-                }
-                // TODO: support nested CustomSelectors
-                return ':matches(' + customSelectors[extensionName] + ')';
-            }
-        );
-
-        return (rule.selector = transformMatchesOnRule(rule, false));
-    }
-    return rule.selector;
-}
-
-function transformMatchesOnRule(rule: postcss.Rule, lineBreak: boolean) {
-    return replaceRuleSelector(rule, { lineBreak });
-}
-
 export const utilDiagnostics = {
     INVALID_MERGE_OF: createDiagnosticReporter(
         '14001',
         'error',
         (mergeValue: string) => `invalid merge of: \n"${mergeValue}"`
     ),
->>>>>>> 72214018
 };
 
 // ToDo: move to helpers/mixin
