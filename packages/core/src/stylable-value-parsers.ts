--- conflicted
+++ resolved
@@ -3,11 +3,7 @@
 import { getFormatterArgs } from './functions';
 import { processPseudoStates } from './pseudo-states';
 import { parseSelector } from './selector-utils';
-<<<<<<< HEAD
-import { ParsedValue, Pojo, StateParsedValue } from './types';
-=======
-import { StateParsedValue } from './types';
->>>>>>> 0a684c19
+import { ParsedValue, StateParsedValue } from './types';
 
 const valueParser = require('postcss-value-parser');
 
@@ -236,24 +232,7 @@
         return named;
     },
     args: (node: any, _reportWarning?: ReportWarning) => {
-<<<<<<< HEAD
         return getFormatterArgs(node).map(value => ({ value }));
-=======
-        return groupValues(node.nodes, 'div')
-            .map((nodes: any) =>
-                valueParser.stringify(nodes, (n: any) => {
-                    if (n.type === 'div') {
-                        return null;
-                    } else if (n.type === 'string') {
-                        return n.value;
-                    } else {
-                        return undefined;
-                    }
-                })
-            )
-            .filter((x: string) => typeof x === 'string')
-            .map(value => ({ value }));
->>>>>>> 0a684c19
     }
 };
 
