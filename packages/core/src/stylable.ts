import type { CacheItem, FileProcessor, MinimalFS } from './cached-process-file';
import { createStylableFileProcessor } from './create-stylable-processor';
import { Diagnostics } from './diagnostics';
import { CssParser, cssParse } from './parser';
import { processNamespace, StylableProcessor } from './stylable-processor';
import type { StylableMeta } from './stylable-meta';
import { StylableResolverCache, StylableResolver, CachedModuleEntity } from './stylable-resolver';
import {
    ResolvedElement,
    StylableResults,
    StylableTransformer,
    TransformerOptions,
    TransformHooks,
} from './stylable-transformer';
import type { IStylableOptimizer, ModuleResolver } from './types';
import { createDefaultResolver } from './module-resolver';
import { STImport, STScope, STVar, STMixin, CSSClass, CSSCustomProperty } from './features';
import { Dependency, visitMetaCSSDependencies } from './visit-meta-css-dependencies';
import * as postcss from 'postcss';

export interface StylableConfig {
    projectRoot: string;
    fileSystem: MinimalFS;
    requireModule?: (path: string) => any;
    onProcess?: (meta: StylableMeta, path: string) => StylableMeta;
    hooks?: TransformHooks;
    resolveOptions?: {
        alias?: any;
        symlinks?: boolean;
        [key: string]: any;
    };
    optimizer?: IStylableOptimizer;
    mode?: 'production' | 'development';
    resolveNamespace?: typeof processNamespace;
    resolveModule?: ModuleResolver;
    cssParser?: CssParser;
    resolverCache?: StylableResolverCache;
    fileProcessorCache?: Record<string, CacheItem<StylableMeta>>;
}

interface InitCacheParams {
    /* Keeps cache entities that meet the condition specified in a callback function. Return `true` to keep the iterated entity. */
    filter?(key: string, entity: CachedModuleEntity): boolean;
}

export type CreateProcessorOptions = Pick<StylableConfig, 'resolveNamespace'>;

export class Stylable {
    public fileProcessor: FileProcessor<StylableMeta>;
    public resolver: StylableResolver;
    public stModule = new STImport.StylablePublicApi(this);
    public stScope = new STScope.StylablePublicApi(this);
    public stVar = new STVar.StylablePublicApi(this);
<<<<<<< HEAD
    public stMixin = new STMixin.StylablePublicApi(this);
    public cssClass = new CSSClass.StylablePublicApi(this);
    //
    public projectRoot: string;
    protected fileSystem: MinimalFS;
    protected requireModule: (path: string) => any;
    protected onProcess?: (meta: StylableMeta, path: string) => StylableMeta;
    protected diagnostics = new Diagnostics();
    protected hooks: TransformHooks;
    protected resolveOptions: any;
    public optimizer?: IStylableOptimizer;
    protected mode: 'production' | 'development';
    public resolveNamespace?: typeof processNamespace;
    public resolvePath: ModuleResolver;
    protected cssParser: CssParser;
    protected resolverCache?: StylableResolverCache;
    // This cache is fragile and should be fresh if onProcess/resolveNamespace/cssParser is different
    protected fileProcessorCache?: Record<string, CacheItem<StylableMeta>>;
    constructor(config: StylableConfig) {
        this.projectRoot = config.projectRoot;
        this.fileSystem = config.fileSystem;
        this.requireModule =
            config.requireModule ||
            (() => {
                throw new Error('Javascript files are not supported without requireModule options');
            });
        this.onProcess = config.onProcess;
        this.hooks = config.hooks || {};
        this.resolveOptions = config.resolveOptions || {};
        this.optimizer = config.optimizer;
        this.mode = config.mode || `production`;
        this.resolveNamespace = config.resolveNamespace;
        this.resolvePath =
            config.resolveModule || createDefaultResolver(this.fileSystem, this.resolveOptions);
        this.cssParser = config.cssParser || cssParse;
        this.resolverCache = config.resolverCache; // ToDo: v5 default to `new Map()`
        this.fileProcessorCache = config.fileProcessorCache;
=======
    constructor(
        public projectRoot: string,
        protected fileSystem: MinimalFS,
        protected requireModule: (path: string) => any,
        public delimiter: string = '__',
        protected onProcess?: (meta: StylableMeta, path: string) => StylableMeta,
        protected diagnostics = new Diagnostics(),
        protected hooks: TransformHooks = {},
        protected resolveOptions: any = {},
        public optimizer?: IStylableOptimizer,
        protected mode: 'production' | 'development' = 'production',
        public resolveNamespace?: typeof processNamespace,
        private moduleResolver: ModuleResolver = createDefaultResolver(fileSystem, resolveOptions),
        protected cssParser: CssParser = cssParse,
        protected resolverCache?: StylableResolverCache, // ToDo: v5 default to `new Map()`
        // This cache is fragile and should be fresh if onProcess/resolveNamespace/cssParser is different
        protected fileProcessorCache?: Record<string, CacheItem<StylableMeta>>
    ) {
>>>>>>> 7cd4874a
        this.fileProcessor = createStylableFileProcessor({
            fileSystem: this.fileSystem,
            onProcess: this.onProcess,
            resolveNamespace: this.resolveNamespace,
            cssParser: this.cssParser,
            cache: this.fileProcessorCache,
        });

        this.resolver = this.createResolver();
    }
    public getDependencies(meta: StylableMeta) {
        const dependencies: Dependency[] = [];

        for (const dependency of visitMetaCSSDependencies({ meta, resolver: this.resolver })) {
            dependencies.push(dependency);
        }

        return dependencies;
    }
    public initCache({ filter }: InitCacheParams = {}) {
        if (filter && this.resolverCache) {
            for (const [key, cacheEntity] of this.resolverCache) {
                const keep = filter(key, cacheEntity);

                if (!keep) {
                    this.resolverCache.delete(key);
                }
            }
        } else {
            this.resolverCache = new Map();
            this.resolver = this.createResolver();
        }
    }
    public createResolver({
        requireModule = this.requireModule,
        resolverCache = this.resolverCache,
        resolvePath = this.moduleResolver,
    }: Pick<StylableConfig, 'requireModule' | 'resolverCache'> & {
        resolvePath?: ModuleResolver;
    } = {}) {
        return new StylableResolver(this.fileProcessor, requireModule, resolvePath, resolverCache);
    }
    public createProcessor({
        resolveNamespace = this.resolveNamespace,
    }: CreateProcessorOptions = {}) {
        return new StylableProcessor(new Diagnostics(), resolveNamespace);
    }
    private createTransformer(options: Partial<TransformerOptions> = {}) {
        return new StylableTransformer({
<<<<<<< HEAD
            moduleResolver: this.resolvePath,
=======
            delimiter: this.delimiter,
            moduleResolver: this.moduleResolver,
>>>>>>> 7cd4874a
            diagnostics: new Diagnostics(),
            fileProcessor: this.fileProcessor,
            requireModule: this.requireModule,
            postProcessor: this.hooks.postProcessor,
            replaceValueHook: this.hooks.replaceValueHook,
            resolverCache: this.resolverCache,
            mode: this.mode,
            ...options,
        });
    }
    public transform(
        pathOrMeta: string | StylableMeta,
        options: Partial<TransformerOptions> = {}
    ): StylableResults {
        const meta = typeof pathOrMeta === `string` ? this.analyze(pathOrMeta) : pathOrMeta;
        const transformer = this.createTransformer(options);
        return transformer.transform(meta);
    }
    public transformSelector(
        pathOrMeta: string | StylableMeta,
        selector: string,
        options?: Partial<TransformerOptions>
    ): { selector: string; resolved: ResolvedElement[][] } {
        const meta = typeof pathOrMeta === `string` ? this.analyze(pathOrMeta) : pathOrMeta;
        const transformer = this.createTransformer(options);
        const r = transformer.scopeSelector(meta, selector, undefined, undefined, true);
        return {
            selector: r.selector,
            resolved: r.elements,
        };
    }
    public transformCustomProperty(pathOrMeta: string | StylableMeta, prop: string) {
        const meta = typeof pathOrMeta === `string` ? this.analyze(pathOrMeta) : pathOrMeta;
        return CSSCustomProperty.scopeCSSVar(this.resolver, meta, prop);
    }
    public transformDecl(
        pathOrMeta: string | StylableMeta,
        prop: string,
        value: string,
        options?: Partial<TransformerOptions>
    ) {
        const decl = postcss.decl({ prop, value });
        this.transformAST(
            pathOrMeta,
            postcss.root({}).append(postcss.rule({ selector: `.x` }).append(decl)),
            options
        );
        return { prop: decl.prop, value: decl.value };
    }
    private transformAST(
        pathOrMeta: string | StylableMeta,
        ast: postcss.Root,
        options?: Partial<TransformerOptions>
    ): postcss.Root {
        const meta = typeof pathOrMeta === `string` ? this.analyze(pathOrMeta) : pathOrMeta;
        const transformer = this.createTransformer(options);
        transformer.transformAst(ast, meta);
        return ast;
    }
    public analyze(fullPath: string, overrideSrc?: string) {
        return overrideSrc
            ? this.fileProcessor.processContent(overrideSrc, fullPath)
            : this.fileProcessor.process(fullPath);
    }
    public resolvePath(directoryPath: string, request: string) {
        return this.resolver.resolvePath(directoryPath, request);
    }
}<|MERGE_RESOLUTION|>--- conflicted
+++ resolved
@@ -51,7 +51,6 @@
     public stModule = new STImport.StylablePublicApi(this);
     public stScope = new STScope.StylablePublicApi(this);
     public stVar = new STVar.StylablePublicApi(this);
-<<<<<<< HEAD
     public stMixin = new STMixin.StylablePublicApi(this);
     public cssClass = new CSSClass.StylablePublicApi(this);
     //
@@ -65,7 +64,7 @@
     public optimizer?: IStylableOptimizer;
     protected mode: 'production' | 'development';
     public resolveNamespace?: typeof processNamespace;
-    public resolvePath: ModuleResolver;
+    public moduleResolver: ModuleResolver;
     protected cssParser: CssParser;
     protected resolverCache?: StylableResolverCache;
     // This cache is fragile and should be fresh if onProcess/resolveNamespace/cssParser is different
@@ -84,31 +83,11 @@
         this.optimizer = config.optimizer;
         this.mode = config.mode || `production`;
         this.resolveNamespace = config.resolveNamespace;
-        this.resolvePath =
+        this.moduleResolver =
             config.resolveModule || createDefaultResolver(this.fileSystem, this.resolveOptions);
         this.cssParser = config.cssParser || cssParse;
         this.resolverCache = config.resolverCache; // ToDo: v5 default to `new Map()`
         this.fileProcessorCache = config.fileProcessorCache;
-=======
-    constructor(
-        public projectRoot: string,
-        protected fileSystem: MinimalFS,
-        protected requireModule: (path: string) => any,
-        public delimiter: string = '__',
-        protected onProcess?: (meta: StylableMeta, path: string) => StylableMeta,
-        protected diagnostics = new Diagnostics(),
-        protected hooks: TransformHooks = {},
-        protected resolveOptions: any = {},
-        public optimizer?: IStylableOptimizer,
-        protected mode: 'production' | 'development' = 'production',
-        public resolveNamespace?: typeof processNamespace,
-        private moduleResolver: ModuleResolver = createDefaultResolver(fileSystem, resolveOptions),
-        protected cssParser: CssParser = cssParse,
-        protected resolverCache?: StylableResolverCache, // ToDo: v5 default to `new Map()`
-        // This cache is fragile and should be fresh if onProcess/resolveNamespace/cssParser is different
-        protected fileProcessorCache?: Record<string, CacheItem<StylableMeta>>
-    ) {
->>>>>>> 7cd4874a
         this.fileProcessor = createStylableFileProcessor({
             fileSystem: this.fileSystem,
             onProcess: this.onProcess,
@@ -158,12 +137,7 @@
     }
     private createTransformer(options: Partial<TransformerOptions> = {}) {
         return new StylableTransformer({
-<<<<<<< HEAD
-            moduleResolver: this.resolvePath,
-=======
-            delimiter: this.delimiter,
             moduleResolver: this.moduleResolver,
->>>>>>> 7cd4874a
             diagnostics: new Diagnostics(),
             fileProcessor: this.fileProcessor,
             requireModule: this.requireModule,
