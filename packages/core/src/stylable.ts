import type { CacheItem, FileProcessor, MinimalFS } from './cached-process-file';
import { createStylableFileProcessor } from './create-stylable-processor';
import { Diagnostics } from './diagnostics';
import { CssParser, cssParse } from './parser';
import { processNamespace, StylableProcessor } from './stylable-processor';
import type { StylableMeta } from './stylable-meta';
import { StylableResolverCache, StylableResolver, CachedModuleEntity } from './stylable-resolver';
import {
    ResolvedElement,
    StylableResults,
    StylableTransformer,
    TransformerOptions,
    TransformHooks,
} from './stylable-transformer';
import type { IStylableOptimizer, ModuleResolver } from './types';
import { createDefaultResolver } from './module-resolver';
<<<<<<< HEAD
import { STImport, STVar, STMixin, CSSClass, CSSCustomProperty } from './features';
=======
import { STImport, STScope, STVar, STMixin, CSSCustomProperty } from './features';
>>>>>>> 83597559
import { Dependency, visitMetaCSSDependencies } from './visit-meta-css-dependencies';
import * as postcss from 'postcss';

export interface StylableConfig {
    projectRoot: string;
    fileSystem: MinimalFS;
    requireModule?: (path: string) => any;
    onProcess?: (meta: StylableMeta, path: string) => StylableMeta;
    hooks?: TransformHooks;
    resolveOptions?: {
        alias?: any;
        symlinks?: boolean;
        [key: string]: any;
    };
    optimizer?: IStylableOptimizer;
    mode?: 'production' | 'development';
    resolveNamespace?: typeof processNamespace;
    resolveModule?: ModuleResolver;
    cssParser?: CssParser;
    resolverCache?: StylableResolverCache;
    fileProcessorCache?: Record<string, CacheItem<StylableMeta>>;
}

interface InitCacheParams {
    /* Keeps cache entities that meet the condition specified in a callback function. Return `true` to keep the iterated entity. */
    filter?(key: string, entity: CachedModuleEntity): boolean;
}

export type CreateProcessorOptions = Pick<StylableConfig, 'resolveNamespace'>;

export class Stylable {
    public fileProcessor: FileProcessor<StylableMeta>;
    public resolver: StylableResolver;
    public stModule = new STImport.StylablePublicApi(this);
    public stScope = new STScope.StylablePublicApi(this);
    public stVar = new STVar.StylablePublicApi(this);
    public stMixin = new STMixin.StylablePublicApi(this);
    public cssClass = new CSSClass.StylablePublicApi(this);
    //
    public projectRoot: string;
    protected fileSystem: MinimalFS;
    protected requireModule: (path: string) => any;
    protected onProcess?: (meta: StylableMeta, path: string) => StylableMeta;
    protected diagnostics = new Diagnostics();
    protected hooks: TransformHooks;
    protected resolveOptions: any;
    public optimizer?: IStylableOptimizer;
    protected mode: 'production' | 'development';
    public resolveNamespace?: typeof processNamespace;
    public resolvePath: ModuleResolver;
    protected cssParser: CssParser;
    protected resolverCache?: StylableResolverCache;
    // This cache is fragile and should be fresh if onProcess/resolveNamespace/cssParser is different
    protected fileProcessorCache?: Record<string, CacheItem<StylableMeta>>;
    constructor(config: StylableConfig) {
        this.projectRoot = config.projectRoot;
        this.fileSystem = config.fileSystem;
        this.requireModule =
            config.requireModule ||
            (() => {
                throw new Error('Javascript files are not supported without requireModule options');
            });
        this.onProcess = config.onProcess;
        this.hooks = config.hooks || {};
        this.resolveOptions = config.resolveOptions || {};
        this.optimizer = config.optimizer;
        this.mode = config.mode || `production`;
        this.resolveNamespace = config.resolveNamespace;
        this.resolvePath =
            config.resolveModule || createDefaultResolver(this.fileSystem, this.resolveOptions);
        this.cssParser = config.cssParser || cssParse;
        this.resolverCache = config.resolverCache; // ToDo: v5 default to `new Map()`
        this.fileProcessorCache = config.fileProcessorCache;
        this.fileProcessor = createStylableFileProcessor({
            fileSystem: this.fileSystem,
            onProcess: this.onProcess,
            resolveNamespace: this.resolveNamespace,
            cssParser: this.cssParser,
            cache: this.fileProcessorCache,
        });

        this.resolver = this.createResolver();
    }
    public getDependencies(meta: StylableMeta) {
        const dependencies: Dependency[] = [];

        for (const dependency of visitMetaCSSDependencies({ meta, resolver: this.resolver })) {
            dependencies.push(dependency);
        }

        return dependencies;
    }
    public initCache({ filter }: InitCacheParams = {}) {
        if (filter && this.resolverCache) {
            for (const [key, cacheEntity] of this.resolverCache) {
                const keep = filter(key, cacheEntity);

                if (!keep) {
                    this.resolverCache.delete(key);
                }
            }
        } else {
            this.resolverCache = new Map();
            this.resolver = this.createResolver();
        }
    }
    public createResolver({
        requireModule = this.requireModule,
        resolverCache = this.resolverCache,
        resolvePath = this.resolvePath,
    }: Pick<StylableConfig, 'requireModule' | 'resolverCache'> & {
        resolvePath?: ModuleResolver;
    } = {}) {
        return new StylableResolver(this.fileProcessor, requireModule, resolvePath, resolverCache);
    }
    public createProcessor({
        resolveNamespace = this.resolveNamespace,
    }: CreateProcessorOptions = {}) {
        return new StylableProcessor(new Diagnostics(), resolveNamespace);
    }
    private createTransformer(options: Partial<TransformerOptions> = {}) {
        return new StylableTransformer({
            moduleResolver: this.resolvePath,
            diagnostics: new Diagnostics(),
            fileProcessor: this.fileProcessor,
            requireModule: this.requireModule,
            postProcessor: this.hooks.postProcessor,
            replaceValueHook: this.hooks.replaceValueHook,
            resolverCache: this.resolverCache,
            mode: this.mode,
            ...options,
        });
    }
    public transform(
        pathOrMeta: string | StylableMeta,
        options: Partial<TransformerOptions> = {}
    ): StylableResults {
        const meta = typeof pathOrMeta === `string` ? this.analyze(pathOrMeta) : pathOrMeta;
        const transformer = this.createTransformer(options);
        return transformer.transform(meta);
    }
    public transformSelector(
        pathOrMeta: string | StylableMeta,
        selector: string,
        options?: Partial<TransformerOptions>
    ): { selector: string; resolved: ResolvedElement[][] } {
        const meta = typeof pathOrMeta === `string` ? this.analyze(pathOrMeta) : pathOrMeta;
        const transformer = this.createTransformer(options);
        const r = transformer.scopeSelector(meta, selector, undefined, undefined, true);
        return {
            selector: r.selector,
            resolved: r.elements,
        };
    }
    public transformCustomProperty(pathOrMeta: string | StylableMeta, prop: string) {
        const meta = typeof pathOrMeta === `string` ? this.analyze(pathOrMeta) : pathOrMeta;
        return CSSCustomProperty.scopeCSSVar(this.resolver, meta, prop);
    }
    public transformDecl(
        pathOrMeta: string | StylableMeta,
        prop: string,
        value: string,
        options?: Partial<TransformerOptions>
    ) {
        const decl = postcss.decl({ prop, value });
        this.transformAST(
            pathOrMeta,
            postcss.root({}).append(postcss.rule({ selector: `.x` }).append(decl)),
            options
        );
        return { prop: decl.prop, value: decl.value };
    }
    private transformAST(
        pathOrMeta: string | StylableMeta,
        ast: postcss.Root,
        options?: Partial<TransformerOptions>
    ): postcss.Root {
        const meta = typeof pathOrMeta === `string` ? this.analyze(pathOrMeta) : pathOrMeta;
        const transformer = this.createTransformer(options);
        transformer.transformAst(ast, meta);
        return ast;
    }
    public analyze(fullPath: string, overrideSrc?: string) {
        return overrideSrc
            ? this.fileProcessor.processContent(overrideSrc, fullPath)
            : this.fileProcessor.process(fullPath);
    }
}<|MERGE_RESOLUTION|>--- conflicted
+++ resolved
@@ -14,11 +14,7 @@
 } from './stylable-transformer';
 import type { IStylableOptimizer, ModuleResolver } from './types';
 import { createDefaultResolver } from './module-resolver';
-<<<<<<< HEAD
-import { STImport, STVar, STMixin, CSSClass, CSSCustomProperty } from './features';
-=======
-import { STImport, STScope, STVar, STMixin, CSSCustomProperty } from './features';
->>>>>>> 83597559
+import { STImport, STScope, STVar, STMixin, CSSClass, CSSCustomProperty } from './features';
 import { Dependency, visitMetaCSSDependencies } from './visit-meta-css-dependencies';
 import * as postcss from 'postcss';
 
