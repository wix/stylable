--- conflicted
+++ resolved
@@ -5,15 +5,11 @@
     expectTransformDiagnostics,
     findTestLocations,
 } from '@stylable/core-test-kit';
-<<<<<<< HEAD
 import {
     processorDiagnostics,
     transformerDiagnostics,
     nativePseudoElements,
 } from '@stylable/core/dist/index-internal';
-=======
-import { processorWarnings, transformerWarnings, nativePseudoElements } from '@stylable/core';
->>>>>>> 68d536ab
 import { CSSClass, CSSType } from '@stylable/core/dist/features';
 import { generalDiagnostics } from '@stylable/core/dist/features/diagnostics';
 
@@ -295,75 +291,6 @@
     });
 
     describe('structure', () => {
-<<<<<<< HEAD
-        describe('root', () => {
-            it('should return warning for ".root" after a selector', () => {
-                expectAnalyzeDiagnostics(
-                    `
-                    |.gaga .root|{}
-                `,
-                    [
-                        {
-                            message: processorStringDiagnostics.ROOT_AFTER_SPACING(),
-                            file: 'main.css',
-                        },
-                    ]
-                );
-            });
-
-            it('should return warning for ".root" after global and local classes', () => {
-                expectAnalyzeDiagnostics(
-                    `
-                    |:global(*) .x .root|{}
-                `,
-                    [
-                        {
-                            message: processorStringDiagnostics.ROOT_AFTER_SPACING(),
-                            file: 'main.css',
-                        },
-                    ]
-                );
-            });
-
-            it('should return warning for ".root" after a global and element', () => {
-                expectAnalyzeDiagnostics(
-                    `
-                    |:global(*) div .root|{}
-                `,
-                    [
-                        {
-                            message: cssTypeDiagnostics.UNSCOPED_TYPE_SELECTOR('div'),
-                            file: 'main.css',
-                        },
-                        {
-                            message: processorStringDiagnostics.ROOT_AFTER_SPACING(),
-                            file: 'main.css',
-                        },
-                    ]
-                );
-            });
-
-            it('should not return warning for ".root" after a global selector', () => {
-                expectAnalyzeDiagnostics(
-                    `
-                    :global(*) .root{}
-                `,
-                    []
-                );
-            });
-
-            it('should not return warning for ".root" after a complex global selector', () => {
-                expectAnalyzeDiagnostics(
-                    `
-                    :global(body[dir="rtl"] > header) .root {}
-                `,
-                    []
-                );
-            });
-        });
-
-=======
->>>>>>> 68d536ab
         describe('-st-extends', () => {
             it('should return warning when defined under complex selector', () => {
                 expectAnalyzeDiagnostics(
@@ -406,14 +333,10 @@
                 `,
                     [
                         {
-<<<<<<< HEAD
                             message: processorStringDiagnostics.OVERRIDE_TYPED_RULE(
                                 `-st-extends`,
                                 'root'
                             ),
-=======
-                            message: processorWarnings.OVERRIDE_TYPED_RULE(`-st-extends`, 'root'),
->>>>>>> 68d536ab
                             file: 'main.css',
                         },
                     ]
