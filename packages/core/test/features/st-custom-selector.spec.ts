--- conflicted
+++ resolved
@@ -1,19 +1,15 @@
 import chaiSubset from 'chai-subset';
-<<<<<<< HEAD
 import { STCustomSelector, CSSType } from '@stylable/core/dist/features';
-import { testStylableCore, shouldReportNoDiagnostics } from '@stylable/core-test-kit';
-=======
-import { CSSType } from '@stylable/core/dist/features';
 import {
     testStylableCore,
     shouldReportNoDiagnostics,
     diagnosticBankReportToStrings,
 } from '@stylable/core-test-kit';
->>>>>>> 72214018
 import chai, { expect } from 'chai';
 
 chai.use(chaiSubset);
 
+const customSelectorDiagnostics = diagnosticBankReportToStrings(STCustomSelector.diagnostics);
 const cssTypeDiagnostics = diagnosticBankReportToStrings(CSSType.diagnostics);
 
 describe('features/st-custom-selector', () => {
@@ -49,13 +45,13 @@
     });
     it('should handle unknown custom selector', () => {
         testStylableCore(`
-            /* @analyze-error(in custom) word(:--unknown) ${STCustomSelector.diagnostics.UNKNOWN_CUSTOM_SELECTOR(
+            /* @analyze-error(in custom) word(:--unknown) ${customSelectorDiagnostics.UNKNOWN_CUSTOM_SELECTOR(
                 ':--unknown'
             )} */
             @custom-selector :--x .before:--unknown.after;
 
             /* 
-                @transform-error(in selector) word(:--unknown)  ${STCustomSelector.diagnostics.UNKNOWN_CUSTOM_SELECTOR(
+                @transform-error(in selector) word(:--unknown)  ${customSelectorDiagnostics.UNKNOWN_CUSTOM_SELECTOR(
                     ':--unknown'
                 )} 
                 @rule .entry__before:--unknown.entry__after {}
