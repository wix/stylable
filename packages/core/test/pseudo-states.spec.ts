import chai, { expect } from 'chai';
import chaiSubset from 'chai-subset';
import {
    flatMatch,
    mediaQuery,
    styleRules,
    expectAnalyzeDiagnostics,
    expectTransformDiagnostics,
    generateStylableResult,
    processSource,
    testInlineExpects,
} from '@stylable/core-test-kit';
<<<<<<< HEAD
import {
    processorWarnings,
    nativePseudoClasses,
} from '@stylable/core/dist/index-internal';
=======
import { processorWarnings, nativePseudoClasses, pseudoStates } from '@stylable/core';
>>>>>>> 23e16be4
import { reservedFunctionalPseudoClasses } from '@stylable/core/dist/native-reserved-lists';
import { stateErrors } from '@stylable/core/dist/pseudo-states';
import { CSSType } from '@stylable/core/dist/features';

chai.use(chaiSubset); // move all of these to a central place
chai.use(styleRules);
chai.use(mediaQuery);
chai.use(flatMatch);


// testing concerns for feature
// - states belonging to an extended class (multi level)
// - lookup order

describe('pseudo-states', () => {
    describe('process', () => {
        // What does it do?
        // Works in the scope of a single file, collecting state definitions for later usage
        describe(`reserved pseudo classes`, () => {
            reservedFunctionalPseudoClasses.forEach((name) => {
                it(`should NOT collect "${name}"`, () => {
                    const meta = processSource(
                        `
                        .root {
                            -st-states: custom-only, ${name};
                        }`,
                        { from: 'path/to/style.css' }
                    );
                    expect(meta.getAllClasses()).to.flatMatch({
                        root: {
                            '-st-states': {
                                'custom-only': null,
                            },
                        },
                    });
                    expectAnalyzeDiagnostics(
                        `.root{
                            |-st-states: $${name}$|;
                        }`,
                        [
                            {
                                message: stateErrors.RESERVED_NATIVE_STATE(name),
                                file: 'main.css',
                            },
                        ]
                    );
                });
            });
        });
        describe('boolean', () => {
            it('should collect state definitions as null (for boolean)', () => {
                const meta = processSource(
                    `
                    .root {
                        -st-states: state1, state2;
                    }
                `,
                    { from: 'path/to/style.css' }
                );

                expect(meta.diagnostics.reports.length, 'no reports').to.eql(0);
                expect(meta.getAllClasses()).to.flatMatch({
                    root: {
                        '-st-states': {
                            state1: null,
                            state2: null,
                        },
                    },
                });
            });

            it('should support explicit boolean state definition', () => {
                const res = processSource(
                    `
                    .root {
                        -st-states: state1(boolean);
                    }
                `,
                    { from: 'path/to/style.css' }
                );

                expect(res.diagnostics.reports.length, 'no reports').to.eql(0);

                expect(res.getAllClasses()).to.containSubset({
                    root: {
                        '-st-states': {
                            state1: null,
                        },
                    },
                });
            });
        });

        describe('advanced type', () => {
            it('should warn when a state receives more than a single state type', () => {
                expectAnalyzeDiagnostics(
                    `
                    .root{
                        |-st-states: $state1(string, number(x))$|;
                    }
                `,
                    [
                        {
                            message: stateErrors.TOO_MANY_STATE_TYPES('state1', [
                                'string',
                                'number(x)',
                            ]),
                            file: 'main.css',
                        },
                    ]
                );
            });

            it('should warn when a state function receives no arguments', () => {
                expectAnalyzeDiagnostics(
                    `
                    .root{
                        |-st-states: $state1()$|;
                    }
                `,
                    [
                        {
                            message: stateErrors.NO_STATE_TYPE_GIVEN('state1'),
                            file: 'main.css',
                        },
                    ]
                );
            });

            it('should warn when a validator function receives more than a single argument', () => {
                expectAnalyzeDiagnostics(
                    `
                    .my-class {
                        |-st-states: $state1( string( contains(one, two) ) )$|;
                    }
                `,
                    [
                        {
                            message: stateErrors.TOO_MANY_ARGS_IN_VALIDATOR('state1', 'contains', [
                                'one',
                                'two',
                            ]),
                            file: 'main.css',
                        },
                    ]
                );
            });

            it('should warn when encountering an unknown type', () => {
                expectAnalyzeDiagnostics(
                    `
                    .my-class {
                        |-st-states: state1( $unknown$ )|;
                    }
                `,
                    [
                        {
                            message: stateErrors.UNKNOWN_STATE_TYPE('state1', 'unknown'),
                            file: 'main.css',
                        },
                    ]
                );
            });

            describe('string', () => {
                it('as a simple validator', () => {
                    const res = processSource(
                        `
                        .root {
                            -st-states: state1(string);
                        }
                    `,
                        { from: 'path/to/style.css' }
                    );

                    expect(res.diagnostics.reports.length, 'no reports').to.eql(0);

                    expect(res.getAllClasses()).to.containSubset({
                        root: {
                            '-st-states': {
                                state1: {
                                    type: 'string',
                                },
                            },
                        },
                    });
                });

                it('as a validation type with no nested validations', () => {
                    const res = processSource(
                        `
                        .root {
                            -st-states: state1(string());
                        }
                    `,
                        { from: 'path/to/style.css' }
                    );

                    expect(res.diagnostics.reports.length, 'no reports').to.eql(0);

                    expect(res.getAllClasses()).to.containSubset({
                        root: {
                            '-st-states': {
                                state1: {
                                    type: 'string',
                                },
                            },
                        },
                    });
                });

                it('including a default value', () => {
                    const res = processSource(
                        `
                        .root {
                            -st-states: state1(string) some Default String;
                        }
                    `,
                        { from: 'path/to/style.css' }
                    );

                    expect(res.diagnostics.reports.length, 'no reports').to.eql(0);
                    expect(res.getAllClasses()).to.containSubset({
                        root: {
                            '-st-states': {
                                state1: {
                                    defaultValue: 'some Default String',
                                    type: 'string',
                                },
                            },
                        },
                    });
                });

                it('with a regex validator', () => {
                    const res = processSource(
                        `
                        .root {
                            -st-states: state1( string( regex("^user") ));
                        }
                    `,
                        { from: 'path/to/style.css' }
                    );

                    expect(res.diagnostics.reports.length, 'no reports').to.eql(0);

                    expect(res.getAllClasses()).to.containSubset({
                        root: {
                            '-st-states': {
                                state1: {
                                    type: 'string',
                                    arguments: [
                                        {
                                            name: 'regex',
                                            args: ['^user'],
                                        },
                                    ],
                                },
                            },
                        },
                    });
                });

                it('with a single nested validator', () => {
                    const res = processSource(
                        `
                        .root {
                            -st-states: state1(string(minLength(2)));
                        }
                    `,
                        { from: 'path/to/style.css' }
                    );

                    expect(res.diagnostics.reports.length, 'no reports').to.eql(0);

                    expect(res.getAllClasses()).to.containSubset({
                        root: {
                            '-st-states': {
                                state1: {
                                    type: 'string',
                                    arguments: [
                                        {
                                            name: 'minLength',
                                            args: ['2'],
                                        },
                                    ],
                                },
                            },
                        },
                    });
                });

                it('with multiple validators', () => {
                    // this test also shows that all validator params are treated as strings
                    const res = processSource(
                        `
                        .root {
                            -st-states: state1(string(minLength(2), maxLength("7")));
                        }
                    `,
                        { from: 'path/to/style.css' }
                    );

                    expect(res.diagnostics.reports.length, 'no reports').to.eql(0);

                    expect(res.getAllClasses()).to.containSubset({
                        root: {
                            '-st-states': {
                                state1: {
                                    type: 'string',
                                    arguments: [
                                        {
                                            name: 'minLength',
                                            args: ['2'],
                                        },
                                        {
                                            name: 'maxLength',
                                            args: ['7'],
                                        },
                                    ],
                                },
                            },
                        },
                    });
                });

                it('with a nested validator and a regex validator', () => {
                    const res = processSource(
                        `
                        .root {
                            -st-states: state1(string( regex("^user"), contains(user) ));
                        }
                    `,
                        { from: 'path/to/style.css' }
                    );

                    expect(res.diagnostics.reports.length, 'no reports').to.eql(0);

                    expect(res.getAllClasses()).to.containSubset({
                        root: {
                            '-st-states': {
                                state1: {
                                    type: 'string',
                                    arguments: [
                                        {
                                            name: 'regex',
                                            args: ['^user'],
                                        },
                                        {
                                            name: 'contains',
                                            args: ['user'],
                                        },
                                    ],
                                },
                            },
                        },
                    });
                });
            });

            describe('number', () => {
                it('as a simple validator', () => {
                    const res = processSource(
                        `
                        .root {
                            -st-states: state1(number), state2(number());
                        }
                    `,
                        { from: 'path/to/style.css' }
                    );

                    expect(res.diagnostics.reports.length, 'no reports').to.eql(0);

                    expect(res.getAllClasses()).to.containSubset({
                        root: {
                            '-st-states': {
                                state1: {
                                    type: 'number',
                                },
                                state2: {
                                    type: 'number',
                                },
                            },
                        },
                    });
                });

                it('including a default value', () => {
                    const res = processSource(
                        `
                        .root {
                            -st-states: state1(number) 7;
                        }
                    `,
                        { from: 'path/to/style.css' }
                    );

                    expect(res.diagnostics.reports.length, 'no reports').to.eql(0);
                    expect(res.getAllClasses()).to.containSubset({
                        root: {
                            '-st-states': {
                                state1: {
                                    defaultValue: '7',
                                    type: 'number',
                                },
                            },
                        },
                    });
                });
            });

            describe('enum', () => {
                it('as a simple validator', () => {
                    const res = processSource(
                        `
                        .root {
                            -st-states: size(enum(small, medium, large)), color(enum(red, green, blue));
                        }
                    `,
                        { from: 'path/to/style.css' }
                    );

                    expect(res.diagnostics.reports.length, 'no reports').to.eql(0);

                    expect(res.getAllClasses()).to.containSubset({
                        root: {
                            '-st-states': {
                                size: {
                                    type: 'enum',
                                    arguments: ['small', 'medium', 'large'],
                                },
                                color: {
                                    type: 'enum',
                                    arguments: ['red', 'green', 'blue'],
                                },
                            },
                        },
                    });
                });

                it('including a default value', () => {
                    const res = processSource(
                        `
                        .root {
                            -st-states: size(enum(small, large)) small;
                        }
                    `,
                        { from: 'path/to/style.css' }
                    );

                    expect(res.diagnostics.reports.length, 'no reports').to.eql(0);
                    expect(res.getAllClasses()).to.containSubset({
                        root: {
                            '-st-states': {
                                size: {
                                    defaultValue: 'small',
                                    type: 'enum',
                                    arguments: ['small', 'large'],
                                },
                            },
                        },
                    });
                });
            });

            describe('tag', () => {
                it('as a simple validator', () => {
                    const res = processSource(
                        `
                        .root {
                            -st-states: category(tag);
                        }
                    `,
                        { from: 'path/to/style.css' }
                    );

                    expect(res.diagnostics.reports.length, 'no reports').to.eql(0);

                    expect(res.getAllClasses()).to.containSubset({
                        root: {
                            '-st-states': {
                                category: {
                                    type: 'tag',
                                },
                            },
                        },
                    });
                });

                it('including a default value', () => {
                    const res = processSource(
                        `
                        .root {
                            -st-states: category(tag) movie;
                        }
                    `,
                        { from: 'path/to/style.css' }
                    );

                    expect(res.diagnostics.reports.length, 'no reports').to.eql(0);
                    expect(res.getAllClasses()).to.containSubset({
                        root: {
                            '-st-states': {
                                category: {
                                    defaultValue: 'movie',
                                    type: 'tag',
                                },
                            },
                        },
                    });
                });
            });
        });

        describe('custom mapping', () => {
            it('collect typed classes with mapping states', () => {
                const res = processSource(
                    `
                    .root {
                        -st-states: state1, state2("[data-mapped]");
                    }
                `,
                    { from: 'path/to/style.css' }
                );

                expect(res.diagnostics.reports.length, 'no reports').to.eql(0);
                expect(res.getAllClasses()).to.flatMatch({
                    root: {
                        '-st-states': {
                            state1: null, // boolean
                            state2: '[data-mapped]',
                        },
                    },
                });
            });
        });
    });

    describe('transform', () => {
        // What does it do?
        // Replaces all custom state definitions (based on information gather during processing)
        // with their final selector string

        describe('native', () => {
            nativePseudoClasses.forEach((nativeClass: string) => {
                it(`should keep native ${nativeClass} pseudo-class`, () => {
                    const res = generateStylableResult({
                        entry: '/entry.css',
                        files: {
                            '/entry.css': {
                                namespace: 'entry',
                                content: `.root:${nativeClass}{}`,
                            },
                        },
                    });

                    expect(res).to.have.styleRules([`.entry__root:${nativeClass}{}`]);
                    expect(
                        res.meta.diagnostics.reports,
                        'no diagnostics reported for native states'
                    ).to.eql([]);
                });
            });
        });

        describe('boolean', () => {
            it('should resolve boolean pseudo-state', () => {
                const config = {
                    entry: `/entry.st.css`,
                    files: {
                        '/entry.st.css': {
                            namespace: 'entry',
                            content: `
                            .my-class {
                                -st-states: state1;
                            }
                            .my-class:state1 {}
                            `,
                        },
                    },
                };

                const res = expectTransformDiagnostics(config, []);

                expect(res).to.have.styleRules({
                    1: '.entry__my-class.entry--state1 {}',
                });
            });

            it('should resolve nested pseudo-states', () => {
                const res = generateStylableResult({
                    entry: '/entry.st.css',
                    usedFiles: ['/entry.st.css'],
                    files: {
                        '/entry.st.css': {
                            namespace: 'entry',
                            content: `
                                .root {
                                     -st-states: state1;
                                }
                                .root:not(:state1) {}
                            `,
                        },
                    },
                });

                expect(
                    res.meta.diagnostics.reports,
                    'no diagnostics reported for native states'
                ).to.eql([]);
                expect(res).to.have.styleRules({
                    1: '.entry__root:not(.entry--state1) {}',
                });
            });

            it('should support explicitly defined boolean state type', () => {
                const res = generateStylableResult({
                    entry: `/entry.st.css`,
                    files: {
                        '/entry.st.css': {
                            namespace: 'entry',
                            content: `
                            .my-class {
                                -st-states: state1(boolean);
                            }
                            .my-class:state1 {}
                            `,
                        },
                    },
                });

                expect(
                    res.meta.diagnostics.reports,
                    'no diagnostics reported for native states'
                ).to.eql([]);
                expect(res).to.have.styleRules({
                    1: '.entry__my-class.entry--state1 {}',
                });
            });

            it('should accept escaped state', () => {
                const res = generateStylableResult({
                    entry: '/entry.st.css',
                    usedFiles: ['/entry.st.css'],
                    files: {
                        '/entry.st.css': {
                            namespace: 'entry',
                            content: `
                                .root {
                                     -st-states: state1\\.;
                                }
                                .root:state1\\. {}
                            `,
                        },
                    },
                });

                expect(
                    res.meta.diagnostics.reports,
                    'no diagnostics reported for native states'
                ).to.eql([]);
                expect(res).to.have.styleRules({
                    1: '.entry__root.entry--state1\\. {}',
                });
            });

            it('should escape namespace', () => {
                const res = generateStylableResult({
                    entry: '/entry.st.css',
                    usedFiles: ['/entry.st.css'],
                    files: {
                        '/entry.st.css': {
                            namespace: 'entr.y',
                            content: `
                                .root {
                                     -st-states: state1;
                                }
                                .root:state1 {}
                            `,
                        },
                    },
                });

                expect(
                    res.meta.diagnostics.reports,
                    'no diagnostics reported for native states'
                ).to.eql([]);
                expect(res).to.have.styleRules({
                    1: '.entr\\.y__root.entr\\.y--state1 {}',
                });
            });
        });

        describe('advanced type / validation', () => {
            xit('should default to a boolean state when state is a function but receives no type', () => {
                // TODO: Make this pass?

                const res = generateStylableResult({
                    entry: `/entry.st.css`,
                    files: {
                        '/entry.st.css': {
                            namespace: 'entry',
                            content: `
                            .my-class| {
                                -st-states: |state1|();
                            }
                            .my-class:state1 {}
                            `,
                        },
                    },
                });

                // const res = expectTransformDiagnostics(config, [{
                //     message: [
                //         'pseudo-state "state1" expected a definition of a single type, but received none'
                //     ].join('\n'),
                //     file: '/entry.st.css'
                // }]);
                expect(res).to.have.styleRules({
                    1: '.entry__my-class[data-entry-state1] {}',
                });
            });

            it('should strip quotation marks when transform any state parameter', () => {
                const res = generateStylableResult({
                    entry: `/entry.st.css`,
                    files: {
                        '/entry.st.css': {
                            namespace: 'entry',
                            content: `
                            .my-class {
                                -st-states: state1(string);
                            }
                            .my-class:state1("someString") {}
                            `,
                        },
                    },
                });

                expect(
                    res.meta.diagnostics.reports,
                    'no diagnostics reported for native states'
                ).to.eql([]);
                expect(res).to.have.styleRules({
                    1: '.entry__my-class.entry---state1-10-someString {}',
                });
            });

            it('should use an escaped class selector for illegal param syntax (and replaces spaces with underscores)', () => {
                const res = generateStylableResult({
                    entry: `/entry.st.css`,
                    files: {
                        '/entry.st.css': {
                            namespace: 'entry',
                            content: `
                            .root {
                                -st-states: state( string());
                            }
                            .root:state(user name) {}
                            `,
                        },
                    },
                });

                expect(
                    res.meta.diagnostics.reports,
                    'no diagnostics reported for native states'
                ).to.eql([]);
                expect(res).to.have.styleRules({
                    1: '.entry__root.entry---state-9-user_name {}',
                });
            });

            it('should support default values when invoked', () => {
                const res = generateStylableResult({
                    entry: `/entry.st.css`,
                    files: {
                        '/entry.st.css': {
                            namespace: 'entry',
                            content: `
                            .my-class {
                                -st-states: stateWithDefault(string) aDefaultValue;
                            }
                            .my-class:stateWithDefault() {}
                            `,
                        },
                    },
                });

                expect(
                    res.meta.diagnostics.reports,
                    'no diagnostics reported for native states'
                ).to.eql([]);
                expect(res).to.have.styleRules({
                    1: '.entry__my-class.entry---stateWithDefault-13-aDefaultValue {}',
                });
            });

            describe('string', () => {
                it('should transform string type', () => {
                    const res = generateStylableResult({
                        entry: `/entry.st.css`,
                        files: {
                            '/entry.st.css': {
                                namespace: 'entry',
                                content: `
                                .my-class {
                                    -st-states: state1(string);
                                }
                                .my-class:state1(someString) {}
                                `,
                            },
                        },
                    });

                    expect(
                        res.meta.diagnostics.reports,
                        'no diagnostics reported for native states'
                    ).to.eql([]);
                    expect(res).to.have.styleRules({
                        1: '.entry__my-class.entry---state1-10-someString {}',
                    });
                });

                it('should support default values for string type', () => {
                    const res = generateStylableResult({
                        entry: `/entry.st.css`,
                        files: {
                            '/entry.st.css': {
                                namespace: 'entry',
                                content: `
                                .my-class {
                                    -st-states: stateWithDefault(string) myDefault String;
                                }
                                .my-class:stateWithDefault {}
                                `,
                            },
                        },
                    });

                    expect(
                        res.meta.diagnostics.reports,
                        'no diagnostics reported for native states'
                    ).to.eql([]);
                    expect(res).to.have.styleRules({
                        1: '.entry__my-class.entry---stateWithDefault-16-myDefault_String {}',
                    });
                });

                it('should support default values through a variable', () => {
                    const res = generateStylableResult({
                        entry: `/entry.st.css`,
                        files: {
                            '/entry.st.css': {
                                namespace: 'entry',
                                content: `
                                :vars {
                                    myID: user;
                                }

                                .my-class {
                                    -st-states: stateWithDefault(string) value(myID)name;
                                }
                                .my-class:stateWithDefault {}
                                `,
                            },
                        },
                    });

                    expect(
                        res.meta.diagnostics.reports,
                        'no diagnostics reported for native states'
                    ).to.eql([]);
                    expect(res).to.have.styleRules({
                        1: '.entry__my-class.entry---stateWithDefault-8-username {}',
                    });
                });

                it('should accept escaped name', () => {
                    const res = generateStylableResult({
                        entry: `/entry.st.css`,
                        files: {
                            '/entry.st.css': {
                                namespace: 'entry',
                                content: `
                                .my-class {
                                    -st-states: state\\.1(string);
                                }
                                .my-class:state\\.1(someString) {}
                                `,
                            },
                        },
                    });

                    expect(
                        res.meta.diagnostics.reports,
                        'no diagnostics reported for native states'
                    ).to.eql([]);
                    expect(res).to.have.styleRules({
                        1: '.entry__my-class.entry---state\\.1-10-someString {}',
                    });
                });

                it('should escape namespace', () => {
                    const res = generateStylableResult({
                        entry: `/entry.st.css`,
                        files: {
                            '/entry.st.css': {
                                namespace: 'entr.y',
                                content: `
                                .my-class {
                                    -st-states: state1(string);
                                }
                                .my-class:state1(someString) {}
                                `,
                            },
                        },
                    });

                    expect(
                        res.meta.diagnostics.reports,
                        'no diagnostics reported for native states'
                    ).to.eql([]);
                    expect(res).to.have.styleRules({
                        1: '.entr\\.y__my-class.entr\\.y---state1-10-someString {}',
                    });
                });

                describe('specific validators', () => {
                    it('should transform string using a valid regex validation', () => {
                        const res = generateStylableResult({
                            entry: `/entry.st.css`,
                            files: {
                                '/entry.st.css': {
                                    namespace: 'entry',
                                    content: `
                                    .my-class {
                                        -st-states: state1( string( regex("^user") ));
                                    }
                                    .my-class:state1(userName) {}
                                    `,
                                },
                            },
                        });

                        expect(
                            res.meta.diagnostics.reports,
                            'no diagnostics reported for native states'
                        ).to.eql([]);
                        expect(res).to.have.styleRules({
                            1: '.entry__my-class.entry---state1-8-userName {}',
                        });
                    });

                    it('should warn when using an invalid regex validation', () => {
                        const config = {
                            entry: `/entry.st.css`,
                            files: {
                                '/entry.st.css': {
                                    namespace: 'entry',
                                    content: `
                                    .my-class {
                                        -st-states: state1( string( regex("^user") ));
                                    }
                                    |.my-class:state1(failingParameter)| {}
                                    `,
                                },
                            },
                        };

                        const res = expectTransformDiagnostics(config, [
                            {
                                message: [
                                    'pseudo-state "state1" with parameter "failingParameter" failed validation:',
                                    'expected "failingParameter" to match regex "^user"',
                                ].join('\n'),
                                file: '/entry.st.css',
                            },
                        ]);
                        expect(res).to.have.styleRules({
                            1: '.entry__my-class.entry---state1-16-failingParameter {}',
                        });
                    });

                    it('should transform string using a valid contains validator', () => {
                        const res = generateStylableResult({
                            entry: `/entry.st.css`,
                            files: {
                                '/entry.st.css': {
                                    namespace: 'entry',
                                    content: `
                                    .my-class {
                                        -st-states: state1(string(contains(user)));
                                    }
                                    .my-class:state1(userName) {}
                                    `,
                                },
                            },
                        });

                        expect(
                            res.meta.diagnostics.reports,
                            'no diagnostics reported for native states'
                        ).to.eql([]);
                        expect(res).to.have.styleRules({
                            1: '.entry__my-class.entry---state1-8-userName {}',
                        });
                    });

                    it('should transform string using a contains validator with a variable', () => {
                        const res = generateStylableResult({
                            entry: `/entry.st.css`,
                            files: {
                                '/entry.st.css': {
                                    namespace: 'entry',
                                    content: `
                                    :vars {
                                        validPrefix: user;
                                    }

                                    .my-class {
                                        -st-states: state1(string(contains(value(validPrefix))));
                                    }
                                    .my-class:state1(userName) {}
                                    `,
                                },
                            },
                        });

                        expect(
                            res.meta.diagnostics.reports,
                            'no diagnostics reported for native states'
                        ).to.eql([]);
                        expect(res).to.have.styleRules({
                            1: '.entry__my-class.entry---state1-8-userName {}',
                        });
                    });

                    it('should transform string using an invalid contains validator (maintains passed values)', () => {
                        const config = {
                            entry: `/entry.st.css`,
                            files: {
                                '/entry.st.css': {
                                    namespace: 'entry',
                                    content: `
                                    .my-class {
                                        -st-states: state1(string(contains(user)));
                                    }
                                    |.my-class:state1($wrongState$)| {}
                                    `,
                                },
                            },
                        };

                        const res = expectTransformDiagnostics(config, [
                            {
                                message: [
                                    'pseudo-state "state1" with parameter "wrongState" failed validation:',
                                    'expected "wrongState" to contain string "user"',
                                ].join('\n'),
                                file: '/entry.st.css',
                            },
                        ]);
                        expect(res).to.have.styleRules({
                            1: '.entry__my-class.entry---state1-10-wrongState {}',
                        });
                    });

                    it('should transform using multiple validators (regex, minLength, maxLength)', () => {
                        const res = generateStylableResult({
                            entry: `/entry.st.css`,
                            files: {
                                '/entry.st.css': {
                                    namespace: 'entry',
                                    content: `
                                    .my-class {
                                        -st-states: state1( string( regex("^user"), minLength(3), maxLength(5) ));
                                    }
                                    .my-class:state1(user) {}
                                    `,
                                },
                            },
                        });

                        expect(
                            res.meta.diagnostics.reports,
                            'no diagnostics reported for native states'
                        ).to.eql([]);
                        expect(res).to.have.styleRules({
                            1: '.entry__my-class.entry---state1-4-user {}',
                        });
                    });

                    it('should transform and warn when passing an invalid value to a minLength validator', () => {
                        const config = {
                            entry: `/entry.st.css`,
                            files: {
                                '/entry.st.css': {
                                    namespace: 'entry',
                                    content: `
                                    .my-class {
                                        -st-states: state1(string(minLength(7)));
                                    }
                                    |.my-class:state1($user$)| {}
                                    `,
                                },
                            },
                        };

                        const res = expectTransformDiagnostics(config, [
                            {
                                message: [
                                    'pseudo-state "state1" with parameter "user" failed validation:',
                                    'expected "user" to be of length longer than or equal to 7',
                                ].join('\n'),
                                file: '/entry.st.css',
                            },
                        ]);
                        expect(res).to.have.styleRules({
                            1: '.entry__my-class.entry---state1-4-user {}',
                        });
                    });

                    it('should not warn when passing a value whose length equals minLength validator', () => {
                        const config = {
                            entry: `/entry.st.css`,
                            files: {
                                '/entry.st.css': {
                                    namespace: 'entry',
                                    content: `
                                    .my-class {
                                        -st-states: state1(string(minLength(7)));
                                    }
                                    |.my-class:state1(hello!!)| {}
                                    `,
                                },
                            },
                        };

                        const res = expectTransformDiagnostics(config, []);
                        expect(res).to.have.styleRules({
                            1: '.entry__my-class.entry---state1-7-hello\\!\\! {}',
                        });
                    });

                    it('should transform and warn when passing an invalid value to a maxLength validator', () => {
                        const config = {
                            entry: `/entry.st.css`,
                            files: {
                                '/entry.st.css': {
                                    namespace: 'entry',
                                    content: `
                                    .my-class {
                                        -st-states: state1(string(maxLength(3)));
                                    }
                                    |.my-class:state1($user$)| {}
                                    `,
                                },
                            },
                        };

                        const res = expectTransformDiagnostics(config, [
                            {
                                message: [
                                    'pseudo-state "state1" with parameter "user" failed validation:',
                                    'expected "user" to be of length shorter than or equal to 3',
                                ].join('\n'),
                                file: '/entry.st.css',
                            },
                        ]);
                        expect(res).to.have.styleRules({
                            1: '.entry__my-class.entry---state1-4-user {}',
                        });
                    });

                    it('should not warn when passing a value whose length equals maxLength validator', () => {
                        const config = {
                            entry: `/entry.st.css`,
                            files: {
                                '/entry.st.css': {
                                    namespace: 'entry',
                                    content: `
                                    .my-class {
                                        -st-states: state1(string(maxLength(3)));
                                    }
                                    |.my-class:state1(abc)| {}
                                    `,
                                },
                            },
                        };

                        const res = expectTransformDiagnostics(config, []);
                        expect(res).to.have.styleRules({
                            1: '.entry__my-class.entry---state1-3-abc {}',
                        });
                    });

                    it('should transform and warn when passing an invalid value to a multiple validators', () => {
                        const config = {
                            entry: `/entry.st.css`,
                            files: {
                                '/entry.st.css': {
                                    namespace: 'entry',
                                    content: `
                                    .my-class {
                                        -st-states: state1( string( maxLength(3), regex("^case") ));
                                    }
                                    |.my-class:state1($user$)| {}
                                    `,
                                },
                            },
                        };

                        const res = expectTransformDiagnostics(config, [
                            {
                                message: [
                                    'pseudo-state "state1" with parameter "user" failed validation:',
                                    'expected "user" to be of length shorter than or equal to 3',
                                    'expected "user" to match regex "^case"',
                                ].join('\n'),
                                file: '/entry.st.css',
                            },
                        ]);
                        expect(res).to.have.styleRules({
                            1: '.entry__my-class.entry---state1-4-user {}',
                        });
                    });

                    it('should warn when trying to use an unknown string validator', () => {
                        const config = {
                            entry: `/entry.st.css`,
                            files: {
                                '/entry.st.css': {
                                    namespace: 'entry',
                                    content: `
                                    .my-class {
                                        |-st-states: $state1(string(missing()))$|;
                                    }
                                    `,
                                },
                            },
                        };

                        expectTransformDiagnostics(config, [
                            {
                                message: [
                                    'pseudo-state "state1" default value "" failed validation:',
                                    'encountered unknown string validator "missing"',
                                ].join('\n'),
                                file: '/entry.st.css',
                            },
                        ]);
                    });
                });
            });

            describe('number', () => {
                it('should transform number validator', () => {
                    const res = generateStylableResult({
                        entry: `/entry.st.css`,
                        files: {
                            '/entry.st.css': {
                                namespace: 'entry',
                                content: `
                                .my-class {
                                    -st-states: state1(number);
                                }
                                .my-class:state1(42) {}
                                `,
                            },
                        },
                    });

                    expect(
                        res.meta.diagnostics.reports,
                        'no diagnostics reported for native states'
                    ).to.eql([]);
                    expect(res).to.have.styleRules({
                        1: '.entry__my-class.entry---state1-2-42 {}',
                    });
                });

                it('should warn when a non-number default value is invoked', () => {
                    const config = {
                        entry: `/entry.st.css`,
                        files: {
                            '/entry.st.css': {
                                namespace: 'entry',
                                content: `
                                .my-class{
                                    |-st-states: $state1(number) defaultBlah$|;
                                }
                                `,
                            },
                        },
                    };

                    expectTransformDiagnostics(config, [
                        {
                            message: [
                                'pseudo-state "state1" default value "defaultBlah" failed validation:',
                                'expected "defaultBlah" to be of type number',
                            ].join('\n'),
                            file: '/entry.st.css',
                        },
                    ]);
                });

                it('should warn on an non-number value passed', () => {
                    const config = {
                        entry: `/entry.st.css`,
                        files: {
                            '/entry.st.css': {
                                namespace: 'entry',
                                content: `
                                .my-class{
                                    -st-states: state1(number);
                                }
                                |.my-class:state1(blah)| {}
                                `,
                            },
                        },
                    };

                    const res = expectTransformDiagnostics(config, [
                        {
                            message: [
                                'pseudo-state "state1" with parameter "blah" failed validation:',
                                'expected "blah" to be of type number',
                            ].join('\n'),
                            file: '/entry.st.css',
                        },
                    ]);
                    expect(res).to.have.styleRules({
                        1: '.entry__my-class.entry---state1-4-blah {}',
                    });
                });

                it('should warn when trying to use an unknown number validator', () => {
                    const config = {
                        entry: `/entry.st.css`,
                        files: {
                            '/entry.st.css': {
                                namespace: 'entry',
                                content: `
                                .my-class {
                                    |-st-states: $state1( number( missing() ))$|;
                                }
                                `,
                            },
                        },
                    };

                    expectTransformDiagnostics(config, [
                        {
                            message: [
                                'pseudo-state "state1" default value "" failed validation:',
                                'encountered unknown number validator "missing"',
                            ].join('\n'),
                            file: '/entry.st.css',
                        },
                    ]);
                });

                it('should transform state param ignoring possible selector symbols', () => {
                    const res = generateStylableResult({
                        entry: `/entry.st.css`,
                        files: {
                            '/entry.st.css': {
                                namespace: 'entry',
                                content: `
                                .abc {}
                                .my-class {
                                    -st-states: state1(string);
                                }
                                /* @check .entry__my-class.entry---state1-4-\\.abc */
                                .my-class:state1(.abc) {}
                                `,
                            },
                        },
                    });

                    testInlineExpects(res.meta.outputAst!);
                    expect(
                        res.meta.diagnostics.reports,
                        'no diagnostics reported for native states'
                    ).to.eql([]);
                });

                describe('specific validators', () => {
                    it('should warn on invalid min validator', () => {
                        const config = {
                            entry: `/entry.st.css`,
                            files: {
                                '/entry.st.css': {
                                    namespace: 'entry',
                                    content: `
                                    .my-class{
                                        -st-states: state1(number(min(3)));
                                    }
                                    |.my-class:state1(1)| {}
                                    `,
                                },
                            },
                        };

                        const res = expectTransformDiagnostics(config, [
                            {
                                message: [
                                    'pseudo-state "state1" with parameter "1" failed validation:',
                                    'expected "1" to be larger than or equal to 3',
                                ].join('\n'),
                                file: '/entry.st.css',
                            },
                        ]);
                        expect(res).to.have.styleRules({
                            1: '.entry__my-class.entry---state1-1-1 {}',
                        });
                    });

                    it('should warn on invalid max validator', () => {
                        const config = {
                            entry: `/entry.st.css`,
                            files: {
                                '/entry.st.css': {
                                    namespace: 'entry',
                                    content: `
                                    .my-class{
                                        -st-states: state1(number(max(5)));
                                    }
                                    |.my-class:state1(42)| {}
                                    `,
                                },
                            },
                        };

                        const res = expectTransformDiagnostics(config, [
                            {
                                message: [
                                    'pseudo-state "state1" with parameter "42" failed validation:',
                                    'expected "42" to be lesser then or equal to 5',
                                ].join('\n'),
                                file: '/entry.st.css',
                            },
                        ]);
                        expect(res).to.have.styleRules({
                            1: '.entry__my-class.entry---state1-2-42 {}',
                        });
                    });

                    it('should warn on invalid multipleOf validator', () => {
                        const config = {
                            entry: `/entry.st.css`,
                            files: {
                                '/entry.st.css': {
                                    namespace: 'entry',
                                    content: `
                                    .my-class{
                                        -st-states: state1(number(multipleOf(5)));
                                    }
                                    |.my-class:state1(42)| {}
                                    `,
                                },
                            },
                        };

                        const res = expectTransformDiagnostics(config, [
                            {
                                message: [
                                    'pseudo-state "state1" with parameter "42" failed validation:',
                                    'expected "42" to be a multiple of 5',
                                ].join('\n'),
                                file: '/entry.st.css',
                            },
                        ]);
                        expect(res).to.have.styleRules({
                            1: '.entry__my-class.entry---state1-2-42 {}',
                        });
                    });

                    it('should not warn on valid min/max/multipleOf validator', () => {
                        const config = {
                            entry: `/entry.st.css`,
                            files: {
                                '/entry.st.css': {
                                    namespace: 'entry',
                                    content: `
                                    .my-class{
                                        -st-states: state1(number(min(3), max(100), multipleOf(5)));
                                    }
                                    |.my-class:state1(40)| {}
                                    `,
                                },
                            },
                        };

                        const res = expectTransformDiagnostics(config, []);
                        expect(res).to.have.styleRules({
                            1: '.entry__my-class.entry---state1-2-40 {}',
                        });
                    });

                    it('should not warn when value equals to min validator', () => {
                        const config = {
                            entry: `/entry.st.css`,
                            files: {
                                '/entry.st.css': {
                                    namespace: 'entry',
                                    content: `
                                    .my-class{
                                        -st-states: state1(number(min(3)));
                                    }
                                    |.my-class:state1(3)| {}
                                    `,
                                },
                            },
                        };

                        const res = expectTransformDiagnostics(config, []);
                        expect(res).to.have.styleRules({
                            1: '.entry__my-class.entry---state1-1-3 {}',
                        });
                    });

                    it('should not warn when value equals to max validator', () => {
                        const config = {
                            entry: `/entry.st.css`,
                            files: {
                                '/entry.st.css': {
                                    namespace: 'entry',
                                    content: `
                                    .my-class{
                                        -st-states: state1(number(max(3)));
                                    }
                                    |.my-class:state1(3)| {}
                                    `,
                                },
                            },
                        };

                        const res = expectTransformDiagnostics(config, []);
                        expect(res).to.have.styleRules({
                            1: '.entry__my-class.entry---state1-1-3 {}',
                        });
                    });
                });
            });

            describe('enum', () => {
                describe('definition', () => {
                    it('should warn when an enum is defined with no options', () => {
                        const config = {
                            entry: `/entry.st.css`,
                            files: {
                                '/entry.st.css': {
                                    namespace: 'entry',
                                    content: `
                                    .my-class {
                                        |-st-states: size( enum() )|;
                                    }
                                    `,
                                },
                            },
                        };

                        expectTransformDiagnostics(config, [
                            {
                                message: [
                                    'pseudo-state "size" default value "" failed validation:',
                                    'expected enum to be defined with one option or more',
                                ].join('\n'),
                                file: '/entry.st.css',
                            },
                        ]);
                    });

                    it('should warn when a default value does not equal one of the options provided', () => {
                        const config = {
                            entry: `/entry.st.css`,
                            files: {
                                '/entry.st.css': {
                                    namespace: 'entry',
                                    content: `
                                    .my-class {
                                        |-st-states: $size( enum(small, large)) huge$|;
                                    }
                                    `,
                                },
                            },
                        };

                        expectTransformDiagnostics(config, [
                            {
                                message: [
                                    'pseudo-state "size" default value "huge" failed validation:',
                                    'expected "huge" to be one of the options: "small, large"',
                                ].join('\n'),
                                file: '/entry.st.css',
                            },
                        ]);
                    });
                });

                it('should transform enum validator', () => {
                    const res = generateStylableResult({
                        entry: `/entry.st.css`,
                        files: {
                            '/entry.st.css': {
                                namespace: 'entry',
                                content: `
                                .my-class {
                                    -st-states: size( enum(small, large) );
                                }
                                .my-class:size(small) {}
                                `,
                            },
                        },
                    });

                    expect(
                        res.meta.diagnostics.reports,
                        'no diagnostics reported for native states'
                    ).to.eql([]);
                    expect(res).to.have.styleRules({
                        1: '.entry__my-class.entry---size-5-small {}',
                    });
                });

                it('should transform enum validator with variables in definition and usage', () => {
                    const res = generateStylableResult({
                        entry: `/entry.st.css`,
                        files: {
                            '/entry.st.css': {
                                namespace: 'entry',
                                content: `
                                :vars {
                                    small: small;
                                    large: large;
                                }
                                .my-class {
                                    -st-states: size( enum( value(small), value(large) ) );
                                }
                                .my-class:size(value(small)) {}
                                `,
                            },
                        },
                    });

                    expect(
                        res.meta.diagnostics.reports,
                        'no diagnostics reported for native states'
                    ).to.eql([]);
                    expect(res).to.have.styleRules({
                        1: '.entry__my-class.entry---size-5-small {}',
                    });
                });

                it('should warn when a value does not match any of the enum options', () => {
                    const config = {
                        entry: `/entry.st.css`,
                        files: {
                            '/entry.st.css': {
                                namespace: 'entry',
                                content: `
                                .my-class {
                                    -st-states: size( enum(small, large) );
                                }
                                |.my-class:size(huge)| {}
                                `,
                            },
                        },
                    };

                    const res = expectTransformDiagnostics(config, [
                        {
                            message: [
                                'pseudo-state "size" with parameter "huge" failed validation:',
                                'expected "huge" to be one of the options: "small, large"',
                            ].join('\n'),
                            file: '/entry.st.css',
                        },
                    ]);
                    expect(res).to.have.styleRules({
                        1: '.entry__my-class.entry---size-4-huge {}',
                    });
                });
            });

            describe('tag', () => {
                it('should transform tag validator', () => {
                    const res = generateStylableResult({
                        entry: `/entry.st.css`,
                        files: {
                            '/entry.st.css': {
                                namespace: 'entry',
                                content: `
                                .my-class {
                                    -st-states: category( tag );
                                }
                                .my-class:category(movie) {}
                                `,
                            },
                        },
                    });

                    expect(
                        res.meta.diagnostics.reports,
                        'no diagnostics reported for native states'
                    ).to.eql([]);
                    expect(res).to.have.styleRules({
                        1: '.entry__my-class.entry---category-5-movie {}',
                    });
                });

                it('should transform tag validator with a variable in its usage', () => {
                    const res = generateStylableResult({
                        entry: `/entry.st.css`,
                        files: {
                            '/entry.st.css': {
                                namespace: 'entry',
                                content: `
                                :vars {
                                    category: disco;
                                }
                                .my-class {
                                    -st-states: category( tag() );
                                }
                                .my-class:category(value(category)) {}
                                `,
                            },
                        },
                    });

                    expect(
                        res.meta.diagnostics.reports,
                        'no diagnostics reported for native states'
                    ).to.eql([]);
                    expect(res).to.have.styleRules({
                        1: '.entry__my-class.entry---category-5-disco {}',
                    });
                });

                it('should warn when a value includes a space', () => {
                    const config = {
                        entry: `/entry.st.css`,
                        files: {
                            '/entry.st.css': {
                                namespace: 'entry',
                                content: `
                                .my-class {
                                    -st-states: category( tag );
                                }
                                |.my-class:category($one two$)| {}
                                `,
                            },
                        },
                    };

                    const res = expectTransformDiagnostics(config, [
                        {
                            message: [
                                'pseudo-state "category" with parameter "one two" failed validation:',
                                'expected "one two" to be a single value with no spaces',
                            ].join('\n'),
                            file: '/entry.st.css',
                        },
                    ]);
                    expect(res).to.have.styleRules({
                        1: '.entry__my-class.entry---category-7-one_two {}',
                    });
                });
            });
        });

        describe('custom mapping', () => {
            it('should transform any quoted string (trimmed)', () => {
                const res = generateStylableResult({
                    entry: `/entry.st.css`,
                    files: {
                        '/entry.st.css': {
                            namespace: 'entry',
                            content: `
                            .my-class {
                                -st-states: my-state('.X'), my-other-state("  .y[data-z=\\"value\\"]  ");
                            }
                            .my-class:my-state {}
                            .my-class:my-other-state {}
                            `,
                        },
                    },
                });

                expect(res).to.have.styleRules({
                    1: '.entry__my-class.X {}',
                    2: '.entry__my-class.y[data-z="value"] {}',
                });
            });

            it('should not transform any internal state look-alike', () => {
                const res = generateStylableResult({
                    entry: `/entry.st.css`,
                    files: {
                        '/entry.st.css': {
                            namespace: 'entry',
                            content: `
                                .root {
                                    -st-states: open(":not(:focus-within):not(:hover)");
                                }
                                .root:open {}
                            `,
                        },
                    },
                });

                expect(res).to.have.styleRules({
                    1: '.entry__root:not(:focus-within):not(:hover) {}',
                });
            });
        });

        describe('inheritance', () => {
            it('should resolve extended type state', () => {
                const res = generateStylableResult({
                    entry: `/entry.st.css`,
                    files: {
                        '/entry.st.css': {
                            namespace: 'entry',
                            content: `
                                :import {
                                    -st-from: "./inner.st.css";
                                    -st-default: Inner;
                                }
                                .my-class {
                                    -st-extends: Inner;
                                }
                                .my-class:my-state {}
                            `,
                        },
                        '/inner.st.css': {
                            namespace: 'inner',
                            content: `
                                .root {
                                    -st-states: my-state;
                                }
                            `,
                        },
                    },
                });

                expect(
                    res.meta.diagnostics.reports,
                    'no diagnostics reported for imported states'
                ).to.eql([]);
                expect(res).to.have.styleRules({
                    1: '.entry__my-class.inner--my-state {}',
                });
            });

            it('should resolve override type state', () => {
                const res = generateStylableResult({
                    entry: `/entry.st.css`,
                    files: {
                        '/entry.st.css': {
                            namespace: 'entry',
                            content: `
                                :import {
                                    -st-from: "./extended-state.st.css";
                                    -st-default: ExtendedState;
                                }
                                :import {
                                    -st-from: "./proxy-state.st.css";
                                    -st-default: ProxyState;
                                }
                                .direct {
                                    -st-extends: ExtendedState;
                                    -st-states: my-state;
                                }
                                .proxy {
                                    -st-extends: ProxyState;
                                    -st-states: my-state;
                                }
                                .direct:my-state {}
                                .proxy:my-state {}
                            `,
                        },
                        '/proxy-state.st.css': {
                            namespace: 'proxyState',
                            content: `
                                :import {
                                    -st-from: "./inner.st.css";
                                    -st-default: ExtendedState;
                                }
                                .root {
                                    -st-extends: ExtendedState;
                                }
                            `,
                        },
                        '/extended-state.st.css': {
                            namespace: 'extendedState',
                            content: `
                                .root {
                                    -st-states: my-state;
                                }
                            `,
                        },
                    },
                });

                expect(res).to.have.styleRules({
                    2: '.entry__direct.entry--my-state {}',
                    3: '.entry__proxy.entry--my-state {}',
                });
            });

            it('state lookup when exported as element', () => {
                const result = generateStylableResult({
                    entry: `/entry.st.css`,
                    files: {
                        '/entry.st.css': {
                            namespace: 'entry',
                            content: `
                                :import{
                                    -st-from: "./index.st.css";
                                    -st-named: Element;
                                }
                                .root Element:disabled{}
                            `,
                        },
                        '/index.st.css': {
                            namespace: 'index',
                            content: `
                                :import{
                                    -st-from: "./element.st.css";
                                    -st-default: Element;
                                }
                                .root Element{}
                            `,
                        },
                        '/element.st.css': {
                            namespace: 'element',
                            content: `
                                .root {
                                    -st-states: disabled;
                                }
                            `,
                        },
                    },
                });

                expect(
                    result.meta.diagnostics.reports,
                    'no diagnostics reported for imported states'
                ).to.eql([]);
                expect(result).to.have.styleRules({
                    0: '.entry__root .element__root.element--disabled{}',
                });
            });

            it('should resolve state of pseudo-element', () => {
                const res = generateStylableResult({
                    entry: `/entry.st.css`,
                    files: {
                        '/entry.st.css': {
                            namespace: 'entry',
                            content: `
                                :import {
                                    -st-from: "./imported.st.css";
                                    -st-default: Imported;
                                }
                                .local {
                                    -st-extends: Imported;
                                }
                                .local::inner:my-state {}
                                Imported::inner:my-state {}
                            `,
                        },
                        '/imported.st.css': {
                            namespace: 'imported',
                            content: `
                                .inner {
                                    -st-states: my-state;
                                }
                            `,
                        },
                    },
                });

                expect(res).to.have.styleRules({
                    1: '.entry__local .imported__inner.imported--my-state {}',
                    2: '.imported__root .imported__inner.imported--my-state {}',
                });
            });

            it('should resolve state from pseudo-element that inherits the state ', () => {
                const res = generateStylableResult({
                    entry: `/entry.st.css`,
                    files: {
                        '/entry.st.css': {
                            namespace: 'entry',
                            content: `
                                :import{
                                    -st-from: "./type.st.css";
                                    -st-default: Type;
                                }
                                .my-class {
                                    -st-extends: Type;
                                }
                                .my-class::element:my-state {}
                            `,
                        },
                        '/type.st.css': {
                            namespace: 'type',
                            content: `
                                :import {
                                    -st-from: "./with-state.st.css";
                                    -st-default: WithState;
                                }
                                .element {
                                    -st-extends: WithState;
                                }
                            `,
                        },
                        '/with-state.st.css': {
                            namespace: 'withState',
                            content: `
                                .root {
                                    -st-states: my-state;
                                }
                            `,
                        },
                    },
                });

                expect(res).to.have.styleRules({
                    1: '.entry__my-class .type__element.withState--my-state {}',
                });
            });
        });

        describe('@media', () => {
            it('handle scoping inside media queries', () => {
                const res = generateStylableResult({
                    entry: `/entry.st.css`,
                    files: {
                        '/entry.st.css': {
                            namespace: 'entry',
                            content: `
                                @media (max-width: 300px) {
                                    .my-class {
                                        -st-states: my-state;
                                    }
                                    .my-class:my-state {}
                                }
                            `,
                        },
                    },
                });

                expect(res).to.have.mediaQuery(0).with.styleRules({
                    1: '.entry__my-class.entry--my-state {}',
                });
            });
        });

        describe('extends local root with states', () => {
            it('resolve states from extended local root', () => {
                const result = generateStylableResult({
                    entry: `/entry.st.css`,
                    files: {
                        '/entry.st.css': {
                            namespace: 'entry',
                            content: `
                                .root {
                                    -st-states: disabled;
                                }

                                .x {
                                    -st-extends: root;
                                }

                                .x:disabled {}
                            `,
                        },
                    },
                });

                expect(
                    result.meta.diagnostics.reports,
                    'no diagnostics reported for imported states'
                ).to.eql([]);
                expect(result).to.have.styleRules({
                    2: '.entry__x.entry--disabled {}',
                });
            });

            it('resolve states from extended local class', () => {
                const result = generateStylableResult({
                    entry: `/entry.st.css`,
                    files: {
                        '/entry.st.css': {
                            namespace: 'entry',
                            content: `
                                .y {
                                    -st-states: disabled;
                                }

                                .x {
                                    -st-extends: y;
                                }

                                .x:disabled {}
                            `,
                        },
                    },
                });

                expect(
                    result.meta.diagnostics.reports,
                    'no diagnostics reported for imported states'
                ).to.eql([]);
                expect(result).to.have.styleRules({
                    2: '.entry__x.entry--disabled {}',
                });
            });
        });

        describe('state after pseudo-element', () => {
            it('transform states after pseudo-element that extends states', () => {
                const result = generateStylableResult({
                    entry: `/entry.st.css`,
                    files: {
                        '/entry.st.css': {
                            namespace: 'entry',
                            content: `
                                :import {
                                    -st-from: "./menu.st.css";
                                    -st-default: Menu;
                                }

                                .menu1 {
                                    -st-extends: Menu;
                                }

                                .menu1::button:state {} /*TEST_SUBJECT*/
                            `,
                        },
                        '/menu.st.css': {
                            namespace: 'menu',
                            content: `
                                :import {
                                    -st-from: "./button.st.css";
                                    -st-default: Button;
                                }
                                .button {
                                    -st-extends: Button;
                                    -st-states: state;
                                }
                            `,
                        },
                        '/button.st.css': {
                            namespace: 'button',
                            content: ``,
                        },
                    },
                });

                // result.meta.outputAst.toString();
                expect(
                    result.meta.diagnostics.reports,
                    'no diagnostics reported for imported states'
                ).to.eql([]);
                expect(result).to.have.styleRules({
                    1: '.entry__menu1 .menu__button.menu--state {}',
                });
            });
        });
    });

    describe('diagnostics', () => {
        // TODO: Add warning implementation
        xit('should return warning for state without selector', () => {
            expectAnalyzeDiagnostics(
                `
                |:hover|{

                }
            `,
                [
                    {
                        message: 'global states are not supported, use .root:hover instead',
                        file: 'main.css',
                    },
                ]
            );
        });

        it('should warn when pseudo-class expects params but none was given (no default)', () => {
            const config = {
                entry: `/entry.st.css`,
                files: {
                    '/entry.st.css': {
                        namespace: 'entry',
                        content: `
                        .my-class {
                            -st-states: state1(string);
                        }
                        |.my-class:$state1$ {}
                        `,
                    },
                },
            };

            const res = expectTransformDiagnostics(config, [
                {
                    message: stateErrors.NO_STATE_ARGUMENT_GIVEN('state1', 'string'),
                    file: '/entry.st.css',
                    severity: 'warning',
                },
            ]);

            expect(res).to.have.styleRules({
                1: '.entry__my-class.entry---state1-0- {}',
            });
        });

        it('should warn when pseudo-class invoked and expects params but none was given', () => {
            const config = {
                entry: `/entry.st.css`,
                files: {
                    '/entry.st.css': {
                        namespace: 'entry',
                        content: `
                        .my-class {
                            -st-states: state1(string);
                        }
                        |.my-class:$state1$() {}
                        `,
                    },
                },
            };

            const res = expectTransformDiagnostics(config, [
                {
                    message: stateErrors.NO_STATE_ARGUMENT_GIVEN('state1', 'string'),
                    file: '/entry.st.css',
                    severity: 'warning',
                },
            ]);

            expect(res).to.have.styleRules({
                1: '.entry__my-class.entry---state1-0- {}',
            });
        });

        it('should trigger a warning when trying to target an unknown state and keep the state', () => {
            const config = {
                entry: `/entry.st.css`,
                files: {
                    '/entry.st.css': {
                        namespace: 'entry',
                        content: `|.root:$unknownState$|{}`,
                    },
                },
            };

            const res = expectTransformDiagnostics(config, [
                { message: stateErrors.UNKNOWN_STATE_USAGE('unknownState'), file: '/entry.st.css' },
            ]);
            expect(res, 'keep unknown state').to.have.styleRules([`.entry__root:unknownState{}`]);
        });

        it('should warn when defining states in complex selector', () => {
            // TODO: add more complex scenarios
            expectAnalyzeDiagnostics(
                `
                .gaga:hover {
                    |-st-states|:shmover;
                }
            `,
                [
                    {
                        message: 'cannot define pseudo states inside complex selectors',
                        file: 'main.css',
                    },
                ]
            );
        });

        it('should warn when defining a state inside a type selector', () => {
            expectAnalyzeDiagnostics(
                `
                MyElement {
                    |-st-states|:shmover;
                }
            `,
                [
                    // skipping root scoping warning
                    {
                        message: CSSType.diagnostics.UNSCOPED_TYPE_SELECTOR('MyElement'),
                        file: 'main.css',
                        skip: true,
                    },
                    {
                        message: processorWarnings.STATE_DEFINITION_IN_ELEMENT(),
                        file: 'main.css',
                    },
                ]
            );
        });

        it('should warn when overriding class states', () => {
            expectAnalyzeDiagnostics(
                `
                .root {
                    -st-states: mystate;
                }
                .root {
                    |-st-states: mystate2;|
                }
            `,
                [{ message: 'override "-st-states" on typed rule "root"', file: 'main.css' }]
            );
        });

        it('should warn when defining a state starting with a "-"', () => {
            expectAnalyzeDiagnostics(
                `
                .root {
                    |-st-states: $-someState$|;
                }
            `,
                [
                    {
                        message: stateErrors.STATE_STARTS_WITH_HYPHEN('-someState'),
                        file: 'main.css',
                        severity: 'error',
                    },
                ]
            );
        });

        // TODO: test for case insensitivity in validators

        // it('should check for state name collision in the same definition', () => {});

        // it('should check for type collision in states with the same name', () => {});
    });
});<|MERGE_RESOLUTION|>--- conflicted
+++ resolved
@@ -10,14 +10,7 @@
     processSource,
     testInlineExpects,
 } from '@stylable/core-test-kit';
-<<<<<<< HEAD
-import {
-    processorWarnings,
-    nativePseudoClasses,
-} from '@stylable/core/dist/index-internal';
-=======
-import { processorWarnings, nativePseudoClasses, pseudoStates } from '@stylable/core';
->>>>>>> 23e16be4
+import { processorWarnings, nativePseudoClasses } from '@stylable/core/dist/index-internal';
 import { reservedFunctionalPseudoClasses } from '@stylable/core/dist/native-reserved-lists';
 import { stateErrors } from '@stylable/core/dist/pseudo-states';
 import { CSSType } from '@stylable/core/dist/features';
@@ -26,7 +19,6 @@
 chai.use(styleRules);
 chai.use(mediaQuery);
 chai.use(flatMatch);
-
 
 // testing concerns for feature
 // - states belonging to an extended class (multi level)
