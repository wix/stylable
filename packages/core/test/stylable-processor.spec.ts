import { resolve } from 'path';
import chai, { expect } from 'chai';
import { flatMatch, processSource } from '@stylable/core-test-kit';
import { ImportSymbol, processNamespace, processorWarnings, SRule } from '@stylable/core';
import { ignoreDeprecationWarn } from '@stylable/core/dist/helpers/deprecation';
import { knownPseudoClassesWithNestedSelectors } from '@stylable/core/dist/native-reserved-lists';

chai.use(flatMatch);

describe('Stylable postcss process', () => {
    it('report if missing filename', () => {
        const { diagnostics, namespace } = processSource(``);
        expect(namespace).to.equal('s0');
        expect(diagnostics.reports[0]).to.include({
            type: 'error',
            message: 'missing source filename',
        });
    });

    it('report on invalid namespace', () => {
        const { diagnostics } = processSource(`@namespace App;`, { from: '/path/to/source' });

        expect(diagnostics.reports[0]).to.include({
            type: 'error',
            message: processorWarnings.INVALID_NAMESPACE_DEF(),
        });
    });

    it('warn on empty-ish namespace', () => {
        const { diagnostics } = processSource(`@namespace '   ';`, { from: '/path/to/source' });

        expect(diagnostics.reports[0]).to.include({
            type: 'error',
            message: processorWarnings.EMPTY_NAMESPACE_DEF(),
        });
    });

    it('warn on missing keyframes parameter', () => {
        const { diagnostics } = processSource(`@keyframes {}`, { from: '/path/to/source' });

        expect(diagnostics.reports[0]).to.include({
            type: 'warning',
            message: processorWarnings.MISSING_KEYFRAMES_NAME(),
        });
    });

    it('warn on missing keyframes parameter (global)', () => {
        const { diagnostics } = processSource(`@keyframes st-global() {}`, {
            from: '/path/to/source',
        });

        expect(diagnostics.reports[0]).to.include({
            type: 'warning',
            message: processorWarnings.MISSING_KEYFRAMES_NAME_INSIDE_GLOBAL(),
        });
    });

    it('error on invalid rule nesting', () => {
        const { diagnostics } = processSource(
            `
            .x{
                .y{}
            }
        
        `,
            { from: '/path/to/source' }
        );

        expect(diagnostics.reports[0]).to.include({
            type: 'error',
            message: processorWarnings.INVALID_NESTING('.y', '.x'),
        });
    });

    it('collect namespace', () => {
        const from = resolve('/path/to/style.css');
        const result = processSource(
            `
            @namespace "name";
            @namespace 'anther-name';
        `,
            { from }
        );

        expect(result.namespace).to.equal(processNamespace('anther-name', from));
    });

    it('resolve namespace hook', () => {
        const from = resolve('/path/to/style.css');
        const result = processSource(
            `
            @namespace "name";
        `,
            { from },
            (s) => 'Test-' + s
        );

        expect(result.namespace).to.equal('Test-name');
    });

    it('use filename as default namespace prefix', () => {
        const from = resolve('/path/to/style.st.css');
        const distFrom = resolve('/dist/path/to/style.st.css');

        const result = processSource(
            `
            /* st-namespace-reference="../../../path/to/style.st.css" */\n
        `,
            { from: distFrom }
        );

        // assure namespace generated with st-namespace-reference
        // is identical between source and dist with the relative correction
        expect(result.namespace).to.eql(processNamespace('style', from));
    });

    it('use filename as default namespace prefix (empty)', () => {
        const from = resolve('/path/to/style.css');

        const result = processSource(
            `

        `,
            { from }
        );

        expect(result.namespace).to.eql(processNamespace('style', from));
    });

    it('collect :import', () => {
        const result = processSource(
            `
            :import {
                -st-from: "./some/path";
            }
            :import {
                -st-from: "./some/other/path";
                -st-named: a,b as c;
            }
            :import {
                -st-from: "../some/global/path";
                -st-default: name;
            }
        `,
            { from: 'path/to/style.css' }
        );

        expect(result.imports.length).to.eql(3);

        expect(result.getSymbol(`a`)).to.include({
            _kind: 'import',
            type: 'named',
        });

        expect(result.getSymbol(`c`)).to.include({
            _kind: 'import',
            type: 'named',
        });

        expect(result.getSymbol(`name`)).to.include({
            _kind: 'import',
            type: 'default',
        });

        expect((result.getSymbol(`a`) as ImportSymbol).import).to.deep.include({
            // from: '/path/to/some/other/path',
            request: './some/other/path',
            defaultExport: '',
            named: { a: 'a', c: 'b' },
        });

        expect((result.getSymbol(`c`) as ImportSymbol).import).to.deep.include({
            // from: '/path/to/some/other/path',
            request: './some/other/path',
            defaultExport: '',
            named: { a: 'a', c: 'b' },
        });

        expect((result.getSymbol(`name`) as ImportSymbol).import).to.deep.include({
            // from: '/path/some/global/path',
            request: '../some/global/path',
            defaultExport: 'name',
            named: {},
        });
    });

    it('collect :import with absolute paths', () => {
        const result = processSource(
            `
            :import {
                -st-from: "/abs/path";
                -st-named: abs;
            }
        `,
            { from: '/path/to/style.css' }
        );

        expect(result.imports.length).to.eql(1);

        expect(result.getSymbol(`abs`)).to.deep.include({
            _kind: 'import',
            type: 'named',
        });
        expect((result.getSymbol(`abs`) as ImportSymbol).import).to.include({
            context: '/path/to',
            defaultExport: '',
            from: '/abs/path',
        });
    });

    it('collect :vars', () => {
        const result = processSource(
            `
            :vars {
                name: value;
            }
            :vars {
                name: value;
                name1: value1;
            }
        `,
            { from: 'path/to/style.css' }
        );

        expect(result.vars.length).to.eql(3);
    });

    it('collect :vars types', () => {
        const result = processSource(
            `
            :vars {
                /*@type VALUE_INLINE*/name: inline;
                /*@type VALUE_LINE_BEFORE*/
                name1: line before;
            }
        `,
            { from: 'path/to/style.css' }
        );

        expect(result.vars[0].valueType).to.eql('VALUE_INLINE');
        expect(result.vars[1].valueType).to.eql('VALUE_LINE_BEFORE');
    });

    it('resolve local :vars (dont warn if name is imported)', () => {
        // ToDo: check if test is needed
        const result = processSource(
            `
            :import {
                -st-from: "./file.css";
                -st-named: name;
            }
            :vars {
                myname: value(name);
            }
        `,
            { from: 'path/to/style.css' }
        );

        expect(result.diagnostics.reports.length, 'no reports').to.eql(0);
    });

    it('collect typed classes extends', () => {
        const result = processSource(
            `
            :import {
                -st-from: './file.css';
                -st-default: Style;
            }
            .myclass {
                -st-extends: Style;
            }
        `,
            { from: 'path/to/style.css' }
        );

        expect(result.diagnostics.reports.length, 'no reports').to.eql(0);

        expect(result.getAllClasses()).to.flatMatch({
            myclass: {
                '-st-extends': {
                    _kind: 'import',
                    type: 'default',
                    import: {
                        // from: '/path/to/file.css',
                        request: './file.css',
                        defaultExport: 'Style',
                    },
                },
            },
        });
    });

<<<<<<< HEAD
=======
    it('collect typed elements', () => {
        const result = processSource(
            `
            Element {

            }
            div {

            }
        `,
            { from: 'path/to/style.css' }
        );

        expect(Object.keys(result.elements).length).to.eql(1);
    });

    it('should not collect typed elements or classes in unknown functional selectors', () => {
        const result = processSource(
            `
            :unknown(Unknown.unknown) {}
            :global(Global.global) {}
            :nth-of-type(5n, NthOfType.nth-of-type) {}
            :nth-last-of-type(5n, NthLastOfType.nth-last-of-type) {}
            ${knownPseudoClassesWithNestedSelectors
                .map((name) =>
                    name.startsWith(`nth`)
                        ? `:${name}(5n, El-${name}.cls-${name}) {}`
                        : `:${name}(El-${name}.cls-${name}) {}`
                )
                .join(``)}
        `,
            { from: 'path/to/style.css' }
        );

        // unknown pseudo-class
        expect(Object.keys(result.elements)).to.not.include(`Unknown`);
        expect(Object.keys(result.classes)).to.not.include(`unknown`);
        // native with ignored or no nested classes
        expect(Object.keys(result.elements)).to.not.include(`Global`);
        expect(Object.keys(result.classes)).to.not.include(`global`);
        expect(Object.keys(result.elements)).to.not.include(`NthOfType`);
        expect(Object.keys(result.classes)).to.not.include(`nth-of-type`);
        expect(Object.keys(result.elements)).to.not.include(`NthLastOfType`);
        expect(Object.keys(result.classes)).to.not.include(`nth-last-of-type`);
        // known function pseudo-classes with nested selectors
        const expectedElements = knownPseudoClassesWithNestedSelectors.map((name) => `El-${name}`);
        const expectedClasses = knownPseudoClassesWithNestedSelectors.map((name) => `cls-${name}`);
        expect(Object.keys(result.elements)).to.include.members(expectedElements);
        expect(Object.keys(result.classes)).to.include.members(expectedClasses);
    });

>>>>>>> d0ffae3a
    it('always contain root class', () => {
        const result = processSource(
            `

        `,
            { from: 'path/to/style.css' }
        );

        expect(result.getAllClasses()).to.eql({
            root: {
                _kind: 'class',
                name: 'root',
                '-st-root': true,
                alias: undefined,
            },
        });
    });

    it('collect classes', () => {
        const result = processSource(
            `
            .root{}
            .classA{}
            .classB, .classC, .classA{}
            :not(.classD){}
            .classE:hover{}
        `,
            { from: 'path/to/style.css' }
        );

        expect(Object.keys(result.getAllClasses()).length).to.eql(6);
    });

    it('collect classes in @media', () => {
        const result = processSource(
            `
            @media (max-width: 300px) {
                .root{}
                .classA{}
                .classB, .classC{}
                :not(.classD){}
                .classE:hover{}
            }
        `,
            { from: 'path/to/style.css' }
        );

        expect(Object.keys(result.getAllClasses()).length).to.eql(6);
    });

    it('collect @keyframes', () => {
        const result = processSource(
            `
            @keyframes name {
                from{}
                to{}
            }
            @keyframes anther-name {
                from{}
                to{}
            }
        `,
            { from: 'path/to/style.css' }
        );

        expect(result.keyframes.length).to.eql(2);
    });

    it('collect global @keyframes', () => {
        const result = processSource(
            `
            @keyframes st-global(name) {
                from{}
                to{}
            }
        `,
            { from: 'path/to/style.css' }
        );

        expect(result.mappedKeyframes).to.eql({
            name: {
                _kind: 'keyframes',
                alias: 'name',
                name: 'name',
                global: true,
            },
        });
    });

    it('should collect mixins on rules', () => {
        const result = processSource(
            `
            .x {
                -st-mixin: my-mixin
            }
            .my-mixin {}
        `,
            { from: 'path/to/style.css' }
        );

        const mixinRule = result.ast.nodes[0] as SRule;
        expect(ignoreDeprecationWarn(() => mixinRule.mixins!)[0].mixin.type).to.eql('my-mixin');
    });
    it('should use last mixin deceleration', () => {
        const result = processSource(
            `
            .x {
                -st-mixin: my-mixin1;
                -st-mixin: my-mixin2;
            }
            .my-mixin1 {}
            .my-mixin2 {}
        `,
            { from: 'path/to/style.css' }
        );

        const mixinRule = result.ast.nodes[0] as SRule;
        expect(ignoreDeprecationWarn(() => mixinRule.mixins!)[0].mixin.type).to.eql('my-mixin2');
    });
    it('should use last mixin deceleration for -st-partial-mixin', () => {
        const result = processSource(
            `
            .x {
                -st-partial-mixin: my-mixin1;
                -st-partial-mixin: my-mixin2;
            }
            .my-mixin1 {}
            .my-mixin2 {}
        `,
            { from: 'path/to/style.css' }
        );

        const mixinRule = result.ast.nodes[0] as SRule;
        expect(ignoreDeprecationWarn(() => mixinRule.mixins!)[0].mixin.type).to.eql('my-mixin2');
    });
    it('should use mixin deceleration in order for mixed -st-mixin and -st-partial-mixin', () => {
        const result = processSource(
            `
            .x {
                -st-mixin: my-mixin1;
                -st-partial-mixin: my-mixin2;
            }
            .y {
                -st-partial-mixin: my-mixin2;
                -st-mixin: my-mixin1;
            }
            .my-mixin1 {}
            .my-mixin2 {}
        `,
            { from: 'path/to/style.css' }
        );

        const mixinRule1 = result.ast.nodes[0] as SRule;
        const mixinRule2 = result.ast.nodes[1] as SRule;
        expect(ignoreDeprecationWarn(() => mixinRule1.mixins!)[0].mixin.type).to.eql('my-mixin1');
        expect(ignoreDeprecationWarn(() => mixinRule1.mixins!)[1].mixin.type).to.eql('my-mixin2');
        expect(ignoreDeprecationWarn(() => mixinRule2.mixins!)[0].mixin.type).to.eql('my-mixin2');
        expect(ignoreDeprecationWarn(() => mixinRule2.mixins!)[1].mixin.type).to.eql('my-mixin1');
    });
    it('should use mixin last deceleration in order for mixed -st-mixin and -st-partial-mixin with duplicates', () => {
        const result = processSource(
            `
            .x {
                -st-mixin: my-mixin1;
                -st-partial-mixin: my-mixin2;
                -st-mixin: my-mixin3;
                -st-partial-mixin: my-mixin4;
            }
            .my-mixin1 {}
            .my-mixin2 {}
            .my-mixin3 {}
            .my-mixin4 {}
        `,
            { from: 'path/to/style.css' }
        );

        const mixinRule = result.ast.nodes[0] as SRule;
        expect(ignoreDeprecationWarn(() => mixinRule.mixins!)[0].mixin.type).to.eql('my-mixin3');
        expect(ignoreDeprecationWarn(() => mixinRule.mixins!)[1].mixin.type).to.eql('my-mixin4');
    });

    describe('process assets', () => {
        it('should collect url assets from :vars', () => {
            const result = processSource(
                `
                :vars {
                    img: url('./x.svg');
                }
            `,
                { from: 'path/to/style.css' }
            );

            expect(result.urls.length).to.eql(1);
        });
    });
});<|MERGE_RESOLUTION|>--- conflicted
+++ resolved
@@ -290,24 +290,6 @@
         });
     });
 
-<<<<<<< HEAD
-=======
-    it('collect typed elements', () => {
-        const result = processSource(
-            `
-            Element {
-
-            }
-            div {
-
-            }
-        `,
-            { from: 'path/to/style.css' }
-        );
-
-        expect(Object.keys(result.elements).length).to.eql(1);
-    });
-
     it('should not collect typed elements or classes in unknown functional selectors', () => {
         const result = processSource(
             `
@@ -327,23 +309,22 @@
         );
 
         // unknown pseudo-class
-        expect(Object.keys(result.elements)).to.not.include(`Unknown`);
-        expect(Object.keys(result.classes)).to.not.include(`unknown`);
+        expect(result.getSymbol(`Unknown`)).to.equal(undefined);
+        expect(result.getClass(`unknown`)).to.equal(undefined);
         // native with ignored or no nested classes
-        expect(Object.keys(result.elements)).to.not.include(`Global`);
-        expect(Object.keys(result.classes)).to.not.include(`global`);
-        expect(Object.keys(result.elements)).to.not.include(`NthOfType`);
-        expect(Object.keys(result.classes)).to.not.include(`nth-of-type`);
-        expect(Object.keys(result.elements)).to.not.include(`NthLastOfType`);
-        expect(Object.keys(result.classes)).to.not.include(`nth-last-of-type`);
+        expect(result.getSymbol(`Global`)).to.equal(undefined);
+        expect(result.getClass(`global`)).to.equal(undefined);
+        expect(result.getSymbol(`NthOfType`)).to.equal(undefined);
+        expect(result.getClass(`nth-of-type`)).to.equal(undefined);
+        expect(result.getSymbol(`NthLastOfType`)).to.equal(undefined);
+        expect(result.getClass(`nth-last-of-type`)).to.equal(undefined);
         // known function pseudo-classes with nested selectors
-        const expectedElements = knownPseudoClassesWithNestedSelectors.map((name) => `El-${name}`);
-        const expectedClasses = knownPseudoClassesWithNestedSelectors.map((name) => `cls-${name}`);
-        expect(Object.keys(result.elements)).to.include.members(expectedElements);
-        expect(Object.keys(result.classes)).to.include.members(expectedClasses);
-    });
-
->>>>>>> d0ffae3a
+        for (const name of knownPseudoClassesWithNestedSelectors) {
+            expect(result.getSymbol(`El-${name}`)).to.not.equal(undefined);
+            expect(result.getClass(`cls-${name}`)).to.not.equal(undefined);
+        }
+    });
+
     it('always contain root class', () => {
         const result = processSource(
             `
