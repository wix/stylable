--- conflicted
+++ resolved
@@ -257,11 +257,7 @@
         const btnMeta = fileProcessor.process('/button.st.css');
         const res = resolver.resolve(entryMeta.getSymbol(`x`));
 
-<<<<<<< HEAD
-        expect(res!.symbol).to.eql(btnMeta.getClass(`root`));
-=======
-        expect(res?.symbol).to.eql(btnMeta.classes.root);
->>>>>>> b7af2a65
+        expect(res?.symbol).to.eql(btnMeta.getClass(`root`));
     });
 
     it('should resolve elements', () => {
@@ -296,13 +292,8 @@
         const btn1 = entryMeta.getSymbol(`ButtonX`);
         const res1 = resolver.resolve(btn1);
 
-<<<<<<< HEAD
-        expect(res!.symbol).to.eql(btnMeta.getClass(`root`));
-        expect(res1!.symbol).to.eql(btnMeta.getTypeElement(`ButtonX`));
-=======
-        expect(res?.symbol).to.eql(btnMeta.classes.root);
-        expect(res1?.symbol).to.eql(btnMeta.elements.ButtonX);
->>>>>>> b7af2a65
+        expect(res?.symbol).to.eql(btnMeta.getClass(`root`));
+        expect(res1?.symbol).to.eql(btnMeta.getTypeElement(`ButtonX`));
     });
 
     it('should resolve elements deep', () => {
@@ -340,11 +331,7 @@
         const btn1 = entryMeta.getSymbol(`ButtonX`);
         const res1 = resolver.deepResolve(btn1);
 
-<<<<<<< HEAD
-        expect(res1!.symbol).to.eql(btnXMeta.getClass(`root`));
-=======
-        expect(res1?.symbol).to.eql(btnXMeta.classes.root);
->>>>>>> b7af2a65
+        expect(res1?.symbol).to.eql(btnXMeta.getClass(`root`));
     });
 
     it('should handle circular "re-declare" (deepResolve)', () => {
@@ -367,11 +354,7 @@
         const a = entryMeta.getSymbol(`a`);
         const res1 = resolver.deepResolve(a);
 
-<<<<<<< HEAD
-        expect(res1!.symbol).to.eql(entryMeta.getClass(`a`));
-=======
-        expect(res1?.symbol).to.eql(entryMeta.classes.a);
->>>>>>> b7af2a65
+        expect(res1?.symbol).to.eql(entryMeta.getClass(`a`));
     });
 
     it('should handle circular "re-declare" (resolveSymbolOrigin)', () => {
@@ -394,11 +377,7 @@
         const a = entryMeta.getSymbol(`a`);
         const res1 = resolver.resolveSymbolOrigin(a, entryMeta);
 
-<<<<<<< HEAD
-        expect(res1!.symbol).to.eql(entryMeta.getClass(`a`));
-=======
-        expect(res1?.symbol).to.eql(entryMeta.classes.a);
->>>>>>> b7af2a65
+        expect(res1?.symbol).to.eql(entryMeta.getClass(`a`));
     });
 
     it('should resolve alias origin', () => {
@@ -446,13 +425,8 @@
         const res1 = resolver.resolveSymbolOrigin(entryMeta.getSymbol(`a`), entryMeta);
         const res2 = resolver.resolveSymbolOrigin(entryMeta.getSymbol(`b`), entryMeta);
 
-<<<<<<< HEAD
-        expect(res1!.symbol).to.eql(a1.getClass(`a`));
-        expect(res2!.symbol).to.eql(a1.getClass(`b`));
-=======
-        expect(res1?.symbol).to.eql(a1.classes.a);
-        expect(res2?.symbol).to.eql(a1.classes.b);
->>>>>>> b7af2a65
+        expect(res1?.symbol).to.eql(a1.getClass(`a`));
+        expect(res2?.symbol).to.eql(a1.getClass(`b`));
     });
 
     it('should not resolve extends on alias', () => {
@@ -478,13 +452,8 @@
         });
 
         const entryMeta = fileProcessor.process('/entry.st.css');
-<<<<<<< HEAD
         const res1 = resolver.resolveSymbolOrigin(entryMeta.getSymbol(`a`), entryMeta);
-        expect(res1!.symbol).to.eql(entryMeta.getClass(`a`));
-=======
-        const res1 = resolver.resolveSymbolOrigin(entryMeta.mappedSymbols.a, entryMeta);
-        expect(res1?.symbol).to.eql(entryMeta.classes.a);
->>>>>>> b7af2a65
+        expect(res1?.symbol).to.eql(entryMeta.getClass(`a`));
     });
 
     it('should resolve 4th party according to context', () => {
