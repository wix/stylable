{
  "name": "create-stylable-app",
<<<<<<< HEAD
  "version": "5.3.1-rc.1",
=======
  "version": "5.4.0",
>>>>>>> 1debbb7c
  "description": "Quickly create a Stylable application",
  "main": "dist/index.js",
  "bin": {
    "create-stylable-app": "./bin/create-stylable-app.js"
  },
  "scripts": {
    "test": "tsc -p template/ts-react-webpack --noEmit && tsc -p template/ts-react-rollup --noEmit"
  },
  "dependencies": {
    "validate-npm-package-name": "^5.0.0",
    "yargs": "^17.6.2"
  },
  "files": [
    "bin",
    "dist",
    "!dist/test",
    "src",
    "template",
    "!*/tsconfig.{json,tsbuildinfo}"
  ],
  "keywords": [
    "stylable",
    "create",
    "application"
  ],
  "engines": {
    "node": ">=14.14.0"
  },
  "publishConfig": {
    "access": "public"
  },
  "repository": "https://github.com/wix/stylable/tree/master/packages/create-stylable-app",
  "homepage": "https://stylable.io",
  "author": "Wix.com",
  "license": "MIT"
}<|MERGE_RESOLUTION|>--- conflicted
+++ resolved
@@ -1,10 +1,6 @@
 {
   "name": "create-stylable-app",
-<<<<<<< HEAD
   "version": "5.3.1-rc.1",
-=======
-  "version": "5.4.0",
->>>>>>> 1debbb7c
   "description": "Quickly create a Stylable application",
   "main": "dist/index.js",
   "bin": {
