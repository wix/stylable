--- conflicted
+++ resolved
@@ -1,10 +1,6 @@
 {
   "name": "@stylable/custom-value",
-<<<<<<< HEAD
-  "version": "2.1.5-alpha.0",
-=======
   "version": "2.3.0",
->>>>>>> e7277135
   "description": "Custom values (variables) for Stylable",
   "main": "./cjs/index.js",
   "types": "./cjs/index.d.ts",
@@ -15,11 +11,7 @@
     "prepack": "yarn build"
   },
   "dependencies": {
-<<<<<<< HEAD
-    "@stylable/core": "^2.1.5-alpha.0"
-=======
     "@stylable/core": "^2.3.0"
->>>>>>> e7277135
   },
   "files": [
     "cjs",
