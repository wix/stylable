{
  "name": "@stylable/custom-value",
<<<<<<< HEAD
  "version": "5.0.0-rc.2",
=======
  "version": "5.0.0-rc.3",
>>>>>>> bd671059
  "description": "Custom values (variables) for Stylable",
  "main": "dist/index.js",
  "scripts": {
    "test": "mocha \"./dist/test/**/*.spec.js\" --timeout 20000"
  },
  "dependencies": {
<<<<<<< HEAD
    "@stylable/core": "^v5.0.0-rc.2"
=======
    "@stylable/core": "v5.0.0-rc.3"
>>>>>>> bd671059
  },
  "files": [
    "dist",
    "!dist/test",
    "src",
    "!*/tsconfig.{json,tsbuildinfo}"
  ],
  "engines": {
    "node": ">=14.14.0"
  },
  "publishConfig": {
    "access": "public"
  },
  "repository": "https://github.com/wix/stylable/tree/master/packages/custom-value",
  "homepage": "https://stylable.io",
  "author": "Wix.com",
  "license": "MIT"
}<|MERGE_RESOLUTION|>--- conflicted
+++ resolved
@@ -1,21 +1,13 @@
 {
   "name": "@stylable/custom-value",
-<<<<<<< HEAD
-  "version": "5.0.0-rc.2",
-=======
   "version": "5.0.0-rc.3",
->>>>>>> bd671059
   "description": "Custom values (variables) for Stylable",
   "main": "dist/index.js",
   "scripts": {
     "test": "mocha \"./dist/test/**/*.spec.js\" --timeout 20000"
   },
   "dependencies": {
-<<<<<<< HEAD
-    "@stylable/core": "^v5.0.0-rc.2"
-=======
     "@stylable/core": "v5.0.0-rc.3"
->>>>>>> bd671059
   },
   "files": [
     "dist",
