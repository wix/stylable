--- conflicted
+++ resolved
@@ -8,14 +8,9 @@
     "start": "mocha-play ./dist/test/**/*.spec.js -c ./webpack.config.js -w"
   },
   "dependencies": {
-<<<<<<< HEAD
-    "@stylable/core": "^4.6.0",
-    "@stylable/runtime": "^4.6.0",
+    "@stylable/core": "^4.7.0",
+    "@stylable/runtime": "^4.7.0",
     "@tokey/css-selector-parser": "^0.5.0"
-=======
-    "@stylable/core": "^4.7.0",
-    "@stylable/runtime": "^4.7.0"
->>>>>>> 60293df2
   },
   "files": [
     "dist",
