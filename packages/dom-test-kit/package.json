{
  "name": "@stylable/dom-test-kit",
  "version": "4.6.0",
  "description": "Stylable DOM testing utilities",
  "main": "dist/index.js",
  "scripts": {
    "test": "mocha \"./dist/test/**/*.spec.js\"",
    "start": "mocha-play ./dist/test/**/*.spec.js -c ./webpack.config.js -w"
  },
  "dependencies": {
<<<<<<< HEAD
    "@stylable/core": "^4.5.1",
    "@stylable/runtime": "^4.5.1",
    "@tokey/css-selector-parser": "^0.5.0"
=======
    "@stylable/core": "^4.6.0",
    "@stylable/runtime": "^4.6.0"
>>>>>>> 29234835
  },
  "files": [
    "dist",
    "!dist/test",
    "src",
    "!*/tsconfig.{json,tsbuildinfo}"
  ],
  "engines": {
    "node": ">=12"
  },
  "publishConfig": {
    "access": "public"
  },
  "repository": "https://github.com/wix/stylable/tree/master/packages/dom-test-kit",
  "author": "Wix.com",
  "license": "MIT"
}<|MERGE_RESOLUTION|>--- conflicted
+++ resolved
@@ -8,14 +8,9 @@
     "start": "mocha-play ./dist/test/**/*.spec.js -c ./webpack.config.js -w"
   },
   "dependencies": {
-<<<<<<< HEAD
-    "@stylable/core": "^4.5.1",
-    "@stylable/runtime": "^4.5.1",
+    "@stylable/core": "^4.6.0",
+    "@stylable/runtime": "^4.6.0",
     "@tokey/css-selector-parser": "^0.5.0"
-=======
-    "@stylable/core": "^4.6.0",
-    "@stylable/runtime": "^4.6.0"
->>>>>>> 29234835
   },
   "files": [
     "dist",
