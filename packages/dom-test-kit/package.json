{
  "name": "@stylable/dom-test-kit",
<<<<<<< HEAD
  "version": "4.9.0",
=======
  "version": "4.9.1",
>>>>>>> 6ab2f000
  "description": "Stylable DOM testing utilities",
  "main": "dist/index.js",
  "scripts": {
    "test": "mocha \"./dist/test/**/*.spec.js\"",
    "start": "mocha-play ./dist/test/**/*.spec.js -c ./webpack.config.js -w"
  },
  "dependencies": {
<<<<<<< HEAD
    "@stylable/core": "^4.9.0",
    "@stylable/runtime": "^4.9.0",
=======
    "@stylable/core": "^4.9.1",
    "@stylable/runtime": "^4.9.1",
>>>>>>> 6ab2f000
    "@tokey/css-selector-parser": "^0.5.1"
  },
  "files": [
    "dist",
    "!dist/test",
    "src",
    "!*/tsconfig.{json,tsbuildinfo}"
  ],
  "engines": {
    "node": ">=12"
  },
  "publishConfig": {
    "access": "public"
  },
  "repository": "https://github.com/wix/stylable/tree/master/packages/dom-test-kit",
  "author": "Wix.com",
  "license": "MIT"
}<|MERGE_RESOLUTION|>--- conflicted
+++ resolved
@@ -1,10 +1,6 @@
 {
   "name": "@stylable/dom-test-kit",
-<<<<<<< HEAD
-  "version": "4.9.0",
-=======
   "version": "4.9.1",
->>>>>>> 6ab2f000
   "description": "Stylable DOM testing utilities",
   "main": "dist/index.js",
   "scripts": {
@@ -12,13 +8,8 @@
     "start": "mocha-play ./dist/test/**/*.spec.js -c ./webpack.config.js -w"
   },
   "dependencies": {
-<<<<<<< HEAD
-    "@stylable/core": "^4.9.0",
-    "@stylable/runtime": "^4.9.0",
-=======
     "@stylable/core": "^4.9.1",
     "@stylable/runtime": "^4.9.1",
->>>>>>> 6ab2f000
     "@tokey/css-selector-parser": "^0.5.1"
   },
   "files": [
