--- conflicted
+++ resolved
@@ -1,10 +1,6 @@
 {
   "name": "@stylable/dom-test-kit",
-<<<<<<< HEAD
-  "version": "5.0.0-rc.2",
-=======
   "version": "5.0.0-rc.3",
->>>>>>> bd671059
   "description": "Stylable DOM testing utilities",
   "main": "dist/index.js",
   "scripts": {
@@ -12,13 +8,8 @@
     "start": "mocha-play \"./dist/test/**/*.spec.js\" -c ./webpack.config.js -w"
   },
   "dependencies": {
-<<<<<<< HEAD
-    "@stylable/core": "^v5.0.0-rc.2",
-    "@stylable/runtime": "^v5.0.0-rc.2",
-=======
     "@stylable/core": "v5.0.0-rc.3",
     "@stylable/runtime": "v5.0.0-rc.3",
->>>>>>> bd671059
     "@tokey/css-selector-parser": "^0.6.0"
   },
   "files": [
