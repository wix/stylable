{
  "name": "@stylable/e2e-test-kit",
<<<<<<< HEAD
  "version": "4.0.0-alpha.10",
=======
  "version": "3.11.14",
>>>>>>> 0826f695
  "description": "A collection of tools to help test Stylable components and applications from end-to-end",
  "main": "cjs/index.js",
  "types": "cjs/index.d.ts",
  "scripts": {
    "clean": "rimraf ./cjs",
    "build": "ts-build ./src --cjs",
    "prepack": "yarn build"
  },
  "peerDependencies": {
    "webpack": "^5.0.0"
  },
  "dependencies": {
<<<<<<< HEAD
    "@stylable/runtime": "^4.0.0-alpha.10",
    "express": "^4.17.1",
    "memory-fs": "^0.5.0",
    "node-eval": "^2.0.0",
    "puppeteer": "^5.5.0",
    "rimraf": "^3.0.2"
=======
    "@stylable/runtime": "^3.11.14",
    "express": "^4.17.1",
    "memory-fs": "^0.5.0",
    "node-eval": "^2.0.0",
    "playwright-core": "^1.8.0",
    "rimraf": "^3.0.2",
    "webpack": "^4.46.0"
>>>>>>> 0826f695
  },
  "files": [
    "cjs",
    "src"
  ],
  "engines": {
    "node": ">=12"
  },
  "publishConfig": {
    "access": "public"
  },
  "repository": "https://github.com/wix/stylable/tree/master/packages/e2e-test-kit",
  "author": "Wix.com",
  "license": "BSD-3-Clause"
}<|MERGE_RESOLUTION|>--- conflicted
+++ resolved
@@ -1,10 +1,6 @@
 {
   "name": "@stylable/e2e-test-kit",
-<<<<<<< HEAD
   "version": "4.0.0-alpha.10",
-=======
-  "version": "3.11.14",
->>>>>>> 0826f695
   "description": "A collection of tools to help test Stylable components and applications from end-to-end",
   "main": "cjs/index.js",
   "types": "cjs/index.d.ts",
@@ -14,25 +10,15 @@
     "prepack": "yarn build"
   },
   "peerDependencies": {
-    "webpack": "^5.0.0"
+    "webpack": "^5.12.0"
   },
   "dependencies": {
-<<<<<<< HEAD
     "@stylable/runtime": "^4.0.0-alpha.10",
     "express": "^4.17.1",
     "memory-fs": "^0.5.0",
     "node-eval": "^2.0.0",
-    "puppeteer": "^5.5.0",
+    "playwright-core": "^1.8.0",
     "rimraf": "^3.0.2"
-=======
-    "@stylable/runtime": "^3.11.14",
-    "express": "^4.17.1",
-    "memory-fs": "^0.5.0",
-    "node-eval": "^2.0.0",
-    "playwright-core": "^1.8.0",
-    "rimraf": "^3.0.2",
-    "webpack": "^4.46.0"
->>>>>>> 0826f695
   },
   "files": [
     "cjs",
