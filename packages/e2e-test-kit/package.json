--- conflicted
+++ resolved
@@ -1,10 +1,6 @@
 {
   "name": "@stylable/e2e-test-kit",
-<<<<<<< HEAD
-  "version": "2.1.6-alpha.1",
-=======
   "version": "2.3.0",
->>>>>>> e7277135
   "description": "A collection of tools to help test Stylable components and applications from end-to-end",
   "main": "cjs/index.js",
   "types": "cjs/index.d.ts",
@@ -14,11 +10,7 @@
     "prepack": "yarn build"
   },
   "dependencies": {
-<<<<<<< HEAD
-    "@stylable/runtime": "^2.1.4-alpha.1",
-=======
     "@stylable/runtime": "^2.3.0",
->>>>>>> e7277135
     "express": "^4.17.1",
     "memory-fs": "^0.4.1",
     "node-eval": "^2.0.0",
