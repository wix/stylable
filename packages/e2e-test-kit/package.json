--- conflicted
+++ resolved
@@ -1,21 +1,13 @@
 {
   "name": "@stylable/e2e-test-kit",
-<<<<<<< HEAD
-  "version": "5.0.0-rc.2",
-=======
   "version": "5.0.0-rc.3",
->>>>>>> bd671059
   "description": "A collection of tools to help test Stylable components and applications from end-to-end",
   "main": "dist/index.js",
   "peerDependencies": {
     "webpack": "^5.30.0"
   },
   "dependencies": {
-<<<<<<< HEAD
-    "@stylable/runtime": "^v5.0.0-rc.2",
-=======
     "@stylable/runtime": "v5.0.0-rc.3",
->>>>>>> bd671059
     "express": "^4.18.1",
     "node-eval": "^2.0.0",
     "playwright-core": "^1.22.2",
