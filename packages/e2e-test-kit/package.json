{
  "name": "@stylable/e2e-test-kit",
<<<<<<< HEAD
  "version": "3.2.1-alpha.0",
=======
  "version": "3.3.0",
>>>>>>> 637896b0
  "description": "A collection of tools to help test Stylable components and applications from end-to-end",
  "main": "cjs/index.js",
  "types": "cjs/index.d.ts",
  "scripts": {
    "clean": "rimraf ./cjs",
    "build": "ts-build ./src --cjs",
    "prepack": "yarn build"
  },
  "dependencies": {
    "@stylable/runtime": "^3.2.1-alpha.0",
    "express": "^4.17.1",
    "memory-fs": "^0.5.0",
    "node-eval": "^2.0.0",
    "puppeteer": "^2.1.1",
    "rimraf": "^3.0.2",
    "webpack": "^4.42.0"
  },
  "files": [
    "cjs",
    "src"
  ],
  "engines": {
    "node": ">=10"
  },
  "publishConfig": {
    "access": "public"
  },
  "repository": "https://github.com/wix/stylable/tree/master/packages/e2e-test-kit",
  "author": "Wix.com",
  "license": "BSD-3-Clause"
}<|MERGE_RESOLUTION|>--- conflicted
+++ resolved
@@ -1,10 +1,6 @@
 {
   "name": "@stylable/e2e-test-kit",
-<<<<<<< HEAD
-  "version": "3.2.1-alpha.0",
-=======
   "version": "3.3.0",
->>>>>>> 637896b0
   "description": "A collection of tools to help test Stylable components and applications from end-to-end",
   "main": "cjs/index.js",
   "types": "cjs/index.d.ts",
