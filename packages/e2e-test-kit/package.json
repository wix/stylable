--- conflicted
+++ resolved
@@ -1,21 +1,13 @@
 {
   "name": "@stylable/e2e-test-kit",
-<<<<<<< HEAD
-  "version": "4.9.0",
-=======
   "version": "4.9.1",
->>>>>>> 6ab2f000
   "description": "A collection of tools to help test Stylable components and applications from end-to-end",
   "main": "dist/index.js",
   "peerDependencies": {
     "webpack": "^5.30.0"
   },
   "dependencies": {
-<<<<<<< HEAD
-    "@stylable/runtime": "^4.9.0",
-=======
     "@stylable/runtime": "^4.9.1",
->>>>>>> 6ab2f000
     "express": "^4.17.1",
     "memory-fs": "^0.5.0",
     "node-eval": "^2.0.0",
