{
  "name": "@stylable/e2e-test-kit",
<<<<<<< HEAD
  "version": "5.3.1-rc.1",
=======
  "version": "5.4.0",
>>>>>>> 1debbb7c
  "description": "A collection of tools to help test Stylable components and applications from end-to-end",
  "main": "dist/index.js",
  "peerDependencies": {
    "webpack": "^5.30.0"
  },
  "dependencies": {
<<<<<<< HEAD
    "@stylable/runtime": "^5.3.1-rc.1",
=======
    "@stylable/runtime": "^5.4.0",
>>>>>>> 1debbb7c
    "express": "^4.18.2",
    "node-eval": "^2.0.0",
    "playwright-core": "^1.28.0",
    "rimraf": "^3.0.2"
  },
  "files": [
    "dist",
    "!dist/test",
    "src",
    "!*/tsconfig.{json,tsbuildinfo}"
  ],
  "engines": {
    "node": ">=14.14.0"
  },
  "publishConfig": {
    "access": "public"
  },
  "repository": "https://github.com/wix/stylable/tree/master/packages/e2e-test-kit",
  "author": "Wix.com",
  "license": "MIT"
}<|MERGE_RESOLUTION|>--- conflicted
+++ resolved
@@ -1,21 +1,13 @@
 {
   "name": "@stylable/e2e-test-kit",
-<<<<<<< HEAD
   "version": "5.3.1-rc.1",
-=======
-  "version": "5.4.0",
->>>>>>> 1debbb7c
   "description": "A collection of tools to help test Stylable components and applications from end-to-end",
   "main": "dist/index.js",
   "peerDependencies": {
     "webpack": "^5.30.0"
   },
   "dependencies": {
-<<<<<<< HEAD
     "@stylable/runtime": "^5.3.1-rc.1",
-=======
-    "@stylable/runtime": "^5.4.0",
->>>>>>> 1debbb7c
     "express": "^4.18.2",
     "node-eval": "^2.0.0",
     "playwright-core": "^1.28.0",
