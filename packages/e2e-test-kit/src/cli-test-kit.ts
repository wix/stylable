--- conflicted
+++ resolved
@@ -1,21 +1,6 @@
-<<<<<<< HEAD
-=======
-import {
-    promises,
-    readdirSync,
-    readFileSync,
-    statSync,
-    writeFileSync,
-    existsSync,
-    mkdirSync,
-    symlinkSync,
-} from 'fs';
->>>>>>> ce884bf5
 import { fork, spawnSync, ChildProcess } from 'child_process';
 import { on } from 'events';
 import type { Readable } from 'stream';
-
-const { writeFile } = promises;
 
 type ActionResponse = void | { sleep?: number };
 
@@ -121,17 +106,6 @@
     yield buffer;
 }
 
-<<<<<<< HEAD
-=======
-export function writeToExistingFile(filePath: string, content: string) {
-    if (existsSync(filePath)) {
-        return writeFile(filePath, content);
-    } else {
-        throw new Error(`file ${filePath} does not exist`);
-    }
-}
-
->>>>>>> ce884bf5
 const stcPath = require.resolve('@stylable/cli/bin/stc.js');
 const formatPath = require.resolve('@stylable/cli/bin/stc-format.js');
 const codeModPath = require.resolve('@stylable/cli/bin/stc-codemod.js');
