import { spawn } from 'child_process';
import { join, normalize } from 'path';
import playwright from 'playwright-core';
import rimrafCallback from 'rimraf';
import { promisify } from 'util';
import webpack, { Stats } from 'webpack';
import { createTempDirectorySync } from 'create-temp-directory';
import { nodeFs } from '@file-services/node';
import { symlinkSync } from 'fs';
import { deferred } from 'promise-assist';

export interface Options {
    projectDir: string;
    port?: number;
    launchOptions: playwright.LaunchOptions;
    webpackOptions?: webpack.Configuration;
    throwOnBuildError?: boolean;
    configName?: string;
    log?: boolean;
}

type MochaHook = import('mocha').HookFunction;
type Assets = Record<string, { source(): string; emitted: boolean; distPath: string }>;
const rimraf = promisify(rimrafCallback);

export class ProjectRunner {
    public static mochaSetup(
        runnerOptions: Options,
        before: MochaHook,
        afterEach: MochaHook,
        after: MochaHook,
        watch = false
    ) {
        const disposeAfterEach: Set<() => void> = new Set();
        if (watch) {
            const projectToCopy = runnerOptions.projectDir;
            const tempDir = createTempDirectorySync('local-test');
            tempDir.path = nodeFs.realpathSync(tempDir.path);
            const projectPath = join(tempDir.path, 'project');
            disposeAfterEach.add(tempDir.remove);
            nodeFs.copyDirectorySync(projectToCopy, projectPath);
            symlinkSync(
                join(__dirname, '../../../node_modules'),
                join(tempDir.path, 'node_modules'),
                'junction'
            );
            runnerOptions.projectDir = projectPath;
        }

        const projectRunner = new this(runnerOptions);

        before('bundle and serve project', async function () {
            this.timeout(40000);
            watch ? await projectRunner.watch() : await projectRunner.bundle();
            await projectRunner.serve();
        });

        afterEach('cleanup open pages', async () => {
            await projectRunner.closeAllPages();
        });

        after('destroy runner', async () => {
            await projectRunner.destroy();
        });

        return projectRunner;
    }
    public projectDir: string;
    public outputDir: string;
    public webpackConfig: webpack.Configuration;
    public port: number;
<<<<<<< HEAD
    public puppeteerOptions: puppeteer.LaunchOptions;
    public pages: puppeteer.Page[];
    public stats: webpack.Stats | undefined;
=======
    public launchOptions: playwright.LaunchOptions;
    public pages: playwright.Page[];
    public stats: webpack.Stats | null;
>>>>>>> 0826f695
    public throwOnBuildError: boolean;
    public serverUrl: string;
    public server!: { close(): void } | null;
    public browser!: playwright.Browser | null;
    public compiler!: webpack.Compiler | null;
    public watchingHandle!: ReturnType<webpack.Compiler['watch']> | null;
    public log: typeof console.log;
    constructor({
        projectDir,
        port = 3000,
        launchOptions = {},
        throwOnBuildError = true,
        webpackOptions,
        configName = 'webpack.config',
        log = false,
    }: Options) {
        this.projectDir = projectDir;
        this.outputDir = join(this.projectDir, 'dist');
        this.webpackConfig = this.loadTestConfig(configName, webpackOptions);
        this.port = port;
        this.serverUrl = `http://localhost:${this.port}`;
        this.launchOptions = launchOptions;
        this.pages = [];
        this.stats = undefined;
        this.throwOnBuildError = throwOnBuildError;
        this.log = log
            ? console.log.bind(console, '[ProjectRunner]')
            : () => {
                  /*noop*/
              };
    }
    public loadTestConfig(configName?: string, webpackOptions: webpack.Configuration = {}) {
        const config = require(join(this.projectDir, configName || 'webpack.config'));
        return {
            ...(config.default || config),
            ...webpackOptions,
        };
    }
    public async bundle() {
        this.log('Bundle Start');
        const webpackConfig = this.getWebpackConfig();
        const compiler = webpack(webpackConfig);
        this.compiler = compiler;
        // compiler.run = compiler.run.bind(compiler);
        const run = () => {
            return new Promise<Stats>((res, rej) => {
                compiler.run((err, stats) => {
                    if (err) {
                        rej(err);
                    }
                    res(stats!);
                });
            });
        };
        this.stats = await run();
        if (this.throwOnBuildError && this.stats.hasErrors()) {
            throw new Error(this.stats.toString({ colors: true }));
        }
        this.log('Bundle Finished');
    }
    public async watch() {
        this.log('Watch Start');
        const webpackConfig = this.getWebpackConfig();
        const compiler = webpack(webpackConfig);
        this.compiler = compiler;

        const firstCompile = deferred<webpack.Stats>();

        this.watchingHandle = compiler.watch({}, (err, stats) => {
            if (!this.stats) {
                if (this.throwOnBuildError && stats!.compilation.errors.length) {
                    err = new Error(stats!.compilation.errors.join('\n'));
                }
                if (err) {
                    firstCompile.reject(err);
                } else {
                    firstCompile.resolve(stats);
                }
            }
            this.stats = stats;
        });

        await firstCompile.promise;
        this.log('Finished Initial Compile');
    }

    public async serve() {
        this.log('Start Server');
        return new Promise<void>((res) => {
            const child = spawn(
                'node',
                [
                    '-r',
                    '@ts-tools/node/r',
                    './isolated-server',
                    this.outputDir,
                    this.port.toString(),
                ],
                {
                    cwd: __dirname,
                    stdio: ['inherit', 'inherit', 'inherit', 'ipc'],
                }
            );
            child.once('message', (port) => {
                this.log(`Server Running (port: ${port})`);
                this.serverUrl = `http://localhost:${port}`;
                this.server = {
                    close: () => {
                        try {
                            child.kill();
                        } catch (e) {
                            this.log('Kill Server Error:' + e);
                        }
                    },
                };
                res();
            });
            child.once('error', (e) => {
                this.log('Static Server Error: ' + e);
            });
        });
    }

    public async openInBrowser() {
        if (!this.browser) {
            this.browser = await playwright.chromium.launch(this.launchOptions);
        }
        const browserContext = await this.browser.newContext();
        const page = await browserContext.newPage();
        this.pages.push(page);

        const responses: playwright.Response[] = [];
        page.on('response', (response) => {
            responses.push(response);
        });
        await page.goto(this.serverUrl, { waitUntil: 'networkidle' });
        return { page, responses };
    }

    public getBuildWarningMessages(): webpack.Compilation['warnings'] {
        return this.stats!.compilation.warnings.slice();
    }

    public getBuildErrorMessages(): webpack.Compilation['errors'] {
        return this.stats!.compilation.errors.slice();
    }

    public getBuildErrorMessagesDeep() {
        function getErrors(compilations: webpack.Compilation[]) {
            return compilations.reduce((errors, compilation) => {
                errors.push(...compilation.errors);
                errors.push(...getErrors(compilation.children));
                return errors;
            }, [] as any[]);
        }

        return getErrors([this.stats!.compilation]);
    }
    public getBuildWarningsMessagesDeep() {
        function getWarnings(compilations: webpack.Compilation[]) {
            return compilations.reduce((warnings, compilation) => {
                warnings.push(...compilation.warnings);
                warnings.push(...getWarnings(compilation.children));
                return warnings;
            }, [] as any[]);
        }

        return getWarnings([this.stats!.compilation]);
    }

    public getBuildAsset(assetPath: string) {
        return nodeFs
            .readFileSync(
                join(this.stats?.compilation.options.output.path || '', normalize(assetPath)),
                'utf-8'
            )
            .toString();
    }

    public getBuildAssets(): Assets {
        return Object.keys(this.stats!.compilation.assets).reduce<Assets>((acc, assetPath) => {
            acc[assetPath] = {
                distPath: join(
                    this.stats?.compilation.options.output.path || '',
                    normalize(assetPath)
                ),
                source() {
                    return nodeFs.readFileSync(this.distPath, 'utf8');
                },
                get emitted() {
                    return nodeFs.existsSync(this.distPath);
                },
            };
            return acc;
        }, {});
    }

    public evalAssetModule(source: string, publicPath = ''): any {
        const _module = { exports: {} };
        // eslint-disable-next-line @typescript-eslint/no-implied-eval
        const moduleFactory = new Function(
            'module',
            'exports',
            '__webpack_public_path__',
            'define',
            source
        );
        moduleFactory(
            _module,
            _module.exports,
            publicPath,
            (factory: any) =>
                (_module.exports = typeof factory === 'function' ? factory() : factory)
        );
        return _module.exports;
    }

    getChunksModulesNames() {
        const compilation = this.stats!.compilation;
        const chunkByName: any = {};
        compilation.chunks.forEach((chunk) => {
            const names = [];
            const modules = compilation.chunkGraph!.getChunkModulesIterableBySourceType(
                chunk,
                'javascript'
            );
            if (modules) {
                for (const module of modules) {
                    names.push(module.identifier().split(/[\\/]/).slice(-2).join('/'));
                }
            }
            chunkByName[chunk.name] = names;
        });
        return chunkByName;
    }

    public async closeAllPages() {
        for (const page of this.pages) {
            await page.close();
        }
        this.pages.length = 0;
    }

    public async destroy() {
        this.log(`Start Destroy Process`);

        if (this.browser) {
            await this.browser.close();
            this.browser = null;
            this.log(`Browser closed`);
        }
        if (this.server) {
            this.server.close();
            this.server = null;
            this.log(`Server closed`);
        }
        if (this.watchingHandle) {
            await new Promise<void>((res) => this.watchingHandle?.close(() => res()));
            this.watchingHandle = null;
            this.log(`Watch closed`);
        }
        if (this.compiler) {
            await new Promise((res) => {
                this.compiler!.close(res);
                this.compiler = null;
            });
            this.log(`Compiler closed`);
        }
        await rimraf(this.outputDir);
        this.log(`Finished Destroy`);
    }

    private getWebpackConfig() {
        const webpackConfig = this.webpackConfig;
        if (webpackConfig.output && webpackConfig.output.path) {
            throw new Error('Test project should not specify output.path option');
        } else {
            webpackConfig.output = {
                ...webpackConfig.output,
                path: this.outputDir,
            };
        }
        return webpackConfig;
    }
}<|MERGE_RESOLUTION|>--- conflicted
+++ resolved
@@ -69,15 +69,9 @@
     public outputDir: string;
     public webpackConfig: webpack.Configuration;
     public port: number;
-<<<<<<< HEAD
-    public puppeteerOptions: puppeteer.LaunchOptions;
-    public pages: puppeteer.Page[];
-    public stats: webpack.Stats | undefined;
-=======
     public launchOptions: playwright.LaunchOptions;
     public pages: playwright.Page[];
-    public stats: webpack.Stats | null;
->>>>>>> 0826f695
+    public stats: webpack.Stats | null | undefined;
     public throwOnBuildError: boolean;
     public serverUrl: string;
     public server!: { close(): void } | null;
@@ -123,17 +117,17 @@
         this.compiler = compiler;
         // compiler.run = compiler.run.bind(compiler);
         const run = () => {
-            return new Promise<Stats>((res, rej) => {
+            return new Promise<Stats | undefined>((res, rej) => {
                 compiler.run((err, stats) => {
                     if (err) {
                         rej(err);
                     }
-                    res(stats!);
+                    res(stats);
                 });
             });
         };
         this.stats = await run();
-        if (this.throwOnBuildError && this.stats.hasErrors()) {
+        if (this.throwOnBuildError && this.stats?.hasErrors()) {
             throw new Error(this.stats.toString({ colors: true }));
         }
         this.log('Bundle Finished');
@@ -148,8 +142,8 @@
 
         this.watchingHandle = compiler.watch({}, (err, stats) => {
             if (!this.stats) {
-                if (this.throwOnBuildError && stats!.compilation.errors.length) {
-                    err = new Error(stats!.compilation.errors.join('\n'));
+                if (this.throwOnBuildError && stats?.compilation.errors.length) {
+                    err = new Error(stats?.compilation.errors.join('\n'));
                 }
                 if (err) {
                     firstCompile.reject(err);
