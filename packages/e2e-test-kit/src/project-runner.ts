--- conflicted
+++ resolved
@@ -6,11 +6,8 @@
 import { nodeFs } from '@file-services/node';
 import { mkdtempSync, rmdirSync, symlinkSync, existsSync } from 'fs';
 import { deferred } from 'promise-assist';
-<<<<<<< HEAD
 import { serve } from './run-server';
-=======
 import { tmpdir } from 'os';
->>>>>>> 5610190d
 
 export interface Options {
     projectDir: string;
