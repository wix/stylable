--- conflicted
+++ resolved
@@ -1,8 +1,5 @@
-<<<<<<< HEAD
 import { basename } from 'path';
-=======
 import webpack from 'webpack';
->>>>>>> 177f68b2
 import { ProjectRunner } from './project-runner';
 
 export class StylableProjectRunner extends ProjectRunner {
