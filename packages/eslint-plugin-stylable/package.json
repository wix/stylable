--- conflicted
+++ resolved
@@ -10,13 +10,8 @@
     "prepack": "yarn build"
   },
   "dependencies": {
-<<<<<<< HEAD
     "@stylable/core": "^4.0.0-alpha.3",
-    "@typescript-eslint/experimental-utils": "^4.8.1"
-=======
-    "@stylable/core": "^3.11.8",
     "@typescript-eslint/experimental-utils": "^4.9.0"
->>>>>>> 6c73d280
   },
   "devDependencies": {
     "create-temp-directory": "^1.1.1"
