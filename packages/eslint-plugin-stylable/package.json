--- conflicted
+++ resolved
@@ -7,13 +7,8 @@
     "test": "mocha \"dist/test/**/*.spec.js\" --timeout 5000"
   },
   "dependencies": {
-<<<<<<< HEAD
     "@stylable/core": "5.3.1-rc.1",
-    "@typescript-eslint/experimental-utils": "^5.41.0"
-=======
-    "@stylable/core": "^5.4.0",
     "@typescript-eslint/experimental-utils": "^5.45.1"
->>>>>>> e2b9a933
   },
   "keywords": [
     "eslint",
