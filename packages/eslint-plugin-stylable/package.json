{
  "name": "eslint-plugin-stylable",
<<<<<<< HEAD
  "version": "4.1.0-alpha.3",
=======
  "version": "4.0.4",
>>>>>>> 5610190d
  "description": "eslint plugin for Stylable usages",
  "main": "dist/index.js",
  "scripts": {
    "test": "mocha \"dist/test/**/*.spec.js\" --timeout 5000"
  },
  "dependencies": {
<<<<<<< HEAD
    "@stylable/core": "^4.1.0-alpha.3",
    "@typescript-eslint/experimental-utils": "^4.18.0"
=======
    "@stylable/core": "^4.0.4",
    "@typescript-eslint/experimental-utils": "^4.21.0"
>>>>>>> 5610190d
  },
  "devDependencies": {
    "create-temp-directory": "^1.1.1"
  },
  "keywords": [
    "eslint",
    "stylable",
    "plugin",
    "eslintplugin",
    "eslint-plugin",
    "lint"
  ],
  "files": [
    "dist",
    "!dist/test",
    "src",
    "!*/tsconfig.{json,tsbuildinfo}"
  ],
  "author": "Wix.com",
  "license": "MIT"
}<|MERGE_RESOLUTION|>--- conflicted
+++ resolved
@@ -1,23 +1,14 @@
 {
   "name": "eslint-plugin-stylable",
-<<<<<<< HEAD
   "version": "4.1.0-alpha.3",
-=======
-  "version": "4.0.4",
->>>>>>> 5610190d
   "description": "eslint plugin for Stylable usages",
   "main": "dist/index.js",
   "scripts": {
     "test": "mocha \"dist/test/**/*.spec.js\" --timeout 5000"
   },
   "dependencies": {
-<<<<<<< HEAD
     "@stylable/core": "^4.1.0-alpha.3",
-    "@typescript-eslint/experimental-utils": "^4.18.0"
-=======
-    "@stylable/core": "^4.0.4",
     "@typescript-eslint/experimental-utils": "^4.21.0"
->>>>>>> 5610190d
   },
   "devDependencies": {
     "create-temp-directory": "^1.1.1"
