{
  "name": "eslint-plugin-stylable",
<<<<<<< HEAD
  "version": "5.0.0-rc.2",
=======
  "version": "5.0.0-rc.3",
>>>>>>> bd671059
  "description": "eslint plugin for Stylable usages",
  "main": "dist/index.js",
  "scripts": {
    "test": "mocha \"dist/test/**/*.spec.js\" --timeout 5000"
  },
  "dependencies": {
<<<<<<< HEAD
    "@stylable/core": "^v5.0.0-rc.2",
    "@typescript-eslint/experimental-utils": "^5.27.0"
=======
    "@stylable/core": "v5.0.0-rc.3",
    "@typescript-eslint/experimental-utils": "^5.29.0"
>>>>>>> bd671059
  },
  "keywords": [
    "eslint",
    "stylable",
    "plugin",
    "eslintplugin",
    "eslint-plugin",
    "lint"
  ],
  "files": [
    "dist",
    "!dist/test",
    "src",
    "!*/tsconfig.{json,tsbuildinfo}"
  ],
  "author": "Wix.com",
  "license": "MIT"
}<|MERGE_RESOLUTION|>--- conflicted
+++ resolved
@@ -1,23 +1,14 @@
 {
   "name": "eslint-plugin-stylable",
-<<<<<<< HEAD
-  "version": "5.0.0-rc.2",
-=======
   "version": "5.0.0-rc.3",
->>>>>>> bd671059
   "description": "eslint plugin for Stylable usages",
   "main": "dist/index.js",
   "scripts": {
     "test": "mocha \"dist/test/**/*.spec.js\" --timeout 5000"
   },
   "dependencies": {
-<<<<<<< HEAD
-    "@stylable/core": "^v5.0.0-rc.2",
-    "@typescript-eslint/experimental-utils": "^5.27.0"
-=======
     "@stylable/core": "v5.0.0-rc.3",
     "@typescript-eslint/experimental-utils": "^5.29.0"
->>>>>>> bd671059
   },
   "keywords": [
     "eslint",
