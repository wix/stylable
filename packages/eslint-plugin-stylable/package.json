{
  "name": "eslint-plugin-stylable",
  "version": "6.0.0-rc.2",
  "description": "eslint plugin for Stylable usages",
  "main": "dist/index.js",
  "type": "module",
  "exports": {
    ".": "./dist/index.js",
    "./rule": "./dist/stylable-es-lint.js"
  },
  "scripts": {
    "test": "mocha \"dist/test/**/*.spec.js\" --timeout 5000"
  },
  "dependencies": {
<<<<<<< HEAD
    "@file-services/node": "^8.3.2",
    "@stylable/core": "^6.0.0-rc.2",
    "@typescript-eslint/utils": "^5.61.0"
=======
    "@file-services/node": "^8.3.3",
    "@stylable/core": "^5.16.0",
    "@typescript-eslint/utils": "^6.20.0",
    "postcss-safe-parser": "^7.0.0"
>>>>>>> 8c3bf030
  },
  "keywords": [
    "eslint",
    "stylable",
    "plugin",
    "eslintplugin",
    "eslint-plugin",
    "lint"
  ],
  "files": [
    "dist",
    "!dist/test",
    "src",
    "!*/tsconfig.{json,tsbuildinfo}"
  ],
  "author": "Wix.com",
  "license": "MIT"
}<|MERGE_RESOLUTION|>--- conflicted
+++ resolved
@@ -12,16 +12,10 @@
     "test": "mocha \"dist/test/**/*.spec.js\" --timeout 5000"
   },
   "dependencies": {
-<<<<<<< HEAD
-    "@file-services/node": "^8.3.2",
+    "@file-services/node": "^8.3.3",
     "@stylable/core": "^6.0.0-rc.2",
-    "@typescript-eslint/utils": "^5.61.0"
-=======
-    "@file-services/node": "^8.3.3",
-    "@stylable/core": "^5.16.0",
     "@typescript-eslint/utils": "^6.20.0",
     "postcss-safe-parser": "^7.0.0"
->>>>>>> 8c3bf030
   },
   "keywords": [
     "eslint",
