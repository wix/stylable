{
  "name": "eslint-plugin-stylable",
<<<<<<< HEAD
  "version": "4.0.0-alpha.4",
=======
  "version": "3.11.10",
>>>>>>> 55e0abef
  "description": "eslint plugin for Stylable usages",
  "main": "index.js",
  "scripts": {
    "clean": "rimraf ./cjs",
    "build": "ts-build ./src --cjs",
    "test": "mocha \"tests/**/*.spec.ts?(x)\" --timeout 5000",
    "prepack": "yarn build"
  },
  "dependencies": {
<<<<<<< HEAD
    "@stylable/core": "^4.0.0-alpha.4",
    "@typescript-eslint/experimental-utils": "^4.9.0"
=======
    "@stylable/core": "^3.11.10",
    "@typescript-eslint/experimental-utils": "^4.10.0"
>>>>>>> 55e0abef
  },
  "devDependencies": {
    "create-temp-directory": "^1.1.1"
  },
  "keywords": [
    "eslint",
    "stylable",
    "plugin",
    "eslintplugin",
    "eslint-plugin",
    "lint"
  ],
  "files": [
    "cjs",
    "index.js",
    "package.json",
    "README.md",
    "LICENSE"
  ],
  "author": "Wix.com",
  "license": "MIT"
}<|MERGE_RESOLUTION|>--- conflicted
+++ resolved
@@ -1,10 +1,6 @@
 {
   "name": "eslint-plugin-stylable",
-<<<<<<< HEAD
   "version": "4.0.0-alpha.4",
-=======
-  "version": "3.11.10",
->>>>>>> 55e0abef
   "description": "eslint plugin for Stylable usages",
   "main": "index.js",
   "scripts": {
@@ -14,13 +10,8 @@
     "prepack": "yarn build"
   },
   "dependencies": {
-<<<<<<< HEAD
     "@stylable/core": "^4.0.0-alpha.4",
-    "@typescript-eslint/experimental-utils": "^4.9.0"
-=======
-    "@stylable/core": "^3.11.10",
     "@typescript-eslint/experimental-utils": "^4.10.0"
->>>>>>> 55e0abef
   },
   "devDependencies": {
     "create-temp-directory": "^1.1.1"
