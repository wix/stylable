{
  "name": "eslint-plugin-stylable",
  "version": "5.0.0-rc.4",
  "description": "eslint plugin for Stylable usages",
  "main": "dist/index.js",
  "scripts": {
    "test": "mocha \"dist/test/**/*.spec.js\" --timeout 5000"
  },
  "dependencies": {
<<<<<<< HEAD
    "@stylable/core": "5.0.0-rc.4",
    "@typescript-eslint/experimental-utils": "^5.30.0"
=======
    "@stylable/core": "^4.13.3",
    "@typescript-eslint/experimental-utils": "^5.30.5"
>>>>>>> 68d536ab
  },
  "keywords": [
    "eslint",
    "stylable",
    "plugin",
    "eslintplugin",
    "eslint-plugin",
    "lint"
  ],
  "files": [
    "dist",
    "!dist/test",
    "src",
    "!*/tsconfig.{json,tsbuildinfo}"
  ],
  "author": "Wix.com",
  "license": "MIT"
}<|MERGE_RESOLUTION|>--- conflicted
+++ resolved
@@ -7,13 +7,8 @@
     "test": "mocha \"dist/test/**/*.spec.js\" --timeout 5000"
   },
   "dependencies": {
-<<<<<<< HEAD
     "@stylable/core": "5.0.0-rc.4",
-    "@typescript-eslint/experimental-utils": "^5.30.0"
-=======
-    "@stylable/core": "^4.13.3",
     "@typescript-eslint/experimental-utils": "^5.30.5"
->>>>>>> 68d536ab
   },
   "keywords": [
     "eslint",
