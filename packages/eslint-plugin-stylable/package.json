--- conflicted
+++ resolved
@@ -7,13 +7,8 @@
     "test": "mocha \"dist/test/**/*.spec.js\" --timeout 5000"
   },
   "dependencies": {
-<<<<<<< HEAD
     "@stylable/core": "^4.1.0-alpha.3",
-    "@typescript-eslint/experimental-utils": "^4.22.0"
-=======
-    "@stylable/core": "^4.1.1",
     "@typescript-eslint/experimental-utils": "^4.22.1"
->>>>>>> 3d4255e0
   },
   "devDependencies": {
     "create-temp-directory": "^1.1.1"
