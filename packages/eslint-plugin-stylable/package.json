{
  "name": "eslint-plugin-stylable",
  "version": "4.13.3",
  "description": "eslint plugin for Stylable usages",
  "main": "dist/index.js",
  "scripts": {
    "test": "mocha \"dist/test/**/*.spec.js\" --timeout 5000"
  },
  "dependencies": {
<<<<<<< HEAD
    "@stylable/core": "^4.13.2",
    "@typescript-eslint/experimental-utils": "^5.27.0"
=======
    "@stylable/core": "^4.13.3",
    "@typescript-eslint/experimental-utils": "^5.29.0"
>>>>>>> 5b9e9ca4
  },
  "keywords": [
    "eslint",
    "stylable",
    "plugin",
    "eslintplugin",
    "eslint-plugin",
    "lint"
  ],
  "files": [
    "dist",
    "!dist/test",
    "src",
    "!*/tsconfig.{json,tsbuildinfo}"
  ],
  "author": "Wix.com",
  "license": "MIT"
}<|MERGE_RESOLUTION|>--- conflicted
+++ resolved
@@ -7,13 +7,8 @@
     "test": "mocha \"dist/test/**/*.spec.js\" --timeout 5000"
   },
   "dependencies": {
-<<<<<<< HEAD
-    "@stylable/core": "^4.13.2",
-    "@typescript-eslint/experimental-utils": "^5.27.0"
-=======
     "@stylable/core": "^4.13.3",
     "@typescript-eslint/experimental-utils": "^5.29.0"
->>>>>>> 5b9e9ca4
   },
   "keywords": [
     "eslint",
