{
  "name": "@stylable/experimental-loader",
  "version": "4.0.0-alpha.10",
  "main": "./cjs/index.js",
  "types": "./cjs/index.d.ts",
  "scripts": {
    "clean": "rimraf ./cjs",
    "build": "ts-build ./src --cjs",
    "test": "mocha \"./test/**/*.spec.ts\" --timeout 20000",
    "prepack": "yarn build"
  },
  "dependencies": {
<<<<<<< HEAD
    "@stylable/core": "^4.0.0-alpha.10",
    "@stylable/optimizer": "^4.0.0-alpha.10",
    "@stylable/runtime": "^4.0.0-alpha.10",
    "css-loader": "^5.0.1",
=======
    "@stylable/core": "^3.11.14",
    "@stylable/optimizer": "^3.11.14",
    "@stylable/runtime": "^3.11.14",
    "css-loader": "^5.0.2",
>>>>>>> abd2b7f0
    "decache": "^4.6.0"
  },
  "files": [
    "cjs",
    "src"
  ],
  "publishConfig": {
    "access": "public"
  },
  "repository": "https://github.com/wix/stylable/tree/master/packages/experimental-loader",
  "author": "Wix.com",
  "license": "BSD-3-Clause"
}<|MERGE_RESOLUTION|>--- conflicted
+++ resolved
@@ -10,17 +10,10 @@
     "prepack": "yarn build"
   },
   "dependencies": {
-<<<<<<< HEAD
     "@stylable/core": "^4.0.0-alpha.10",
     "@stylable/optimizer": "^4.0.0-alpha.10",
     "@stylable/runtime": "^4.0.0-alpha.10",
-    "css-loader": "^5.0.1",
-=======
-    "@stylable/core": "^3.11.14",
-    "@stylable/optimizer": "^3.11.14",
-    "@stylable/runtime": "^3.11.14",
     "css-loader": "^5.0.2",
->>>>>>> abd2b7f0
     "decache": "^4.6.0"
   },
   "files": [
