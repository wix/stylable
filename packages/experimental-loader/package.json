{
  "name": "@stylable/experimental-loader",
<<<<<<< HEAD
  "version": "4.9.0",
=======
  "version": "4.9.1",
>>>>>>> 6ab2f000
  "main": "dist/index.js",
  "scripts": {
    "test": "mocha \"./dist/test/**/*.spec.js\" --timeout 20000"
  },
  "dependencies": {
<<<<<<< HEAD
    "@stylable/core": "^4.9.0",
    "@stylable/optimizer": "^4.9.0",
    "@stylable/runtime": "^4.9.0",
=======
    "@stylable/core": "^4.9.1",
    "@stylable/optimizer": "^4.9.1",
    "@stylable/runtime": "^4.9.1",
>>>>>>> 6ab2f000
    "css-loader": "^6.5.1",
    "decache": "^4.6.1",
    "loader-utils": "^3.2.0"
  },
  "files": [
    "dist",
    "!dist/test",
    "src",
    "!*/tsconfig.{json,tsbuildinfo}"
  ],
  "publishConfig": {
    "access": "public"
  },
  "repository": "https://github.com/wix/stylable/tree/master/packages/experimental-loader",
  "author": "Wix.com",
  "license": "MIT"
}<|MERGE_RESOLUTION|>--- conflicted
+++ resolved
@@ -1,24 +1,14 @@
 {
   "name": "@stylable/experimental-loader",
-<<<<<<< HEAD
-  "version": "4.9.0",
-=======
   "version": "4.9.1",
->>>>>>> 6ab2f000
   "main": "dist/index.js",
   "scripts": {
     "test": "mocha \"./dist/test/**/*.spec.js\" --timeout 20000"
   },
   "dependencies": {
-<<<<<<< HEAD
-    "@stylable/core": "^4.9.0",
-    "@stylable/optimizer": "^4.9.0",
-    "@stylable/runtime": "^4.9.0",
-=======
     "@stylable/core": "^4.9.1",
     "@stylable/optimizer": "^4.9.1",
     "@stylable/runtime": "^4.9.1",
->>>>>>> 6ab2f000
     "css-loader": "^6.5.1",
     "decache": "^4.6.1",
     "loader-utils": "^3.2.0"
