{
  "name": "@stylable/jest",
  "version": "4.7.4",
  "description": "Test your Stylable React components using Jest",
  "main": "dist/index.js",
  "scripts": {
    "test": "mocha \"./dist/test/**/*.spec.js\""
  },
  "dependencies": {
<<<<<<< HEAD
    "@stylable/core": "^4.7.2",
    "@stylable/module-utils": "^4.7.2",
    "@stylable/node": "^4.7.2",
    "@stylable/runtime": "^4.7.2"
=======
    "@stylable/core": "^4.7.4",
    "@stylable/module-utils": "^4.7.4",
    "@stylable/runtime": "^4.7.4"
>>>>>>> d8bfacbb
  },
  "files": [
    "dist",
    "!dist/test",
    "src",
    "!*/tsconfig.{json,tsbuildinfo}"
  ],
  "engines": {
    "node": ">=12"
  },
  "publishConfig": {
    "access": "public"
  },
  "repository": "https://github.com/wix/stylable/tree/master/packages/jest",
  "author": "Wix.com",
  "license": "MIT"
}<|MERGE_RESOLUTION|>--- conflicted
+++ resolved
@@ -7,16 +7,10 @@
     "test": "mocha \"./dist/test/**/*.spec.js\""
   },
   "dependencies": {
-<<<<<<< HEAD
-    "@stylable/core": "^4.7.2",
-    "@stylable/module-utils": "^4.7.2",
-    "@stylable/node": "^4.7.2",
-    "@stylable/runtime": "^4.7.2"
-=======
     "@stylable/core": "^4.7.4",
     "@stylable/module-utils": "^4.7.4",
+    "@stylable/node": "^4.7.4",
     "@stylable/runtime": "^4.7.4"
->>>>>>> d8bfacbb
   },
   "files": [
     "dist",
