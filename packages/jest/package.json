{
  "name": "@stylable/jest",
  "version": "6.0.0-rc.2",
  "description": "Test your Stylable React components using Jest",
  "main": "dist/index.js",
  "scripts": {
    "test": "mocha \"./dist/test/**/*.spec.js\""
  },
  "dependencies": {
<<<<<<< HEAD
    "@file-services/node": "^8.3.2",
    "@stylable/core": "^6.0.0-rc.2",
    "@stylable/module-utils": "^6.0.0-rc.2",
    "@stylable/node": "^6.0.0-rc.2",
    "@stylable/runtime": "^6.0.0-rc.2"
=======
    "@file-services/node": "^8.3.3",
    "@stylable/core": "^5.16.0",
    "@stylable/module-utils": "^5.16.0",
    "@stylable/node": "^5.16.0",
    "@stylable/runtime": "^5.16.0"
>>>>>>> 8c3bf030
  },
  "files": [
    "dist",
    "!dist/test",
    "src",
    "!*/tsconfig.{json,tsbuildinfo}"
  ],
  "engines": {
    "node": ">=18.12.0"
  },
  "publishConfig": {
    "access": "public"
  },
  "repository": "https://github.com/wix/stylable/tree/master/packages/jest",
  "author": "Wix.com",
  "license": "MIT"
}<|MERGE_RESOLUTION|>--- conflicted
+++ resolved
@@ -7,19 +7,11 @@
     "test": "mocha \"./dist/test/**/*.spec.js\""
   },
   "dependencies": {
-<<<<<<< HEAD
-    "@file-services/node": "^8.3.2",
+    "@file-services/node": "^8.3.3",
     "@stylable/core": "^6.0.0-rc.2",
     "@stylable/module-utils": "^6.0.0-rc.2",
     "@stylable/node": "^6.0.0-rc.2",
     "@stylable/runtime": "^6.0.0-rc.2"
-=======
-    "@file-services/node": "^8.3.3",
-    "@stylable/core": "^5.16.0",
-    "@stylable/module-utils": "^5.16.0",
-    "@stylable/node": "^5.16.0",
-    "@stylable/runtime": "^5.16.0"
->>>>>>> 8c3bf030
   },
   "files": [
     "dist",
