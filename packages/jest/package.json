--- conflicted
+++ resolved
@@ -1,10 +1,6 @@
 {
   "name": "@stylable/jest",
-<<<<<<< HEAD
-  "version": "3.2.2-alpha.0",
-=======
   "version": "3.3.0",
->>>>>>> 637896b0
   "description": "Test your Stylable React components using Jest",
   "main": "cjs/index.js",
   "types": "cjs/index.d.ts",
@@ -15,15 +11,9 @@
     "prepack": "yarn build"
   },
   "dependencies": {
-<<<<<<< HEAD
-    "@stylable/core": "^3.2.2-alpha.0",
-    "@stylable/module-utils": "^3.2.2-alpha.0",
-    "@stylable/runtime": "^3.2.1-alpha.0"
-=======
     "@stylable/core": "^3.3.0",
     "@stylable/module-utils": "^3.3.0",
     "@stylable/runtime": "^3.2.0"
->>>>>>> 637896b0
   },
   "files": [
     "cjs",
