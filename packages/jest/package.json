{
  "name": "@stylable/jest",
<<<<<<< HEAD
  "version": "4.9.0",
=======
  "version": "4.9.1",
>>>>>>> 6ab2f000
  "description": "Test your Stylable React components using Jest",
  "main": "dist/index.js",
  "scripts": {
    "test": "mocha \"./dist/test/**/*.spec.js\""
  },
  "dependencies": {
<<<<<<< HEAD
    "@stylable/core": "^4.9.0",
    "@stylable/module-utils": "^4.9.0",
    "@stylable/node": "^4.9.0",
    "@stylable/runtime": "^4.9.0"
=======
    "@stylable/core": "^4.9.1",
    "@stylable/module-utils": "^4.9.1",
    "@stylable/node": "^4.9.1",
    "@stylable/runtime": "^4.9.1"
>>>>>>> 6ab2f000
  },
  "files": [
    "dist",
    "!dist/test",
    "src",
    "!*/tsconfig.{json,tsbuildinfo}"
  ],
  "engines": {
    "node": ">=12"
  },
  "publishConfig": {
    "access": "public"
  },
  "repository": "https://github.com/wix/stylable/tree/master/packages/jest",
  "author": "Wix.com",
  "license": "MIT"
}<|MERGE_RESOLUTION|>--- conflicted
+++ resolved
@@ -1,27 +1,16 @@
 {
   "name": "@stylable/jest",
-<<<<<<< HEAD
-  "version": "4.9.0",
-=======
   "version": "4.9.1",
->>>>>>> 6ab2f000
   "description": "Test your Stylable React components using Jest",
   "main": "dist/index.js",
   "scripts": {
     "test": "mocha \"./dist/test/**/*.spec.js\""
   },
   "dependencies": {
-<<<<<<< HEAD
-    "@stylable/core": "^4.9.0",
-    "@stylable/module-utils": "^4.9.0",
-    "@stylable/node": "^4.9.0",
-    "@stylable/runtime": "^4.9.0"
-=======
     "@stylable/core": "^4.9.1",
     "@stylable/module-utils": "^4.9.1",
     "@stylable/node": "^4.9.1",
     "@stylable/runtime": "^4.9.1"
->>>>>>> 6ab2f000
   },
   "files": [
     "dist",
