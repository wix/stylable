--- conflicted
+++ resolved
@@ -1,10 +1,6 @@
 {
   "name": "@stylable/jest",
-<<<<<<< HEAD
-  "version": "2.1.8-alpha.2",
-=======
   "version": "2.3.0",
->>>>>>> e7277135
   "description": "Test your Stylable React components using Jest",
   "main": "cjs/index.js",
   "types": "cjs/index.d.ts",
@@ -15,15 +11,9 @@
     "prepack": "yarn build"
   },
   "dependencies": {
-<<<<<<< HEAD
-    "@stylable/core": "^2.1.5-alpha.0",
-    "@stylable/module-utils": "^2.2.7-alpha.1",
-    "@stylable/runtime": "^2.1.4-alpha.1"
-=======
     "@stylable/core": "^2.3.0",
     "@stylable/module-utils": "^2.3.0",
     "@stylable/runtime": "^2.3.0"
->>>>>>> e7277135
   },
   "files": [
     "cjs",
