--- conflicted
+++ resolved
@@ -1,27 +1,16 @@
 {
   "name": "@stylable/jest",
-<<<<<<< HEAD
-  "version": "5.0.0-rc.2",
-=======
   "version": "5.0.0-rc.3",
->>>>>>> bd671059
   "description": "Test your Stylable React components using Jest",
   "main": "dist/index.js",
   "scripts": {
     "test": "mocha \"./dist/test/**/*.spec.js\""
   },
   "dependencies": {
-<<<<<<< HEAD
-    "@stylable/core": "^v5.0.0-rc.2",
-    "@stylable/module-utils": "^v5.0.0-rc.2",
-    "@stylable/node": "^v5.0.0-rc.2",
-    "@stylable/runtime": "^v5.0.0-rc.2"
-=======
     "@stylable/core": "v5.0.0-rc.3",
     "@stylable/module-utils": "v5.0.0-rc.3",
     "@stylable/node": "v5.0.0-rc.3",
     "@stylable/runtime": "v5.0.0-rc.3"
->>>>>>> bd671059
   },
   "files": [
     "dist",
