--- conflicted
+++ resolved
@@ -13,11 +13,7 @@
     "test": "mocha -r @ts-tools/node/r \"test/**/*.spec.ts?(x)\" --watch-extensions ts,tsx"
   },
   "dependencies": {
-<<<<<<< HEAD
     "@stylable/module-utils": "^1.0.0",
-=======
-    "@stylable/node": "^1.0.5",
->>>>>>> 808d87ec
     "@stylable/runtime": "^1.0.4"
   },
   "files": [
