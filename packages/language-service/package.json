--- conflicted
+++ resolved
@@ -1,10 +1,6 @@
 {
   "name": "@stylable/language-service",
-<<<<<<< HEAD
   "version": "4.0.0-alpha.10",
-=======
-  "version": "3.11.14",
->>>>>>> 0826f695
   "description": "Stylable Language Services - syntax highlighting, completions, hinting and more for the Stylable CSS preprocessor.",
   "main": "./cjs/index.js",
   "types": "./cjs/index.d.ts",
@@ -21,11 +17,7 @@
   "dependencies": {
     "@file-services/types": "^5.3.0",
     "@file-services/typescript": "^5.3.0",
-<<<<<<< HEAD
     "@stylable/core": "^4.0.0-alpha.10",
-=======
-    "@stylable/core": "^3.11.14",
->>>>>>> 0826f695
     "css-selector-tokenizer": "^0.7.3",
     "js-beautify": "^1.13.5",
     "postcss": "^8.2.5",
