--- conflicted
+++ resolved
@@ -1,10 +1,6 @@
 {
   "name": "@stylable/language-service",
-<<<<<<< HEAD
   "version": "4.1.0-alpha.3",
-=======
-  "version": "4.0.4",
->>>>>>> 5610190d
   "description": "Stylable Language Services - syntax highlighting, completions, hinting and more for the Stylable CSS preprocessor.",
   "main": "dist/index.js",
   "scripts": {
@@ -17,11 +13,7 @@
   "dependencies": {
     "@file-services/types": "^5.3.1",
     "@file-services/typescript": "^5.3.1",
-<<<<<<< HEAD
     "@stylable/core": "^4.1.0-alpha.3",
-=======
-    "@stylable/core": "^4.0.4",
->>>>>>> 5610190d
     "css-selector-tokenizer": "^0.7.3",
     "js-beautify": "^1.13.5",
     "postcss": "^8.2.10",
