--- conflicted
+++ resolved
@@ -18,15 +18,9 @@
     "css-selector-tokenizer": "^0.8.0",
     "postcss": "^8.4.14",
     "postcss-value-parser": "^4.2.0",
-<<<<<<< HEAD
     "vscode-css-languageservice": "^6.0.1",
     "vscode-languageserver": "^8.0.1",
-    "vscode-languageserver-textdocument": "^1.0.4",
-=======
-    "vscode-css-languageservice": "^5.4.2",
-    "vscode-languageserver": "^7.0.0",
     "vscode-languageserver-textdocument": "^1.0.5",
->>>>>>> 5b9e9ca4
     "vscode-uri": "^3.0.3"
   },
   "author": "Wix.com",
