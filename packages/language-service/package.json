--- conflicted
+++ resolved
@@ -1,10 +1,6 @@
 {
   "name": "@stylable/language-service",
-<<<<<<< HEAD
-  "version": "3.2.2-alpha.0",
-=======
   "version": "3.3.1",
->>>>>>> 637896b0
   "description": "Stylable Language Services - syntax highlighting, completions, hinting and more for the Stylable CSS preprocessor.",
   "main": "./cjs/index.js",
   "types": "./cjs/index.d.ts",
@@ -21,13 +17,8 @@
   "dependencies": {
     "@file-services/node": "^2.1.1",
     "@file-services/typescript": "^2.1.2",
-<<<<<<< HEAD
-    "@stylable/core": "^3.2.2-alpha.0",
-    "css-selector-tokenizer": "^0.7.1",
-=======
     "@stylable/core": "^3.3.0",
     "css-selector-tokenizer": "^0.7.2",
->>>>>>> 637896b0
     "postcss": "^7.0.27",
     "postcss-value-parser": "^4.0.3",
     "vscode-css-languageservice": "^4.1.1",
