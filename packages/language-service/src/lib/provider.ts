--- conflicted
+++ resolved
@@ -54,11 +54,8 @@
     ValueDirectiveProvider,
     StImportNamedCompletionProvider,
 } from './completion-providers';
-<<<<<<< HEAD
-import { Completion, topLevelDirectives } from './completion-types';
-=======
+import { topLevelDirectives } from './completion-types';
 import type { Completion } from './completion-types';
->>>>>>> 503dbf64
 import {
     createStateTypeSignature,
     createStateValidatorSignature,
@@ -238,6 +235,7 @@
                             (str: string) => !str.startsWith(':') || str.startsWith('::')
                         );
                         name = name!.replace('.', '').replace(/:/g, '');
+                        const localSymbol = callingMeta.mappedSymbols[name];
                         if (
                             name === k.name ||
                             (!name.startsWith(name.charAt(0).toLowerCase()) && k.name === 'root')
@@ -246,8 +244,9 @@
                             stateMeta = meta;
                             return true;
                         } else if (
-                            !!callingMeta.mappedSymbols[name] &&
-                            !!(callingMeta.mappedSymbols[name] as ClassSymbol)[valueMapping.extends]
+                            localSymbol &&
+                            (localSymbol._kind === 'class' || localSymbol._kind === 'element') &&
+                            localSymbol[valueMapping.extends]
                         ) {
                             const res = this.findMyState(callingMeta, name, word);
                             if (res) {
@@ -261,12 +260,13 @@
                 return false;
             })
         ) {
-            defs.push(
-                new ProviderLocation(
-                    meta.source,
-                    this.findWord(temp!.name, fs.readFileSync(stateMeta!.source, 'utf8'), position)
-                )
-            );
+            // Todo: this doesn't seem to do anything, investigate intent
+            // defs.push(
+            //     new ProviderLocation(
+            //         meta.source,
+            //         this.findWord(temp.name, fs.readFileSync(stateMeta!.source, 'utf8'), position)
+            //     )
+            // );
         } else if (Object.keys(meta.customSelectors).find((sym) => sym === ':--' + word)) {
             defs.push(
                 new ProviderLocation(meta.source, this.findWord(':--' + word, src, position))
@@ -291,16 +291,18 @@
             res = this.stylable.resolver.resolveImport(importedSymbol);
         }
 
+        const localSymbol = origMeta.mappedSymbols[elementName];
         if (
-            !!res &&
+            res &&
             res._kind === 'css' &&
             Object.keys((res.symbol as ClassSymbol)[valueMapping.states]!).includes(state)
         ) {
             return res;
         } else if (
-            !!res &&
+            res &&
             res._kind === 'css' &&
-            !!(origMeta.mappedSymbols[elementName] as ClassSymbol)[valueMapping.extends]
+            (localSymbol._kind === 'class' || localSymbol._kind === 'element') &&
+            localSymbol[valueMapping.extends]
         ) {
             return this.findMyState(res.meta, res.symbol.name, state);
         } else {
@@ -1173,14 +1175,13 @@
             if (
                 Object.keys(scannedMeta.mappedSymbols).some((k) => {
                     tmp = k;
+                    const localSymbol = scannedMeta.mappedSymbols[k];
                     return (
-                        (scannedMeta.mappedSymbols[k]._kind === 'element' &&
-                            (scannedMeta.mappedSymbols[k] as ElementSymbol).alias &&
-                            (scannedMeta.mappedSymbols[k] as ElementSymbol).alias!.import.from ===
-                                defMeta.source) ||
-                        (scannedMeta.mappedSymbols[k]._kind === 'import' &&
-                            (scannedMeta.mappedSymbols[k] as ImportSymbol).import.from ===
-                                defMeta.source)
+                        (localSymbol._kind === 'element' &&
+                            localSymbol.alias &&
+                            localSymbol.alias!.import.from === defMeta.source) ||
+                        (localSymbol._kind === 'import' &&
+                            localSymbol.import.from === defMeta.source)
                     );
                 })
             ) {
@@ -1750,23 +1751,18 @@
     }
 
     const match = lineChunkAtCursor.match(directiveRegex);
-    if (match && !!meta.mappedSymbols[word]) {
+    const localSymbol = meta.mappedSymbols[word];
+    if (match && localSymbol) {
         // We're in an -st directive
         let imp;
-        if (meta.mappedSymbols[word]._kind === 'import') {
-            imp = stylable.resolver.resolveImport(meta.mappedSymbols[word] as ImportSymbol);
-        } else if (
-            meta.mappedSymbols[word]._kind === 'element' &&
-            (meta.mappedSymbols[word] as ElementSymbol).alias
-        ) {
-            imp = stylable.resolver.resolveImport(
-                (meta.mappedSymbols[word] as ElementSymbol).alias as ImportSymbol
-            );
-        } else if (meta.mappedSymbols[word]._kind === 'class') {
-            if ((meta.mappedSymbols[word] as ClassSymbol).alias) {
-                meta = (stylable.resolver.resolveImport(
-                    (meta.mappedSymbols[word] as ClassSymbol).alias!
-                ) as CSSResolve).meta;
+        if (localSymbol._kind === 'import') {
+            imp = stylable.resolver.resolveImport(localSymbol);
+        } else if (localSymbol._kind === 'element' && localSymbol.alias) {
+            imp = stylable.resolver.resolveImport(localSymbol.alias);
+        } else if (localSymbol._kind === 'class') {
+            if (localSymbol.alias) {
+                const res = stylable.resolver.resolveImport(localSymbol.alias!);
+                return { word, meta: res ? res.meta : null };
             }
             return { word, meta };
         }
