import type { IFileSystem, IFileSystemStats } from '@file-services/types';
import { Stylable, safeParse } from '@stylable/core';
<<<<<<< HEAD
import { Root } from 'postcss';
import { HoverSettings } from 'vscode-css-languageservice';
import { ColorPresentationParams } from 'vscode-languageserver-protocol';
=======
import type { HoverSettings } from 'vscode-css-languageservice';
import type { ColorPresentationParams } from 'vscode-languageserver-protocol';
>>>>>>> 503dbf64
import { Range, TextDocument } from 'vscode-languageserver-textdocument';
import {
    Color,
    ColorInformation,
    ColorPresentation,
    Command,
    CompletionItem,
    Diagnostic,
    Hover,
    Location,
    ParameterInformation,
    Position,
    SignatureHelp,
    TextEdit,
    WorkspaceEdit,
} from 'vscode-languageserver-types';
import { URI } from 'vscode-uri';

import { ProviderPosition, ProviderRange } from './completion-providers';
<<<<<<< HEAD
import { Completion, topLevelDirectives } from './completion-types';
=======
import type { Completion } from './completion-types';
>>>>>>> 503dbf64
import { CssService } from './css-service';
import { dedupeRefs } from './dedupe-refs';
import { createDiagnosis } from './diagnosis';
import { getColorPresentation, resolveDocumentColors } from './feature/color-provider';
import {
    format,
    lspFormattingOptionsToJsBeautifyOptions,
    JSBeautifyFormatCSSOptions,
} from './feature/formatting';
import { Provider } from './provider';
import { getRefs, getRenameRefs } from './provider';
import type { ExtendedTsLanguageService } from './types';
import { typescriptSupport } from './typescript-support';

export interface StylableLanguageServiceOptions {
    fs: IFileSystem;
    stylable: Stylable;
}

export class StylableLanguageService {
    public cssService: CssService;
    protected fs: IFileSystem;
    protected provider: Provider;
    protected stylable: Stylable;
    protected tsLanguageService: ExtendedTsLanguageService;

    constructor({ fs, stylable }: StylableLanguageServiceOptions) {
        this.fs = fs;
        this.stylable = stylable;

        this.tsLanguageService = typescriptSupport(this.fs);
        this.provider = new Provider(this.stylable, this.tsLanguageService);
        this.cssService = new CssService(this.fs);
    }

    public getStylable() {
        return this.stylable;
    }

    public getFs() {
        return this.fs;
    }

    public onCompletion(filePath: string, offset: number): CompletionItem[] {
        const stylableFile = this.readStylableFile(filePath);

        if (stylableFile && stylableFile.stat.isFile()) {
            const document = TextDocument.create(
                URI.file(filePath).toString(),
                'stylable',
                stylableFile.stat.mtime.getTime(),
                stylableFile.content
            );
            const position = document.positionAt(offset);

            return this.getCompletions(document, filePath, position);
        } else {
            return [];
        }
    }

    public onDefinition(filePath: string, offset: number): Location[] {
        const stylableFile = this.readStylableFile(filePath);

        if (stylableFile && stylableFile.stat.isFile()) {
            const doc = TextDocument.create(
                URI.file(filePath).toString(),
                'stylable',
                stylableFile.stat.mtime.getTime(),
                stylableFile.content
            );

            const res = this.provider.getDefinitionLocation(
                stylableFile.content,
                doc.positionAt(offset),
                filePath,
                this.fs
            );

            return res.map((loc) => Location.create(URI.file(loc.uri).toString(), loc.range));
        }

        return [];
    }

    public onHover(filePath: string, offset: number, settings?: HoverSettings): Hover | null {
        const stylableFile = this.readStylableFile(filePath);

        if (stylableFile && stylableFile.stat.isFile()) {
            const doc = TextDocument.create(
                URI.file(filePath).toString(),
                'stylable',
                stylableFile.stat.mtime.getTime(),
                stylableFile.content
            );

            return this.cssService.doHover(doc, doc.positionAt(offset), settings);
        }

        return null;
    }

    public onReferences(filePath: string, offset: number): Location[] {
        const stylableFile = this.readStylableFile(filePath);

        if (stylableFile && stylableFile.stat.isFile()) {
            const doc = TextDocument.create(
                URI.file(filePath).toString(),
                'stylable',
                stylableFile.stat.mtime.getTime(),
                stylableFile.content
            );

            const position = doc.positionAt(offset);
            const refs = this.getRefs(filePath, position);

            if (refs.length) {
                return dedupeRefs(refs);
            } else {
                return dedupeRefs(this.cssService.findReferences(doc, position));
            }
        }

        return [];
    }

    public onDocumentColor(filePath: string): ColorInformation[] {
        const stylableFile = this.readStylableFile(filePath);

        if (stylableFile && stylableFile.stat.isFile()) {
            const doc = TextDocument.create(
                URI.file(filePath).toString(),
                'stylable',
                stylableFile.stat.mtime.getTime(),
                stylableFile.content
            );
            return resolveDocumentColors(this.stylable, this.cssService, doc, this.fs);
        }

        return [];
    }

    public onColorPresentation(
        filePath: string,
        offset: { start: number; end: number },
        color: Color
    ): ColorPresentation[] {
        const stylableFile = this.readStylableFile(filePath);

        if (stylableFile && stylableFile.stat.isFile()) {
            const doc = TextDocument.create(
                URI.file(filePath).toString(),
                'stylable',
                stylableFile.stat.mtime.getTime(),
                stylableFile.content
            );

            const range: Range = {
                start: doc.positionAt(offset.start),
                end: doc.positionAt(offset.end),
            };

            return getColorPresentation(this.cssService, doc, { color, range, textDocument: doc });
        }

        return [];
    }

    public onRenameRequest(filePath: string, offset: number, newName: string): WorkspaceEdit {
        const stylableFile = this.readStylableFile(filePath);
        const edit: WorkspaceEdit = { changes: {} };

        if (stylableFile && stylableFile.stat.isFile()) {
            const doc = TextDocument.create(
                URI.file(filePath).toString(),
                'stylable',
                stylableFile.stat.mtime.getTime(),
                stylableFile.content
            );

            getRenameRefs(filePath, doc.positionAt(offset), this.fs, this.stylable).forEach(
                (ref) => {
                    if (edit.changes![ref.uri]) {
                        edit.changes![ref.uri].push({ range: ref.range, newText: newName });
                    } else {
                        edit.changes![ref.uri] = [{ range: ref.range, newText: newName }];
                    }
                }
            );
        }

        return edit;
    }

    public onSignatureHelp(filePath: string, offset: number): SignatureHelp | null {
        const stylableFile = this.readStylableFile(filePath);

        if (stylableFile && stylableFile.stat.isFile()) {
            const doc = TextDocument.create(
                URI.file(filePath).toString(),
                'stylable',
                stylableFile.stat.mtime.getTime(),
                stylableFile.content
            );

            const sig = this.provider.getSignatureHelp(
                stylableFile.content,
                doc.positionAt(offset),
                filePath,
                this.fs,
                ParameterInformation
            );

            return sig;
        }

        return null;
    }

    public onDocumentFormatting(
        filePath: string,
        options: { tabSize: number; insertSpaces: boolean }
    ): TextEdit[] {
        const content = this.fs.readFileSync(filePath, 'utf8');
        const doc = TextDocument.create(URI.file(filePath).toString(), 'stylable', 1, content);

        return this.getDocumentFormatting(
            doc,
            { start: 0, end: doc.getText().length },
            lspFormattingOptionsToJsBeautifyOptions(options)
        );
    }

    public onDocumentRangeFormatting(
        filePath: string,
        offset: { start: number; end: number },
        options: { tabSize: number; insertSpaces: boolean }
    ) {
        const content = this.fs.readFileSync(filePath, 'utf8');
        const doc = TextDocument.create(URI.file(filePath).toString(), 'stylable', 1, content);

        return this.getDocumentFormatting(
            doc,
            offset,
            lspFormattingOptionsToJsBeautifyOptions(options)
        );
    }

    public getDocumentFormatting(
        doc: TextDocument,
        offset: { start: number; end: number },
        options?: JSBeautifyFormatCSSOptions
    ): TextEdit[] {
        const range = { start: doc.positionAt(offset.start), end: doc.positionAt(offset.end) };
        const srcText = doc.getText(range);
        const fsPath = URI.parse(doc.uri).fsPath;

        const ast = safeParse(srcText, { from: fsPath });
        const changes = this.removeFormattingExceptions(ast);

        const formattedText = format(ast.toString(), options);

        const newText = this.restoreFormattingExceptions(
            safeParse(formattedText, { from: fsPath }),
            changes
        ).toString();

        return srcText === newText
            ? []
            : [
                  {
                      newText,
                      range,
                  },
              ];
    }

    private removeFormattingExceptions(ast: Root) {
        const changes: string[] = [];

        // sanitizing @st-imports due to resulting broken formatting
        ast.walkAtRules(topLevelDirectives.stImport.slice(1), (atRule) => {
            changes.push(atRule.params);
            atRule.params = 'temp';
        });

        return changes;
    }

    private restoreFormattingExceptions(ast: Root, changes: string[]) {
        ast.walkAtRules(topLevelDirectives.stImport.slice(1), (atRule, index) => {
            atRule.params = changes[index];
        });

        return ast;
    }

    public provideCompletionItemsFromSrc(src: string, pos: Position, fileName: string) {
        return this.provider.provideCompletionItemsFromSrc(src, pos, fileName, this.fs);
    }

    public getCompletions(document: TextDocument, filePath: string, position: Position) {
        const content = document.getText();

        const res = this.provider.provideCompletionItemsFromSrc(
            content,
            {
                line: position.line,
                character: position.character,
            },
            filePath,
            this.fs
        );

        const ast = safeParse(content, { from: filePath });
        const cleanDocument = this.cssService.createSanitizedDocument(
            ast,
            filePath,
            document.version
        );

        return res
            .map((com: Completion) => {
                const lspCompletion: CompletionItem = CompletionItem.create(com.label);
                const ted: TextEdit = TextEdit.replace(
                    com.range
                        ? com.range
                        : new ProviderRange(
                              new ProviderPosition(
                                  position.line,
                                  Math.max(position.character - 1, 0)
                              ),
                              position
                          ),
                    typeof com.insertText === 'string' ? com.insertText : com.insertText.source
                );
                lspCompletion.insertTextFormat = 2;
                lspCompletion.detail = com.detail;
                lspCompletion.textEdit = ted;
                lspCompletion.sortText = com.sortText;
                lspCompletion.filterText =
                    typeof com.insertText === 'string' ? com.insertText : com.insertText.source;
                if (com.additionalCompletions) {
                    lspCompletion.command = Command.create(
                        'additional',
                        'editor.action.triggerSuggest'
                    );
                } else if (com.triggerSignature) {
                    lspCompletion.command = Command.create(
                        'additional',
                        'editor.action.triggerParameterHints'
                    );
                }
                return lspCompletion;
            })
            .concat(this.cssService.getCompletions(cleanDocument, position));
    }

    public getDefinitionLocation(src: string, position: ProviderPosition, filePath: string) {
        const defs = this.provider.getDefinitionLocation(
            src,
            position,
            URI.file(filePath).fsPath,
            this.fs
        );
        return defs.map((loc) => Location.create(URI.file(loc.uri).fsPath, loc.range));
    }

    public getSignatureHelp(
        src: string,
        pos: Position,
        filePath: string,
        paramInfo: typeof ParameterInformation
    ) {
        return this.provider.getSignatureHelp(src, pos, filePath, this.fs, paramInfo);
    }

    public getRefs(filePath: string, position: ProviderPosition) {
        return getRefs(filePath, position, this.fs, this.stylable);
    }

    public resolveDocumentColors(document: TextDocument) {
        return resolveDocumentColors(this.stylable, this.cssService, document, this.fs);
    }

    public getColorPresentation(document: TextDocument, params: ColorPresentationParams) {
        return getColorPresentation(this.cssService, document, params);
    }

    public diagnose(filePath: string): Diagnostic[] {
        const stylableFile = this.readStylableFile(filePath);

        if (stylableFile && stylableFile.stat.isFile()) {
            return createDiagnosis(
                stylableFile.content,
                stylableFile.stat.mtime.getTime(),
                filePath,
                this.stylable,
                this.cssService
            );
        }

        return [];
    }

    private readStylableFile(filePath: string, includeUntitled = true): StylableFile | null {
        const supportedFile =
            filePath.endsWith('.st.css') || (includeUntitled && filePath.startsWith('untitled:'));

        if (!supportedFile) {
            return null;
        }

        try {
            const stat = this.fs.statSync(filePath);

            if (stat.isFile()) {
                const content = this.fs.readFileSync(filePath, 'utf8');
                return {
                    content,
                    stat,
                };
            }
        } catch {
            // TODO: add warning?
        }

        return null;
    }
}

interface StylableFile {
    stat: IFileSystemStats;
    content: string;
}<|MERGE_RESOLUTION|>--- conflicted
+++ resolved
@@ -1,13 +1,8 @@
 import type { IFileSystem, IFileSystemStats } from '@file-services/types';
 import { Stylable, safeParse } from '@stylable/core';
-<<<<<<< HEAD
 import { Root } from 'postcss';
-import { HoverSettings } from 'vscode-css-languageservice';
-import { ColorPresentationParams } from 'vscode-languageserver-protocol';
-=======
 import type { HoverSettings } from 'vscode-css-languageservice';
 import type { ColorPresentationParams } from 'vscode-languageserver-protocol';
->>>>>>> 503dbf64
 import { Range, TextDocument } from 'vscode-languageserver-textdocument';
 import {
     Color,
@@ -27,11 +22,8 @@
 import { URI } from 'vscode-uri';
 
 import { ProviderPosition, ProviderRange } from './completion-providers';
-<<<<<<< HEAD
-import { Completion, topLevelDirectives } from './completion-types';
-=======
+import { topLevelDirectives } from './completion-types';
 import type { Completion } from './completion-types';
->>>>>>> 503dbf64
 import { CssService } from './css-service';
 import { dedupeRefs } from './dedupe-refs';
 import { createDiagnosis } from './diagnosis';
