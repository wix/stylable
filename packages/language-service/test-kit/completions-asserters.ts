--- conflicted
+++ resolved
@@ -3,16 +3,10 @@
 import { expect } from 'chai';
 import { TextDocument } from 'vscode-languageserver-textdocument';
 import { URI } from 'vscode-uri';
-<<<<<<< HEAD
-import { ProviderRange } from '../src/lib/completion-providers';
-import { Completion, Snippet } from '../src/lib/completion-types';
-=======
 import {
-    ProviderPosition,
     ProviderRange,
 } from '@stylable/language-service/src/lib/completion-providers';
 import { Completion, Snippet } from '@stylable/language-service/src/lib/completion-types';
->>>>>>> 4dd5c644
 import { CASES_PATH, stylableLSP } from './stylable-fixtures-lsp';
 import { getCaretPosition } from './asserters';
 
