--- conflicted
+++ resolved
@@ -7,13 +7,8 @@
     "test": "mocha \"./dist/test/**/*.spec.js\""
   },
   "dependencies": {
-<<<<<<< HEAD
-    "@stylable/core": "^4.5.1",
+    "@stylable/core": "^4.6.0",
     "@tokey/core": "^1.2.1",
-=======
-    "@stylable/core": "^4.6.0",
-    "toky": "^0.1.0",
->>>>>>> 29234835
     "vlq": "^1.0.1"
   },
   "files": [
