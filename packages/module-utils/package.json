--- conflicted
+++ resolved
@@ -7,13 +7,9 @@
     "test": "mocha \"./dist/test/**/*.spec.js\""
   },
   "dependencies": {
-<<<<<<< HEAD
-    "@stylable/core": "^4.1.0",
+    "@stylable/core": "^4.2.4",
     "toky": "^0.1.0",
     "vlq": "^1.0.1"
-=======
-    "@stylable/core": "^4.2.4"
->>>>>>> d8a5a748
   },
   "files": [
     "dist",
