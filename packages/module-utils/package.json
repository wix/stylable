--- conflicted
+++ resolved
@@ -1,10 +1,6 @@
 {
   "name": "@stylable/module-utils",
-<<<<<<< HEAD
-  "version": "2.4.1-alpha.1",
-=======
   "version": "2.4.1",
->>>>>>> e3c371d3
   "description": "Stylable module creation utilities",
   "main": "cjs/index.js",
   "types": "cjs/index.d.ts",
@@ -15,11 +11,7 @@
     "prepack": "yarn build"
   },
   "dependencies": {
-<<<<<<< HEAD
-    "@stylable/core": "^2.4.1-alpha.1"
-=======
     "@stylable/core": "^2.4.1"
->>>>>>> e3c371d3
   },
   "files": [
     "cjs",
