--- conflicted
+++ resolved
@@ -1,21 +1,13 @@
 {
   "name": "@stylable/module-utils",
-<<<<<<< HEAD
-  "version": "4.9.0",
-=======
   "version": "4.9.1",
->>>>>>> 6ab2f000
   "description": "Stylable module creation utilities",
   "main": "dist/index.js",
   "scripts": {
     "test": "mocha \"./dist/test/**/*.spec.js\""
   },
   "dependencies": {
-<<<<<<< HEAD
-    "@stylable/core": "^4.9.0",
-=======
     "@stylable/core": "^4.9.1",
->>>>>>> 6ab2f000
     "@tokey/core": "^1.2.1",
     "vlq": "^2.0.4"
   },
