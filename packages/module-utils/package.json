{
  "name": "@stylable/module-utils",
  "version": "4.7.4",
  "description": "Stylable module creation utilities",
  "main": "dist/index.js",
  "scripts": {
    "test": "mocha \"./dist/test/**/*.spec.js\""
  },
  "dependencies": {
<<<<<<< HEAD
    "@stylable/core": "^4.7.2",
    "@tokey/core": "^1.2.1",
    "vlq": "^1.0.1"
=======
    "@stylable/core": "^4.7.4",
    "toky": "^0.1.0",
    "vlq": "^2.0.4"
>>>>>>> 2463c6d2
  },
  "files": [
    "dist",
    "!dist/test",
    "src",
    "!*/tsconfig.{json,tsbuildinfo}"
  ],
  "engines": {
    "node": ">=12"
  },
  "publishConfig": {
    "access": "public"
  },
  "repository": "https://github.com/wix/stylable/tree/master/packages/module-utils",
  "author": "Wix.com",
  "license": "MIT"
}<|MERGE_RESOLUTION|>--- conflicted
+++ resolved
@@ -7,15 +7,9 @@
     "test": "mocha \"./dist/test/**/*.spec.js\""
   },
   "dependencies": {
-<<<<<<< HEAD
-    "@stylable/core": "^4.7.2",
+    "@stylable/core": "^4.7.4",
     "@tokey/core": "^1.2.1",
-    "vlq": "^1.0.1"
-=======
-    "@stylable/core": "^4.7.4",
-    "toky": "^0.1.0",
     "vlq": "^2.0.4"
->>>>>>> 2463c6d2
   },
   "files": [
     "dist",
