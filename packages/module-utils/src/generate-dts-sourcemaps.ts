import { basename } from 'path';
import { ClassSymbol, StylableMeta, valueMapping } from '@stylable/core';
<<<<<<< HEAD
import { STSymbol, CSSKeyframes } from '@stylable/core/dist/features';
=======
import { CSSKeyframes } from '@stylable/core/dist/features';
import { processDeclarationFunctions } from '@stylable/core/dist/process-declaration-functions';
>>>>>>> ff3f2181
import { encode } from 'vlq';
import {
    ClassesToken,
    ClassStateToken,
    TokenizedDtsEntry,
    tokenizeDTS,
} from './dts-rough-tokenizer';
import { SPACING } from './generate-dts';

type LineMapping = Array<Array<number>>;

function getClassSrcPosition(className: string, meta: StylableMeta): Position | undefined {
    const cls = meta.getClass(className);
    let res;

    if (cls) {
        meta.rawAst.walkRules(`.${className}`, (rule) => {
            if (rule.source && rule.source.start) {
                res = { line: rule.source.start.line - 1, column: rule.source.start.column - 1 };
                return false;
            }

            return;
        });
    }

    // root is auto defined by stylable in each stylesheet even if not explicitly written by the user
    return className === 'root' && !res ? { line: 0, column: 0 } : res;
}

function getVarsSrcPosition(varName: string, meta: StylableMeta): Position | undefined {
    const cssVar = STSymbol.get(meta, `--${varName}`, `cssVar`);
    let res;

    if (cssVar) {
        meta.rawAst.walkDecls(cssVar.name, (decl) => {
            if (decl.source && decl.source.start) {
                res = { line: decl.source.start.line - 1, column: decl.source.start.column - 1 };
                return false;
            }

            return;
        });
    }

    return res;
}

function getStVarsSrcPosition(varName: string, meta: StylableMeta): Position | undefined {
    const stVar = meta.vars.find((v) => v.name === varName);

    if (stVar?.node.source?.start) {
        return {
            line: stVar.node.source.start.line - 1,
            column: stVar.node.source.start.column - 1,
        };
    } else {
        // TODO: move this logic to Stylable core and enhance it. The meta should provide the API to get to the inner parts of the st-var
        let res: Position;
        meta.rawAst.walkRules(':vars', (rule) => {
            return rule.walkDecls((decl) => {
                if (decl.source?.start) {
                    if (decl.prop === varName) {
                        res = {
                            line: decl.source.start.line - 1,
                            column: decl.source.start.column - 1,
                        };
                    } else {
                        processDeclarationFunctions(decl, (node, level) => {
                            if (node.type === 'item' && node.name === varName) {
                                const rawDeclaration = `${decl.raws.before ?? ''}${decl.prop}${
                                    decl.raws.between ?? ''
                                }${decl.value}`;
                                const rootPosition = {
                                    line: rule.source!.start!.line - 1,
                                    column: rule.source!.start!.column - 1,
                                };

                                res = {
                                    ...calculateEstimatedPosition(
                                        rawDeclaration,
                                        node.name,
                                        node.after,
                                        rootPosition
                                    ),
                                    generatedOffsetLevel: level,
                                };
                            }
                        });
                    }

                    if (res) {
                        return false;
                    }
                }

                return;
            });
        });
        return res!;
    }
}

function getKeyframeSrcPosition(keyframeName: string, meta: StylableMeta): Position | undefined {
    const keyframe = CSSKeyframes.getKeyframesStatements(meta).find(
        (keyframe) => keyframe.params === keyframeName
    );

    if (keyframe && keyframe.source && keyframe.source.start) {
        return {
            line: keyframe.source.start.line - 1,
            column: keyframe.source.start.column - 1,
        };
    }

    return;
}

function stripQuotes(name: string) {
    return name.slice(1, name.length - 1);
}

type LinePartMapping = [number, number, number, number];

function createLinePartMapping(
    dtsOffset: number,
    srcLine: number,
    srcCol: number
): LinePartMapping {
    return [dtsOffset, 0, srcLine, srcCol];
}

function createLineMapping(dtsOffset: number, srcLine: number, srcCol: number): LinePartMapping[] {
    return [createLinePartMapping(dtsOffset, srcLine, srcCol)];
}

type Position = {
    line: number;
    column: number;
    generatedOffsetLevel?: number;
};

function findDefiningClassName(stateToken: ClassStateToken, entryClassName: ClassSymbol) {
    let currentClass = entryClassName;

    while (currentClass[valueMapping.states]) {
        if (
            currentClass[valueMapping.states]?.[stripQuotes(stateToken.stateName.value)] !==
            undefined
        ) {
            return currentClass.name;
        }

        if (currentClass[valueMapping.extends]?._kind === 'class') {
            currentClass = currentClass[valueMapping.extends] as ClassSymbol;
        }
    }

    return entryClassName.name;
}

function createStateLineMapping(
    stateTokens: ClassStateToken[],
    entryClassName: string,
    lastSrcPosition: Position,
    meta: StylableMeta
) {
    const res: { mapping: LinePartMapping[]; lastSrcPosition: Position } = {
        mapping: [],
        lastSrcPosition,
    };
    let prevDtsColumn = 0;
    for (const stateToken of stateTokens) {
        let stateSourcePosition: Position | undefined;

        const srcClassName = findDefiningClassName(stateToken, meta.getClass(entryClassName)!);

        meta.rawAst.walkRules(`.${srcClassName}`, (rule) => {
            return rule.walkDecls(valueMapping.states, (decl) => {
                if (decl.source && decl.source.start)
                    stateSourcePosition = {
                        line: decl.source.start.line - 1,
                        column: decl.source.start.column - 1,
                    };
                return false;
            });
        });

        if (stateSourcePosition) {
            res.mapping.push(
                createLinePartMapping(
                    stateToken.stateName.column - prevDtsColumn,
                    stateSourcePosition.line - res.lastSrcPosition.line,
                    stateSourcePosition.column - res.lastSrcPosition.column
                )
            );

            prevDtsColumn = stateToken.stateName.column;
            res.lastSrcPosition = {
                line: stateSourcePosition.line,
                column: stateSourcePosition.column,
            };
        }
    }

    return res;
}

function findTokenForLine(line: number, dstTokens: TokenizedDtsEntry[]) {
    for (const typedTokens of dstTokens) {
        for (const token of typedTokens.tokens) {
            if ('line' in token) {
                if (token.line === line) {
                    return { type: typedTokens.type, token: token };
                }
            } else if (
                token.classStates &&
                token.classStates.length &&
                token.classStates[0].stateName.line === line
            ) {
                return { type: typedTokens.type, token: token };
            }
        }
    }

    return;
}

function getClassSourceName(targetName: string, classTokens: ClassesToken): string | undefined {
    for (const classToken of classTokens.tokens) {
        if (classToken.outputValue?.value === targetName) {
            return classToken.value;
        }
    }

    return;
}

export function generateDTSSourceMap(dtsContent: string, meta: StylableMeta) {
    const tokens = tokenizeDTS(dtsContent);
    const mapping: Record<number, LineMapping> = {};
    const lines = dtsContent.split('\n');
    let lastSrcPosition: Position = { line: 0, column: 0 };

    // each line represents one item (classes, vars, etc..)
    // to be mapped to one position in the source
    for (const dtsLine of lines.keys()) {
        const resToken = findTokenForLine(dtsLine, tokens);

        if (resToken) {
            let currentSrcPosition: Position | undefined;
            if ('type' in resToken.token) {
                const tokenName = stripQuotes(resToken.token.value);
                switch (resToken.type) {
                    case 'classes':
                        currentSrcPosition = getClassSrcPosition(tokenName, meta);
                        break;
                    case 'vars':
                        currentSrcPosition = getVarsSrcPosition(tokenName, meta);
                        break;
                    case 'stVars':
                        currentSrcPosition = getStVarsSrcPosition(tokenName, meta);
                        break;
                    case 'keyframes':
                        currentSrcPosition = getKeyframeSrcPosition(tokenName, meta);
                        break;
                }

                if (currentSrcPosition) {
                    const lineDelta = currentSrcPosition.line - lastSrcPosition.line;
                    const columnDelta = currentSrcPosition.column - lastSrcPosition.column;

                    mapping[dtsLine] = createLineMapping(
                        SPACING.repeat(currentSrcPosition.generatedOffsetLevel ?? 1).length,
                        lineDelta,
                        columnDelta
                    );

                    // reset to default offset level
                    currentSrcPosition.generatedOffsetLevel = undefined;

                    lastSrcPosition = { ...currentSrcPosition };
                }
            } else if (resToken.type === 'states') {
                const classSourceName = getClassSourceName(
                    resToken.token.className.value,
                    tokens[1] as ClassesToken
                );

                if (classSourceName) {
                    const stateRes = createStateLineMapping(
                        resToken.token.classStates,
                        stripQuotes(classSourceName),
                        lastSrcPosition,
                        meta
                    );
                    lastSrcPosition = stateRes.lastSrcPosition;
                    mapping[dtsLine] = stateRes.mapping;
                }
            }
        } else {
            mapping[dtsLine] = [];
        }
    }

    const stylesheetName = basename(meta.source);
    return JSON.stringify(
        {
            version: 3,
            file: `${stylesheetName}.d.ts`,
            sources: [stylesheetName],
            names: [],
            mappings: Object.values(mapping)
                .map((segment) => (segment.length ? segment.map((s) => encode(s)).join(',') : ''))
                .join(';'),
        },
        null,
        4
    );
}

function calculateEstimatedPosition(
    rawValue: string,
    name: string,
    after = '',
    rootPosition?: Position
): Position {
    const valueLength = rawValue.indexOf(name + after) + name.length - after.length;
    const value = rawValue.slice(0, valueLength);
    const byLines = value.split(/\n/g);
    const lastLine = byLines[byLines.length - 1];

    return {
        line: byLines.length - 1 + (rootPosition?.line ?? 0),
        column: lastLine.length + (rootPosition?.column ?? 0),
    };
}<|MERGE_RESOLUTION|>--- conflicted
+++ resolved
@@ -1,11 +1,7 @@
 import { basename } from 'path';
 import { ClassSymbol, StylableMeta, valueMapping } from '@stylable/core';
-<<<<<<< HEAD
 import { STSymbol, CSSKeyframes } from '@stylable/core/dist/features';
-=======
-import { CSSKeyframes } from '@stylable/core/dist/features';
 import { processDeclarationFunctions } from '@stylable/core/dist/process-declaration-functions';
->>>>>>> ff3f2181
 import { encode } from 'vlq';
 import {
     ClassesToken,
