{
  "name": "@stylable/node",
  "version": "6.0.0-rc.2",
  "description": "Integrate Stylable into your node application",
  "main": "dist/index.js",
  "scripts": {
    "test": "mocha \"./dist/test/**/*.spec.js\" --timeout 10000"
  },
  "dependencies": {
<<<<<<< HEAD
    "@file-services/node": "^8.3.2",
    "@stylable/build-tools": "^6.0.0-rc.2",
    "@stylable/core": "^6.0.0-rc.2",
    "@stylable/module-utils": "^6.0.0-rc.2",
=======
    "@file-services/node": "^8.3.3",
    "@stylable/build-tools": "^5.16.0",
    "@stylable/core": "^5.16.0",
    "@stylable/module-utils": "^5.16.0",
>>>>>>> 8c3bf030
    "find-config": "^1.0.0"
  },
  "files": [
    "dist",
    "!dist/test",
    "src",
    "register.js",
    "loader.js",
    "!*/tsconfig.{json,tsbuildinfo}"
  ],
  "engines": {
    "node": ">=18.12.0"
  },
  "publishConfig": {
    "access": "public"
  },
  "repository": "https://github.com/wix/stylable/tree/master/packages/node",
  "author": "Wix.com",
  "license": "MIT"
}<|MERGE_RESOLUTION|>--- conflicted
+++ resolved
@@ -7,17 +7,10 @@
     "test": "mocha \"./dist/test/**/*.spec.js\" --timeout 10000"
   },
   "dependencies": {
-<<<<<<< HEAD
-    "@file-services/node": "^8.3.2",
+    "@file-services/node": "^8.3.3",
     "@stylable/build-tools": "^6.0.0-rc.2",
     "@stylable/core": "^6.0.0-rc.2",
     "@stylable/module-utils": "^6.0.0-rc.2",
-=======
-    "@file-services/node": "^8.3.3",
-    "@stylable/build-tools": "^5.16.0",
-    "@stylable/core": "^5.16.0",
-    "@stylable/module-utils": "^5.16.0",
->>>>>>> 8c3bf030
     "find-config": "^1.0.0"
   },
   "files": [
