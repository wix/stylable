--- conflicted
+++ resolved
@@ -1,10 +1,6 @@
 {
   "name": "@stylable/optimizer",
-<<<<<<< HEAD
-  "version": "4.9.0",
-=======
   "version": "4.9.1",
->>>>>>> 6ab2f000
   "description": "Stylable core optimizer",
   "main": "dist/index.js",
   "scripts": {
@@ -12,11 +8,7 @@
     "start": "mocha-play ./dist/test/**/*.spec.js -c ./webpack.config.js -w"
   },
   "dependencies": {
-<<<<<<< HEAD
-    "@stylable/core": "^4.9.0",
-=======
     "@stylable/core": "^4.9.1",
->>>>>>> 6ab2f000
     "@tokey/css-selector-parser": "^0.5.1",
     "csso": "^5.0.0",
     "postcss": "^8.4.4"
