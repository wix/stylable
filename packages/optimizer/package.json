--- conflicted
+++ resolved
@@ -8,12 +8,8 @@
     "start": "mocha-play ./dist/test/**/*.spec.js -c ./webpack.config.js -w"
   },
   "dependencies": {
-<<<<<<< HEAD
-    "@stylable/core": "^4.7.1",
+    "@stylable/core": "^4.7.2",
     "@tokey/css-selector-parser": "^0.5.0",
-=======
-    "@stylable/core": "^4.7.2",
->>>>>>> d47c687e
     "csso": "^4.2.0",
     "postcss": "^8.3.9"
   },
