--- conflicted
+++ resolved
@@ -1,10 +1,6 @@
 {
   "name": "@stylable/optimizer",
-<<<<<<< HEAD
   "version": "4.0.0-alpha.4",
-=======
-  "version": "3.11.10",
->>>>>>> 55e0abef
   "description": "Stylable core optimizer",
   "main": "./cjs/index.js",
   "types": "./cjs/index.d.ts",
@@ -12,18 +8,11 @@
     "clean": "rimraf ./cjs",
     "build": "ts-build ./src --cjs",
     "test": "mocha \"./test/**/*.spec.ts\"",
-<<<<<<< HEAD
     "start": "webpack serve",
     "prepack": "yarn build"
   },
   "dependencies": {
     "@stylable/core": "^4.0.0-alpha.4",
-=======
-    "prepack": "yarn build"
-  },
-  "dependencies": {
-    "@stylable/core": "^3.11.10",
->>>>>>> 55e0abef
     "csso": "^4.2.0",
     "postcss": "^8.2.1"
   },
