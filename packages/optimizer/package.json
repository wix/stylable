{
  "name": "@stylable/optimizer",
<<<<<<< HEAD
  "version": "4.0.0-alpha.9",
=======
  "version": "3.11.13",
>>>>>>> 3c767b73
  "description": "Stylable core optimizer",
  "main": "./cjs/index.js",
  "types": "./cjs/index.d.ts",
  "scripts": {
    "clean": "rimraf ./cjs",
    "build": "ts-build ./src --cjs",
    "test": "mocha \"./test/**/*.spec.ts\"",
    "start": "webpack serve",
    "prepack": "yarn build"
  },
  "dependencies": {
<<<<<<< HEAD
    "@stylable/core": "^4.0.0-alpha.9",
=======
    "@stylable/core": "^3.11.13",
>>>>>>> 3c767b73
    "csso": "^4.2.0",
    "postcss": "^8.2.4"
  },
  "files": [
    "cjs",
    "src"
  ],
  "engines": {
    "node": ">=12"
  },
  "publishConfig": {
    "access": "public"
  },
  "repository": "https://github.com/wix/stylable/tree/master/packages/optimizer",
  "homepage": "https://stylable.io",
  "author": "Wix.com",
  "license": "BSD-3-Clause"
}<|MERGE_RESOLUTION|>--- conflicted
+++ resolved
@@ -1,10 +1,6 @@
 {
   "name": "@stylable/optimizer",
-<<<<<<< HEAD
   "version": "4.0.0-alpha.9",
-=======
-  "version": "3.11.13",
->>>>>>> 3c767b73
   "description": "Stylable core optimizer",
   "main": "./cjs/index.js",
   "types": "./cjs/index.d.ts",
@@ -16,11 +12,7 @@
     "prepack": "yarn build"
   },
   "dependencies": {
-<<<<<<< HEAD
     "@stylable/core": "^4.0.0-alpha.9",
-=======
-    "@stylable/core": "^3.11.13",
->>>>>>> 3c767b73
     "csso": "^4.2.0",
     "postcss": "^8.2.4"
   },
