--- conflicted
+++ resolved
@@ -1,10 +1,6 @@
 {
   "name": "@stylable/optimizer",
-<<<<<<< HEAD
   "version": "4.1.0-alpha.3",
-=======
-  "version": "4.0.4",
->>>>>>> 5610190d
   "description": "Stylable core optimizer",
   "main": "dist/index.js",
   "scripts": {
@@ -12,11 +8,7 @@
     "start": "webpack serve"
   },
   "dependencies": {
-<<<<<<< HEAD
     "@stylable/core": "^4.1.0-alpha.3",
-=======
-    "@stylable/core": "^4.0.4",
->>>>>>> 5610190d
     "csso": "^4.2.0",
     "postcss": "^8.2.10"
   },
