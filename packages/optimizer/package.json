{
  "name": "@stylable/optimizer",
  "version": "3.3.2-rc.1",
  "description": "Stylable core optimizer",
  "main": "./cjs/index.js",
  "types": "./cjs/index.d.ts",
  "scripts": {
    "clean": "rimraf ./cjs",
    "build": "ts-build ./src --cjs",
    "test": "mocha \"./test/**/*.spec.ts\"",
    "start": "webpack-dev-server --hot --inline",
    "prepack": "yarn build"
  },
  "dependencies": {
<<<<<<< HEAD
    "@stylable/core": "^3.3.2-rc.1",
    "csso": "^4.0.2",
=======
    "@stylable/core": "^3.3.0",
    "csso": "^4.0.3",
>>>>>>> e6d1c40d
    "postcss": "^7.0.27"
  },
  "files": [
    "cjs",
    "src"
  ],
  "engines": {
    "node": ">=10"
  },
  "publishConfig": {
    "access": "public"
  },
  "repository": "https://github.com/wix/stylable/tree/master/packages/optimizer",
  "homepage": "https://stylable.io",
  "author": "Wix.com",
  "license": "BSD-3-Clause"
}<|MERGE_RESOLUTION|>--- conflicted
+++ resolved
@@ -12,13 +12,8 @@
     "prepack": "yarn build"
   },
   "dependencies": {
-<<<<<<< HEAD
-    "@stylable/core": "^3.3.2-rc.1",
-    "csso": "^4.0.2",
-=======
     "@stylable/core": "^3.3.0",
     "csso": "^4.0.3",
->>>>>>> e6d1c40d
     "postcss": "^7.0.27"
   },
   "files": [
