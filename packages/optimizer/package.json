{
  "name": "@stylable/optimizer",
<<<<<<< HEAD
  "version": "4.0.0-alpha.3",
=======
  "version": "3.11.9",
>>>>>>> 6d781ae0
  "description": "Stylable core optimizer",
  "main": "./cjs/index.js",
  "types": "./cjs/index.d.ts",
  "scripts": {
    "clean": "rimraf ./cjs",
    "build": "ts-build ./src --cjs",
    "test": "mocha \"./test/**/*.spec.ts\"",
    "start": "webpack serve",
    "prepack": "yarn build"
  },
  "dependencies": {
<<<<<<< HEAD
    "@stylable/core": "^4.0.0-alpha.3",
=======
    "@stylable/core": "^3.11.9",
>>>>>>> 6d781ae0
    "csso": "^4.2.0",
    "postcss": "^8.1.14"
  },
  "files": [
    "cjs",
    "src"
  ],
  "engines": {
    "node": ">=12"
  },
  "publishConfig": {
    "access": "public"
  },
  "repository": "https://github.com/wix/stylable/tree/master/packages/optimizer",
  "homepage": "https://stylable.io",
  "author": "Wix.com",
  "license": "BSD-3-Clause"
}<|MERGE_RESOLUTION|>--- conflicted
+++ resolved
@@ -1,10 +1,6 @@
 {
   "name": "@stylable/optimizer",
-<<<<<<< HEAD
   "version": "4.0.0-alpha.3",
-=======
-  "version": "3.11.9",
->>>>>>> 6d781ae0
   "description": "Stylable core optimizer",
   "main": "./cjs/index.js",
   "types": "./cjs/index.d.ts",
@@ -16,11 +12,7 @@
     "prepack": "yarn build"
   },
   "dependencies": {
-<<<<<<< HEAD
     "@stylable/core": "^4.0.0-alpha.3",
-=======
-    "@stylable/core": "^3.11.9",
->>>>>>> 6d781ae0
     "csso": "^4.2.0",
     "postcss": "^8.1.14"
   },
