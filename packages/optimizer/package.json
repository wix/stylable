--- conflicted
+++ resolved
@@ -1,10 +1,6 @@
 {
   "name": "@stylable/optimizer",
-<<<<<<< HEAD
-  "version": "3.2.2-alpha.0",
-=======
   "version": "3.3.0",
->>>>>>> 637896b0
   "description": "Stylable core optimizer",
   "main": "./cjs/index.js",
   "types": "./cjs/index.d.ts",
@@ -16,11 +12,7 @@
     "prepack": "yarn build"
   },
   "dependencies": {
-<<<<<<< HEAD
-    "@stylable/core": "^3.2.2-alpha.0",
-=======
     "@stylable/core": "^3.3.0",
->>>>>>> 637896b0
     "csso": "^4.0.2",
     "postcss": "^7.0.27"
   },
