--- conflicted
+++ resolved
@@ -1,10 +1,6 @@
 import { parseSelector, Pojo, SelectorAstNode, StylableResults, traverseNode } from '@stylable/core';
-<<<<<<< HEAD
 import postcss from 'postcss';
-=======
 import CleanCSS from 'clean-css';
-import * as postcss from 'postcss';
->>>>>>> 0c79c31f
 import { StylableClassNameOptimizer } from './classname-optimizer';
 import { StylableNamespaceOptimizer } from './namespace-optimizer';
 
