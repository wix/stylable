--- conflicted
+++ resolved
@@ -7,12 +7,7 @@
     namespaceDelimiter as delimiter,
 } from '@stylable/core/dist/index-internal';
 import { parseCssSelector, stringifySelectorAst, Selector, walk } from '@tokey/css-selector-parser';
-<<<<<<< HEAD
-import postcss, { Root, Rule, Node, Comment, Container } from 'postcss';
-=======
-import csso from 'csso';
 import postcss, { Root, Rule, Node, Comment } from 'postcss';
->>>>>>> e6d24987
 import { NameMapper } from './name-mapper';
 import { transform } from 'lightningcss';
 
