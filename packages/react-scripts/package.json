{
  "name": "@stylable/react-scripts",
  "version": "3.3.2-rc.1",
  "description": "Like react-scripts, but with stylable and typescript built-in",
  "bin": {
    "stylable-scripts": "./bin/stylable-scripts.js"
  },
  "dependencies": {
<<<<<<< HEAD
    "@stylable/core": "^3.3.2-rc.1",
    "@stylable/webpack-plugin": "^3.3.2-rc.1",
    "@ts-tools/webpack-loader": "^1.1.3",
=======
    "@stylable/core": "^3.3.0",
    "@stylable/webpack-plugin": "^3.3.0",
    "@ts-tools/webpack-loader": "^1.1.4",
>>>>>>> 969a542e
    "bfj": "^7.0.2",
    "case-sensitive-paths-webpack-plugin": "^2.3.0",
    "chalk": "^3.0.0",
    "dotenv": "^8.2.0",
    "dotenv-expand": "^5.1.0",
    "file-loader": "^6.0.0",
    "fs-extra": "^8.1.0",
    "html-webpack-plugin": "^4.0.0-beta.13",
    "object-assign": "^4.1.1",
    "react-dev-utils": "^10.2.0",
    "terser-webpack-plugin": "^2.3.5",
    "tslib": "^1.11.1",
    "typescript": "~3.8.3",
    "url-loader": "^4.0.0",
    "webpack": "^4.42.0",
    "webpack-dev-server": "^3.10.3",
    "webpack-manifest-plugin": "^2.2.0",
    "workbox-webpack-plugin": "^4.3.1"
  },
  "optionalDependencies": {
    "fsevents": "^2.1.1"
  },
  "files": [
    "bin",
    "config",
    "scripts",
    "template",
    "tsconfig.json",
    "tsconfig.template.json"
  ],
  "engines": {
    "node": ">=10"
  },
  "publishConfig": {
    "access": "public"
  },
  "repository": "https://github.com/wix/stylable/tree/master/packages/react-scripts",
  "author": "Wix.com",
  "license": "MIT"
}<|MERGE_RESOLUTION|>--- conflicted
+++ resolved
@@ -6,15 +6,9 @@
     "stylable-scripts": "./bin/stylable-scripts.js"
   },
   "dependencies": {
-<<<<<<< HEAD
     "@stylable/core": "^3.3.2-rc.1",
     "@stylable/webpack-plugin": "^3.3.2-rc.1",
-    "@ts-tools/webpack-loader": "^1.1.3",
-=======
-    "@stylable/core": "^3.3.0",
-    "@stylable/webpack-plugin": "^3.3.0",
     "@ts-tools/webpack-loader": "^1.1.4",
->>>>>>> 969a542e
     "bfj": "^7.0.2",
     "case-sensitive-paths-webpack-plugin": "^2.3.0",
     "chalk": "^3.0.0",
