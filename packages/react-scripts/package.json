--- conflicted
+++ resolved
@@ -1,22 +1,13 @@
 {
   "name": "@stylable/react-scripts",
-<<<<<<< HEAD
-  "version": "2.3.3-alpha.1",
-=======
   "version": "2.4.0",
->>>>>>> 8eff3a9c
   "description": "Like react-scripts, but with stylable and typescript built-in",
   "bin": {
     "stylable-scripts": "./bin/stylable-scripts.js"
   },
   "dependencies": {
-<<<<<<< HEAD
-    "@stylable/core": "^2.3.3-alpha.1",
-    "@stylable/webpack-plugin": "^2.3.3-alpha.1",
-=======
     "@stylable/core": "^2.4.0",
     "@stylable/webpack-plugin": "^2.4.0",
->>>>>>> 8eff3a9c
     "@ts-tools/webpack-loader": "^1.1.0",
     "bfj": "^7.0.1",
     "case-sensitive-paths-webpack-plugin": "^2.2.0",
