{
  "name": "@stylable/react-scripts",
<<<<<<< HEAD
  "version": "2.1.9-alpha.2",
=======
  "version": "2.3.0",
>>>>>>> e7277135
  "description": "Like react-scripts, but with stylable and typescript built-in",
  "bin": {
    "stylable-scripts": "./bin/stylable-scripts.js"
  },
  "dependencies": {
<<<<<<< HEAD
    "@stylable/core": "^2.1.5-alpha.0",
    "@stylable/webpack-plugin": "^2.1.9-alpha.2",
=======
    "@stylable/core": "^2.3.0",
    "@stylable/webpack-plugin": "^2.3.0",
>>>>>>> e7277135
    "@ts-tools/webpack-loader": "^0.8.14",
    "bfj": "^7.0.1",
    "case-sensitive-paths-webpack-plugin": "^2.2.0",
    "chalk": "^2.4.2",
    "dotenv": "^8.1.0",
    "dotenv-expand": "^5.1.0",
    "file-loader": "^4.2.0",
    "fs-extra": "^8.1.0",
    "html-webpack-plugin": "next",
    "object-assign": "^4.1.1",
    "react-dev-utils": "^9.0.3",
    "terser-webpack-plugin": "^2.0.1",
    "tslib": "^1.10.0",
    "typescript": "~3.6.3",
    "url-loader": "^2.1.0",
    "webpack": "^4.39.3",
    "webpack-dev-server": "^3.8.0",
    "webpack-manifest-plugin": "^2.0.4",
    "workbox-webpack-plugin": "^4.3.1"
  },
  "optionalDependencies": {
    "fsevents": "^2.0.7"
  },
  "files": [
    "bin",
    "config",
    "scripts",
    "template",
    "tsconfig.json",
    "tsconfig.template.json"
  ],
  "engines": {
    "node": ">=8"
  },
  "publishConfig": {
    "access": "public"
  },
  "repository": "https://github.com/wix/stylable/tree/master/packages/react-scripts",
  "author": "Wix.com",
  "license": "MIT"
}<|MERGE_RESOLUTION|>--- conflicted
+++ resolved
@@ -1,22 +1,13 @@
 {
   "name": "@stylable/react-scripts",
-<<<<<<< HEAD
-  "version": "2.1.9-alpha.2",
-=======
   "version": "2.3.0",
->>>>>>> e7277135
   "description": "Like react-scripts, but with stylable and typescript built-in",
   "bin": {
     "stylable-scripts": "./bin/stylable-scripts.js"
   },
   "dependencies": {
-<<<<<<< HEAD
-    "@stylable/core": "^2.1.5-alpha.0",
-    "@stylable/webpack-plugin": "^2.1.9-alpha.2",
-=======
     "@stylable/core": "^2.3.0",
     "@stylable/webpack-plugin": "^2.3.0",
->>>>>>> e7277135
     "@ts-tools/webpack-loader": "^0.8.14",
     "bfj": "^7.0.1",
     "case-sensitive-paths-webpack-plugin": "^2.2.0",
