{
  "name": "@stylable/rollup-plugin",
<<<<<<< HEAD
  "version": "5.0.0-rc.2",
=======
  "version": "5.0.0-rc.3",
>>>>>>> bd671059
  "description": "Stylable plugin for Rollup",
  "main": "dist/index.js",
  "scripts": {
    "test": "mocha \"dist/test/**/*.spec.js\""
  },
  "peerDependencies": {
<<<<<<< HEAD
    "@stylable/core": "^v5.0.0-rc.2",
    "rollup": "^2.70.0"
  },
  "dependencies": {
    "@stylable/build-tools": "^v5.0.0-rc.2",
    "@stylable/cli": "^v5.0.0-rc.2",
    "@stylable/node": "^v5.0.0-rc.2",
    "@stylable/optimizer": "^v5.0.0-rc.2",
    "@stylable/runtime": "^v5.0.0-rc.2",
=======
    "@stylable/core": "v5.0.0-rc.3",
    "rollup": "^2.70.0"
  },
  "dependencies": {
    "@stylable/build-tools": "v5.0.0-rc.3",
    "@stylable/cli": "v5.0.0-rc.3",
    "@stylable/node": "v5.0.0-rc.3",
    "@stylable/optimizer": "v5.0.0-rc.3",
    "@stylable/runtime": "v5.0.0-rc.3",
>>>>>>> bd671059
    "decache": "^4.6.1",
    "mime": "^3.0.0"
  },
  "files": [
    "dist",
    "!dist/test",
    "src",
    "runtime.js",
    "!*/tsconfig.{json,tsbuildinfo}"
  ],
  "engines": {
    "node": ">=14.14.0"
  },
  "publishConfig": {
    "access": "public"
  },
  "keywords": [
    "rollup-plugin",
    "Stylable"
  ],
  "repository": "https://github.com/wix/stylable/tree/master/packages/rollup-plugin",
  "author": "Wix.com",
  "license": "MIT"
}<|MERGE_RESOLUTION|>--- conflicted
+++ resolved
@@ -1,27 +1,12 @@
 {
   "name": "@stylable/rollup-plugin",
-<<<<<<< HEAD
-  "version": "5.0.0-rc.2",
-=======
   "version": "5.0.0-rc.3",
->>>>>>> bd671059
   "description": "Stylable plugin for Rollup",
   "main": "dist/index.js",
   "scripts": {
     "test": "mocha \"dist/test/**/*.spec.js\""
   },
   "peerDependencies": {
-<<<<<<< HEAD
-    "@stylable/core": "^v5.0.0-rc.2",
-    "rollup": "^2.70.0"
-  },
-  "dependencies": {
-    "@stylable/build-tools": "^v5.0.0-rc.2",
-    "@stylable/cli": "^v5.0.0-rc.2",
-    "@stylable/node": "^v5.0.0-rc.2",
-    "@stylable/optimizer": "^v5.0.0-rc.2",
-    "@stylable/runtime": "^v5.0.0-rc.2",
-=======
     "@stylable/core": "v5.0.0-rc.3",
     "rollup": "^2.70.0"
   },
@@ -31,7 +16,6 @@
     "@stylable/node": "v5.0.0-rc.3",
     "@stylable/optimizer": "v5.0.0-rc.3",
     "@stylable/runtime": "v5.0.0-rc.3",
->>>>>>> bd671059
     "decache": "^4.6.1",
     "mime": "^3.0.0"
   },
