{
  "name": "@stylable/rollup-plugin",
<<<<<<< HEAD
  "version": "5.0.0-rc.5",
=======
  "version": "4.14.0",
>>>>>>> 7cd4874a
  "description": "Stylable plugin for Rollup",
  "main": "dist/index.js",
  "scripts": {
    "test": "mocha \"dist/test/**/*.spec.js\""
  },
  "peerDependencies": {
<<<<<<< HEAD
    "@stylable/core": "5.0.0-rc.5",
    "rollup": "^2.70.0"
  },
  "dependencies": {
    "@stylable/build-tools": "5.0.0-rc.5",
    "@stylable/cli": "5.0.0-rc.5",
    "@stylable/node": "5.0.0-rc.5",
    "@stylable/optimizer": "5.0.0-rc.5",
    "@stylable/runtime": "5.0.0-rc.5",
=======
    "rollup": "^2.70.0"
  },
  "dependencies": {
    "@stylable/build-tools": "^4.14.0",
    "@stylable/cli": "^4.14.0",
    "@stylable/core": "^4.14.0",
    "@stylable/node": "^4.14.0",
    "@stylable/optimizer": "^4.14.0",
    "@stylable/runtime": "^4.14.0",
>>>>>>> 7cd4874a
    "decache": "^4.6.1",
    "mime": "^3.0.0"
  },
  "files": [
    "dist",
    "!dist/test",
    "src",
    "runtime.js",
    "!*/tsconfig.{json,tsbuildinfo}"
  ],
  "engines": {
    "node": ">=14.14.0"
  },
  "publishConfig": {
    "access": "public"
  },
  "keywords": [
    "rollup-plugin",
    "Stylable"
  ],
  "repository": "https://github.com/wix/stylable/tree/master/packages/rollup-plugin",
  "author": "Wix.com",
  "license": "MIT"
}<|MERGE_RESOLUTION|>--- conflicted
+++ resolved
@@ -1,37 +1,21 @@
 {
   "name": "@stylable/rollup-plugin",
-<<<<<<< HEAD
   "version": "5.0.0-rc.5",
-=======
-  "version": "4.14.0",
->>>>>>> 7cd4874a
   "description": "Stylable plugin for Rollup",
   "main": "dist/index.js",
   "scripts": {
     "test": "mocha \"dist/test/**/*.spec.js\""
   },
   "peerDependencies": {
-<<<<<<< HEAD
-    "@stylable/core": "5.0.0-rc.5",
     "rollup": "^2.70.0"
   },
   "dependencies": {
     "@stylable/build-tools": "5.0.0-rc.5",
     "@stylable/cli": "5.0.0-rc.5",
+    "@stylable/core": "5.0.0-rc.5",
     "@stylable/node": "5.0.0-rc.5",
     "@stylable/optimizer": "5.0.0-rc.5",
     "@stylable/runtime": "5.0.0-rc.5",
-=======
-    "rollup": "^2.70.0"
-  },
-  "dependencies": {
-    "@stylable/build-tools": "^4.14.0",
-    "@stylable/cli": "^4.14.0",
-    "@stylable/core": "^4.14.0",
-    "@stylable/node": "^4.14.0",
-    "@stylable/optimizer": "^4.14.0",
-    "@stylable/runtime": "^4.14.0",
->>>>>>> 7cd4874a
     "decache": "^4.6.1",
     "mime": "^3.0.0"
   },
