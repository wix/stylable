--- conflicted
+++ resolved
@@ -7,13 +7,8 @@
     "test": "mocha \"dist/test/**/*.spec.js\""
   },
   "peerDependencies": {
-<<<<<<< HEAD
-    "@stylable/core": "^4.10.0",
-    "rollup": "^2.45.2"
-=======
     "@stylable/core": "^4.2.0",
     "rollup": "^2.70.0"
->>>>>>> de007a9b
   },
   "dependencies": {
     "@stylable/build-tools": "^4.12.0",
