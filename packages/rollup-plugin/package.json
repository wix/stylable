{
  "name": "@stylable/rollup-plugin",
<<<<<<< HEAD
  "version": "4.9.0",
=======
  "version": "4.9.1",
>>>>>>> 6ab2f000
  "description": "Stylable plugin for Rollup",
  "main": "dist/index.js",
  "scripts": {
    "test": "mocha \"dist/test/**/*.spec.js\""
  },
  "peerDependencies": {
    "@stylable/core": "^4.2.0",
    "rollup": "^2.45.2"
  },
  "dependencies": {
<<<<<<< HEAD
    "@stylable/build-tools": "^4.9.0",
    "@stylable/node": "^4.9.0",
    "@stylable/optimizer": "^4.9.0",
    "@stylable/runtime": "^4.9.0",
=======
    "@stylable/build-tools": "^4.9.1",
    "@stylable/node": "^4.9.1",
    "@stylable/optimizer": "^4.9.1",
    "@stylable/runtime": "^4.9.1",
>>>>>>> 6ab2f000
    "decache": "^4.6.1",
    "mime": "^3.0.0"
  },
  "files": [
    "dist",
    "!dist/test",
    "src",
    "runtime.js",
    "!*/tsconfig.{json,tsbuildinfo}"
  ],
  "engines": {
    "node": ">=12"
  },
  "publishConfig": {
    "access": "public"
  },
  "keywords": [
    "rollup-plugin",
    "Stylable"
  ],
  "repository": "https://github.com/wix/stylable/tree/master/packages/rollup-plugin",
  "author": "Wix.com",
  "license": "MIT"
}<|MERGE_RESOLUTION|>--- conflicted
+++ resolved
@@ -1,10 +1,6 @@
 {
   "name": "@stylable/rollup-plugin",
-<<<<<<< HEAD
-  "version": "4.9.0",
-=======
   "version": "4.9.1",
->>>>>>> 6ab2f000
   "description": "Stylable plugin for Rollup",
   "main": "dist/index.js",
   "scripts": {
@@ -15,17 +11,10 @@
     "rollup": "^2.45.2"
   },
   "dependencies": {
-<<<<<<< HEAD
-    "@stylable/build-tools": "^4.9.0",
-    "@stylable/node": "^4.9.0",
-    "@stylable/optimizer": "^4.9.0",
-    "@stylable/runtime": "^4.9.0",
-=======
     "@stylable/build-tools": "^4.9.1",
     "@stylable/node": "^4.9.1",
     "@stylable/optimizer": "^4.9.1",
     "@stylable/runtime": "^4.9.1",
->>>>>>> 6ab2f000
     "decache": "^4.6.1",
     "mime": "^3.0.0"
   },
