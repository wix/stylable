import type { Plugin } from 'rollup';
import fs from 'fs';
import { join, parse } from 'path';
<<<<<<< HEAD
import { Stylable } from '@stylable/core';
import { emitDiagnostics, DiagnosticsMode } from '@stylable/core/dist/index-internal';
=======
import { Stylable, emitDiagnostics, DiagnosticsMode } from '@stylable/core';
import { tryCollectImportsDeep } from '@stylable/core/dist/index-internal';
>>>>>>> 7cd4874a
import {
    sortModulesByDepth,
    calcDepth,
    CalcDepthContext,
    hasImportedSideEffects,
} from '@stylable/build-tools';
import { resolveNamespace as resolveNamespaceNode } from '@stylable/node';
import { StylableOptimizer } from '@stylable/optimizer';
import decache from 'decache';
import {
    emitAssets,
    generateCssString,
    generateStylableModuleCode,
    getDefaultMode,
} from './plugin-utils';
import { resolveConfig as resolveStcConfig, STCBuilder } from '@stylable/cli';

export interface StylableRollupPluginOptions {
    optimization?: {
        minify?: boolean;
    };
    inlineAssets?: boolean | ((filepath: string, buffer: Buffer) => boolean);
    fileName?: string;
    mode?: 'development' | 'production';
    diagnosticsMode?: DiagnosticsMode;
    resolveNamespace?: typeof resolveNamespaceNode;
    /**
     * Runs "stc" programmatically with the webpack compilation.
     * true - it will automatically detect the closest "stylable.config.js" file and use it.
     * string - it will use the provided string as the "stcConfig" file path.
     */
    stcConfig?: boolean | string;
    projectRoot?: string;
}

const requireModuleCache = new Set<string>();
const requireModule = (id: string) => {
    requireModuleCache.add(id);
    return require(id);
};
const clearRequireCache = () => {
    for (const id of requireModuleCache) {
        decache(id);
    }
    requireModuleCache.clear();
};

const ST_CSS = '.st.css';

const PRINT_ORDER = -1;
export function stylableRollupPlugin({
    optimization: { minify = false } = {},
    inlineAssets = true,
    fileName = 'stylable.css',
    diagnosticsMode = 'strict',
    mode = getDefaultMode(),
    resolveNamespace = resolveNamespaceNode,
    stcConfig,
    projectRoot = process.cwd(),
}: StylableRollupPluginOptions = {}): Plugin {
    let stylable!: Stylable;
    let extracted!: Map<any, any>;
    let emittedAssets!: Map<string, string>;
    let outputCSS = '';
    let stcBuilder: STCBuilder | undefined;

    return {
        name: 'Stylable',
        async buildStart() {
            extracted = extracted || new Map();
            emittedAssets = emittedAssets || new Map();
            if (stylable) {
                clearRequireCache();
                stylable.initCache();
            } else {
                stylable = new Stylable({
                    fileSystem: fs,
                    projectRoot,
                    mode,
                    resolveNamespace,
                    optimizer: new StylableOptimizer(),
                    resolverCache: new Map(),
                    requireModule,
                });
            }

            if (stcConfig) {
                if (stcBuilder) {
                    for (const sourceDirectory of stcBuilder.getProjectsSources()) {
                        this.addWatchFile(sourceDirectory);
                    }
                } else {
                    const configuration = resolveStcConfig(
                        projectRoot,
                        typeof stcConfig === 'string' ? stcConfig : undefined
                    );

                    if (!configuration) {
                        throw new Error(
                            `Could not find "stcConfig"${
                                typeof stcConfig === 'string' ? ` at "${stcConfig}"` : ''
                            }`
                        );
                    }

                    stcBuilder = STCBuilder.create({
                        rootDir: projectRoot,
                        configFilePath: configuration.path,
                        watchMode: this.meta.watchMode,
                    });

                    await stcBuilder.build();

                    for (const sourceDirectory of stcBuilder.getProjectsSources()) {
                        this.addWatchFile(sourceDirectory);
                    }

                    stcBuilder.reportDiagnostics(
                        {
                            emitWarning: (e) => this.warn(e),
                            emitError: (e) => this.error(e),
                        },
                        diagnosticsMode
                    );
                }
            }
        },
        async watchChange(id) {
            if (stcBuilder) {
                await stcBuilder.rebuild([id]);

                stcBuilder.reportDiagnostics(
                    {
                        emitWarning: (e) => this.warn(e),
                        emitError: (e) => this.error(e),
                    },
                    diagnosticsMode
                );
            }
        },
        load(id) {
            if (id.endsWith(ST_CSS)) {
                const code = fs.readFileSync(id, 'utf8');
                return { code, moduleSideEffects: false };
            }
            return null;
        },
        transform(source, id) {
            if (!id.endsWith(ST_CSS)) {
                return null;
            }
            const { meta, exports } = stylable.transform(stylable.analyze(id, source));
            const assetsIds = emitAssets(this, stylable, meta, emittedAssets, inlineAssets);
            const css = generateCssString(meta, minify, stylable, assetsIds);
            const moduleImports = [];
            for (const imported of meta.getImportStatements()) {
                if (hasImportedSideEffects(stylable, meta, imported)) {
                    moduleImports.push(`import ${JSON.stringify(imported.request)};`);
                }
            }
            extracted.set(id, { css });

<<<<<<< HEAD
            for (const dependency of stylable.getDependencies(meta)) {
                this.addWatchFile(dependency.resolvedPath);
=======
            for (const filePath of tryCollectImportsDeep(stylable, meta)) {
                this.addWatchFile(filePath);
>>>>>>> 7cd4874a
            }

            /**
             * In case this Stylable module has sources the diagnostics will be emitted in `watchChange` hook.
             */
            if (!stcBuilder?.getSourcesFiles(id)) {
                emitDiagnostics(
                    {
                        emitWarning: (e: Error) => this.warn(e),
                        emitError: (e: Error) => this.error(e),
                    },
                    meta,
                    diagnosticsMode
                );
            }

            return {
                code: generateStylableModuleCode(meta, exports, moduleImports),
                map: { mappings: '' },
            };
        },
        buildEnd() {
            const modules = [];
            const cache = new Map();

            const context: CalcDepthContext<string> = {
                getDependencies: (module) => this.getModuleInfo(module)!.importedIds,
                getImporters: (module) => this.getModuleInfo(module)!.importers,
                isStylableModule: (module) => module.endsWith(ST_CSS),
                getModulePathNoExt: (module) => {
                    if (module.endsWith(ST_CSS)) {
                        return module.replace(/\.st\.css$/, '');
                    }
                    const { dir, name } = parse(module);
                    return join(dir, name);
                },
            };

            for (const moduleId of this.getModuleIds()) {
                if (moduleId.endsWith(ST_CSS)) {
                    modules.push({ depth: calcDepth(moduleId, context, [], cache), moduleId });
                }
            }

            sortModulesByDepth(
                modules,
                (m) => m.depth,
                (m) => m.moduleId,
                PRINT_ORDER
            );

            outputCSS = '';

            for (const { moduleId } of modules) {
                const stored = extracted.get(moduleId);
                if (stored) {
                    outputCSS += extracted.get(moduleId).css + '\n';
                } else {
                    this.error(`Missing transformed css for ${moduleId}`);
                }
            }
            this.emitFile({ source: outputCSS, type: 'asset', fileName });
        },
    };
}

export default stylableRollupPlugin;<|MERGE_RESOLUTION|>--- conflicted
+++ resolved
@@ -1,13 +1,12 @@
 import type { Plugin } from 'rollup';
 import fs from 'fs';
 import { join, parse } from 'path';
-<<<<<<< HEAD
 import { Stylable } from '@stylable/core';
-import { emitDiagnostics, DiagnosticsMode } from '@stylable/core/dist/index-internal';
-=======
-import { Stylable, emitDiagnostics, DiagnosticsMode } from '@stylable/core';
-import { tryCollectImportsDeep } from '@stylable/core/dist/index-internal';
->>>>>>> 7cd4874a
+import {
+    emitDiagnostics,
+    DiagnosticsMode,
+    tryCollectImportsDeep,
+} from '@stylable/core/dist/index-internal';
 import {
     sortModulesByDepth,
     calcDepth,
@@ -170,13 +169,8 @@
             }
             extracted.set(id, { css });
 
-<<<<<<< HEAD
-            for (const dependency of stylable.getDependencies(meta)) {
-                this.addWatchFile(dependency.resolvedPath);
-=======
             for (const filePath of tryCollectImportsDeep(stylable, meta)) {
                 this.addWatchFile(filePath);
->>>>>>> 7cd4874a
             }
 
             /**
