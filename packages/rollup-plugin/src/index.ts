--- conflicted
+++ resolved
@@ -35,16 +35,13 @@
     mode?: 'development' | 'production';
     diagnosticsMode?: DiagnosticsMode;
     resolveNamespace?: typeof resolveNamespaceNode;
-<<<<<<< HEAD
     /**
      * Runs "stc" programmatically with the webpack compilation.
      * true - it will automatically detect the closest "stylable.config.js" file and use it.
      * string - it will use the provided string as the "stcConfig" file path.
      */
     stcConfig?: boolean | string;
-=======
     projectRoot?: string;
->>>>>>> feb9d00a
 }
 
 const requireModuleCache = new Set<string>();
@@ -69,11 +66,8 @@
     diagnosticsMode = 'strict',
     mode = getDefaultMode(),
     resolveNamespace = resolveNamespaceNode,
-<<<<<<< HEAD
     stcConfig,
-=======
     projectRoot = process.cwd(),
->>>>>>> feb9d00a
 }: StylableRollupPluginOptions = {}): Plugin {
     let stylable!: Stylable;
     let extracted!: Map<any, any>;
@@ -83,34 +77,16 @@
 
     return {
         name: 'Stylable',
-<<<<<<< HEAD
-
-        async buildStart(rollupOptions) {
-            extracted ||= new Map();
-            emittedAssets ||= new Map();
-            /**
-             * Sometimes rollupOptions.context is the string 'undefined'.
-             * So we would fallback to the process.cwd()
-             */
-            const context =
-                rollupOptions.context === 'undefined' ? process.cwd() : rollupOptions.context;
-
-=======
-        buildStart() {
+        async buildStart() {
             extracted = extracted || new Map();
             emittedAssets = emittedAssets || new Map();
->>>>>>> feb9d00a
             if (stylable) {
                 clearRequireCache();
                 stylable.initCache();
             } else {
                 stylable = Stylable.create({
                     fileSystem: fs,
-<<<<<<< HEAD
-                    projectRoot: context,
-=======
                     projectRoot,
->>>>>>> feb9d00a
                     mode,
                     resolveNamespace,
                     optimizer: new StylableOptimizer(),
@@ -122,7 +98,7 @@
             if (stcConfig) {
                 if (!stcBuilder) {
                     const configuration = resolveStcConfig(
-                        context,
+                        projectRoot,
                         typeof stcConfig === 'string' ? stcConfig : undefined
                     );
 
@@ -135,7 +111,7 @@
                     }
 
                     stcBuilder = STCBuilder.create({
-                        rootDir: context,
+                        rootDir: projectRoot,
                         configFilePath: configuration.path,
                         watchMode: this.meta.watchMode,
                     });
