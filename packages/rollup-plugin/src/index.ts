import type { Plugin } from 'rollup';
import fs from 'fs';
import { join, parse } from 'path';
import { Stylable, StylableConfig } from '@stylable/core';
import {
    emitDiagnostics,
    DiagnosticsMode,
    tryCollectImportsDeep,
} from '@stylable/core/dist/index-internal';
import {
    sortModulesByDepth,
    calcDepth,
    CalcDepthContext,
    hasImportedSideEffects,
} from '@stylable/build-tools';
import { resolveNamespace as resolveNamespaceNode } from '@stylable/node';
import { StylableOptimizer } from '@stylable/optimizer';
import decache from 'decache';
import {
    emitAssets,
    generateCssString,
    generateStylableModuleCode,
    getDefaultMode,
} from './plugin-utils';
import { resolveConfig as resolveStcConfig, STCBuilder } from '@stylable/cli';

export interface StylableRollupPluginOptions {
    optimization?: {
        minify?: boolean;
    };
    inlineAssets?: boolean | ((filepath: string, buffer: Buffer) => boolean);
    fileName?: string;
    /** @deprecated use stylableConfig to configure */
    mode?: 'development' | 'production';
    diagnosticsMode?: DiagnosticsMode;
    /** @deprecated use stylableConfig to configure */
    resolveNamespace?: typeof resolveNamespaceNode;
    /**
     * A function to override Stylable instance default configuration options
     */
    stylableConfig?: (config: StylableConfig) => StylableConfig;
    /**
     * Runs "stc" programmatically with the webpack compilation.
     * true - it will automatically detect the closest "stylable.config.js" file and use it.
     * string - it will use the provided string as the "stcConfig" file path.
     */
    stcConfig?: boolean | string;
    /** @deprecated use stylableConfig to configure */
    projectRoot?: string;
}

const requireModuleCache = new Set<string>();
const requireModule = (id: string) => {
    requireModuleCache.add(id);
    return require(id);
};
const clearRequireCache = () => {
    for (const id of requireModuleCache) {
        decache(id);
    }
    requireModuleCache.clear();
};

const ST_CSS = '.st.css';

const PRINT_ORDER = -1;
export function stylableRollupPlugin({
    optimization: { minify = false } = {},
    inlineAssets = true,
    fileName = 'stylable.css',
    diagnosticsMode = 'strict',
    mode,
    resolveNamespace,
    stylableConfig = (config: StylableConfig) => config,
    stcConfig,
    projectRoot,
}: StylableRollupPluginOptions = {}): Plugin {
    let stylable!: Stylable;
    let extracted!: Map<any, any>;
    let emittedAssets!: Map<string, string>;
    let outputCSS = '';
    let stcBuilder: STCBuilder | undefined;

    return {
        name: 'Stylable',
        async buildStart() {
            extracted = extracted || new Map();
            emittedAssets = emittedAssets || new Map();
            const stConfig = stylableConfig({
                fileSystem: fs,
                optimizer: new StylableOptimizer(),
                resolverCache: new Map(),
                requireModule,
                mode: mode || getDefaultMode(),
                projectRoot: projectRoot || process.cwd(),
                resolveNamespace: resolveNamespace || resolveNamespaceNode,
            });
<<<<<<< HEAD
            const configFromFile = resolveStcConfig(
                stConfig.projectRoot,
                typeof stcConfig === 'string' ? stcConfig : undefined,
                fs
            );

=======
>>>>>>> 31844e4c
            if (stylable) {
                clearRequireCache();
                stylable.initCache();
            } else {
<<<<<<< HEAD
                stylable = new Stylable({
                    resolveModule: configFromFile?.config?.defaultConfig?.resolveModule,
                    ...stConfig
                });
=======
                stylable = new Stylable(stConfig);
>>>>>>> 31844e4c
            }

            if (stcConfig) {
                if (stcBuilder) {
                    for (const sourceDirectory of stcBuilder.getProjectsSources()) {
                        this.addWatchFile(sourceDirectory);
                    }
<<<<<<< HEAD
                } else if (configFromFile && configFromFile.config.stcConfig) {
                    stcBuilder = STCBuilder.create({
                        rootDir: stConfig.projectRoot,
                        configFilePath: configFromFile.path,
=======
                } else {
                    const configuration = resolveStcConfig(
                        stConfig.projectRoot,
                        typeof stcConfig === 'string' ? stcConfig : undefined
                    );

                    if (!configuration) {
                        throw new Error(
                            `Could not find "stcConfig"${
                                typeof stcConfig === 'string' ? ` at "${stcConfig}"` : ''
                            }`
                        );
                    }

                    stcBuilder = STCBuilder.create({
                        rootDir: stConfig.projectRoot,
                        configFilePath: configuration.path,
>>>>>>> 31844e4c
                        watchMode: this.meta.watchMode,
                    });

                    await stcBuilder.build();

                    for (const sourceDirectory of stcBuilder.getProjectsSources()) {
                        this.addWatchFile(sourceDirectory);
                    }

                    stcBuilder.reportDiagnostics(
                        {
                            emitWarning: (e) => this.warn(e),
                            emitError: (e) => this.error(e),
                        },
                        diagnosticsMode
                    );
                }
            }
        },
        async watchChange(id) {
            if (stcBuilder) {
                await stcBuilder.rebuild([id]);

                stcBuilder.reportDiagnostics(
                    {
                        emitWarning: (e) => this.warn(e),
                        emitError: (e) => this.error(e),
                    },
                    diagnosticsMode
                );
            }
        },
        load(id) {
            if (id.endsWith(ST_CSS)) {
                const code = fs.readFileSync(id, 'utf8');
                return { code, moduleSideEffects: false };
            }
            return null;
        },
        transform(source, id) {
            if (!id.endsWith(ST_CSS)) {
                return null;
            }
            const { meta, exports } = stylable.transform(stylable.analyze(id, source));
            const assetsIds = emitAssets(this, stylable, meta, emittedAssets, inlineAssets);
            const css = generateCssString(meta, minify, stylable, assetsIds);
            const moduleImports = [];
            for (const imported of meta.getImportStatements()) {
                if (hasImportedSideEffects(stylable, meta, imported)) {
                    moduleImports.push(`import ${JSON.stringify(imported.request)};`);
                }
            }
            extracted.set(id, { css });

            for (const filePath of tryCollectImportsDeep(stylable, meta)) {
                this.addWatchFile(filePath);
            }

            /**
             * In case this Stylable module has sources the diagnostics will be emitted in `watchChange` hook.
             */
            if (!stcBuilder?.getSourcesFiles(id)) {
                emitDiagnostics(
                    {
                        emitWarning: (e: Error) => this.warn(e),
                        emitError: (e: Error) => this.error(e),
                    },
                    meta,
                    diagnosticsMode
                );
            }

            return {
                code: generateStylableModuleCode(meta, exports, moduleImports),
                map: { mappings: '' },
            };
        },
        buildEnd() {
            const modules = [];
            const cache = new Map();

            const context: CalcDepthContext<string> = {
                getDependencies: (module) => this.getModuleInfo(module)!.importedIds,
                getImporters: (module) => this.getModuleInfo(module)!.importers,
                isStylableModule: (module) => module.endsWith(ST_CSS),
                getModulePathNoExt: (module) => {
                    if (module.endsWith(ST_CSS)) {
                        return module.replace(/\.st\.css$/, '');
                    }
                    const { dir, name } = parse(module);
                    return join(dir, name);
                },
            };

            for (const moduleId of this.getModuleIds()) {
                if (moduleId.endsWith(ST_CSS)) {
                    modules.push({ depth: calcDepth(moduleId, context, [], cache), moduleId });
                }
            }

            sortModulesByDepth(
                modules,
                (m) => m.depth,
                (m) => m.moduleId,
                PRINT_ORDER
            );

            outputCSS = '';

            for (const { moduleId } of modules) {
                const stored = extracted.get(moduleId);
                if (stored) {
                    outputCSS += extracted.get(moduleId).css + '\n';
                } else {
                    this.error(`Missing transformed css for ${moduleId}`);
                }
            }
            this.emitFile({ source: outputCSS, type: 'asset', fileName });
        },
    };
}

export default stylableRollupPlugin;<|MERGE_RESOLUTION|>--- conflicted
+++ resolved
@@ -95,27 +95,20 @@
                 projectRoot: projectRoot || process.cwd(),
                 resolveNamespace: resolveNamespace || resolveNamespaceNode,
             });
-<<<<<<< HEAD
             const configFromFile = resolveStcConfig(
                 stConfig.projectRoot,
                 typeof stcConfig === 'string' ? stcConfig : undefined,
                 fs
             );
 
-=======
->>>>>>> 31844e4c
             if (stylable) {
                 clearRequireCache();
                 stylable.initCache();
             } else {
-<<<<<<< HEAD
                 stylable = new Stylable({
                     resolveModule: configFromFile?.config?.defaultConfig?.resolveModule,
-                    ...stConfig
+                    ...stConfig,
                 });
-=======
-                stylable = new Stylable(stConfig);
->>>>>>> 31844e4c
             }
 
             if (stcConfig) {
@@ -123,30 +116,10 @@
                     for (const sourceDirectory of stcBuilder.getProjectsSources()) {
                         this.addWatchFile(sourceDirectory);
                     }
-<<<<<<< HEAD
                 } else if (configFromFile && configFromFile.config.stcConfig) {
                     stcBuilder = STCBuilder.create({
                         rootDir: stConfig.projectRoot,
                         configFilePath: configFromFile.path,
-=======
-                } else {
-                    const configuration = resolveStcConfig(
-                        stConfig.projectRoot,
-                        typeof stcConfig === 'string' ? stcConfig : undefined
-                    );
-
-                    if (!configuration) {
-                        throw new Error(
-                            `Could not find "stcConfig"${
-                                typeof stcConfig === 'string' ? ` at "${stcConfig}"` : ''
-                            }`
-                        );
-                    }
-
-                    stcBuilder = STCBuilder.create({
-                        rootDir: stConfig.projectRoot,
-                        configFilePath: configuration.path,
->>>>>>> 31844e4c
                         watchMode: this.meta.watchMode,
                     });
 
