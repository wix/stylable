{
  "name": "@stylable/runtime",
  "version": "1.0.3",
  "description": "Stylable runtime DOM integration",
  "main": "cjs/index.js",
  "types": "cjs/index.d.ts",
  "scripts": {
    "clean": "rimraf ./cjs",
    "build": "ts-build ./src --cjs && yarn bundle",
    "bundle": "node -r @ts-tools/node/r ./scripts/build-runtime.ts",
    "lint": "run-p lint:src lint:test",
<<<<<<< HEAD
    "lint:src": "tslint -p src",
    "lint:test": "tslint -p test",
    "test:unit": "mocha -r @ts-tools/node \"test/unit/**/*.spec.ts?(x)\" --watch-extensions ts,tsx",
    "test:e2e": "mocha -r @ts-tools/node \"test/e2e/**/*.spec.[tj]s?(x)\" --watch-extensions js,ts,tsx --timeout 10000",
    "test": "run-p test:unit test:e2e",
=======
    "lint:src": "tslint -p ./src",
    "lint:test": "tslint -p ./test",
    "test": "mocha -r @ts-tools/node/r \"test/**/*.spec.ts?(x)\" --watch-extensions ts,tsx",
>>>>>>> 94a188a5
    "prepack": "yarn build"
  },
  "devDependencies": {
    "@stylable/e2e-test-kit": "^1.1.5"
  },
  "files": [
    "cjs",
    "src",
    "!src/tsconfig.json",
    "runtime.lib.js"
  ],
  "engines": {
    "node": ">=8"
  },
  "publishConfig": {
    "access": "public"
  },
  "repository": "https://github.com/wix/stylable/tree/master/packages/runtime",
  "author": "Wix.com",
  "license": "BSD-3-Clause"
}<|MERGE_RESOLUTION|>--- conflicted
+++ resolved
@@ -9,21 +9,12 @@
     "build": "ts-build ./src --cjs && yarn bundle",
     "bundle": "node -r @ts-tools/node/r ./scripts/build-runtime.ts",
     "lint": "run-p lint:src lint:test",
-<<<<<<< HEAD
-    "lint:src": "tslint -p src",
-    "lint:test": "tslint -p test",
-    "test:unit": "mocha -r @ts-tools/node \"test/unit/**/*.spec.ts?(x)\" --watch-extensions ts,tsx",
-    "test:e2e": "mocha -r @ts-tools/node \"test/e2e/**/*.spec.[tj]s?(x)\" --watch-extensions js,ts,tsx --timeout 10000",
-    "test": "run-p test:unit test:e2e",
-=======
     "lint:src": "tslint -p ./src",
     "lint:test": "tslint -p ./test",
-    "test": "mocha -r @ts-tools/node/r \"test/**/*.spec.ts?(x)\" --watch-extensions ts,tsx",
->>>>>>> 94a188a5
+    "test:unit": "mocha -r @ts-tools/node/r \"test/unit/**/*.spec.ts?(x)\" --watch-extensions ts,tsx",
+    "test:e2e": "mocha -r @ts-tools/node/r \"test/e2e/**/*.spec.[tj]s?(x)\" --watch-extensions js,ts,tsx --timeout 10000",
+    "test": "run-p test:unit test:e2e",
     "prepack": "yarn build"
-  },
-  "devDependencies": {
-    "@stylable/e2e-test-kit": "^1.1.5"
   },
   "files": [
     "cjs",
