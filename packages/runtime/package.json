{
  "name": "@stylable/runtime",
  "version": "1.0.3",
  "description": "Stylable runtime DOM integration",
  "main": "cjs/index.js",
  "types": "cjs/index.d.ts",
  "scripts": {
    "clean": "rimraf ./cjs",
    "build": "ts-build ./src --cjs & yarn build:lib",
    "build:lib": "node -r @ts-tools/node/r ./scripts/build-runtime.ts",
    "lint": "run-p lint:src lint:test",
    "lint:src": "tslint -p src",
    "lint:test": "tslint -p test",
<<<<<<< HEAD
    "test:unit": "mocha -r @ts-tools/node \"test/unit/**/*.spec.ts?(x)\" --watch-extensions ts,tsx",
    "test:e2e": "mocha -r @ts-tools/node \"test/e2e/**/*.spec.[tj]s?(x)\" --watch-extensions js,ts,tsx --timeout 10000",
    "test": "run-p test:unit test:e2e",
=======
    "test": "mocha -r @ts-tools/node/r \"test/**/*.spec.ts?(x)\" --watch-extensions ts,tsx",
>>>>>>> c1482394
    "prepack": "yarn build"
  },
  "devDependencies": {
    "@stylable/e2e-test-kit": "^1.1.5"
  },
  "files": [
    "cjs",
    "src",
    "runtime.lib.js"
  ],
  "engines": {
    "node": ">=8"
  },
  "publishConfig": {
    "access": "public"
  },
  "repository": "https://github.com/wix/stylable/tree/master/packages/runtime",
  "author": "Wix.com",
  "license": "BSD-3-Clause"
}<|MERGE_RESOLUTION|>--- conflicted
+++ resolved
@@ -11,13 +11,9 @@
     "lint": "run-p lint:src lint:test",
     "lint:src": "tslint -p src",
     "lint:test": "tslint -p test",
-<<<<<<< HEAD
     "test:unit": "mocha -r @ts-tools/node \"test/unit/**/*.spec.ts?(x)\" --watch-extensions ts,tsx",
     "test:e2e": "mocha -r @ts-tools/node \"test/e2e/**/*.spec.[tj]s?(x)\" --watch-extensions js,ts,tsx --timeout 10000",
     "test": "run-p test:unit test:e2e",
-=======
-    "test": "mocha -r @ts-tools/node/r \"test/**/*.spec.ts?(x)\" --watch-extensions ts,tsx",
->>>>>>> c1482394
     "prepack": "yarn build"
   },
   "devDependencies": {
