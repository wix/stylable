{
  "name": "@stylable/runtime",
<<<<<<< HEAD
  "version": "4.9.0",
=======
  "version": "4.9.1",
>>>>>>> 6ab2f000
  "description": "Stylable runtime DOM integration",
  "main": "dist/index.js",
  "scripts": {
    "test": "run-p test:unit test:e2e",
    "test:unit": "mocha \"dist/test/unit/**/*.spec.js\"",
    "test:e2e": "mocha \"dist/test/e2e/**/*.spec.js\" --timeout 20000"
  },
  "files": [
    "dist",
    "esm",
    "!dist/test",
    "src",
    "stylesheet.d.ts",
    "!*/tsconfig.{json,tsbuildinfo}"
  ],
  "engines": {
    "node": ">=12"
  },
  "publishConfig": {
    "access": "public"
  },
  "repository": "https://github.com/wix/stylable/tree/master/packages/runtime",
  "author": "Wix.com",
  "license": "MIT"
}<|MERGE_RESOLUTION|>--- conflicted
+++ resolved
@@ -1,10 +1,6 @@
 {
   "name": "@stylable/runtime",
-<<<<<<< HEAD
-  "version": "4.9.0",
-=======
   "version": "4.9.1",
->>>>>>> 6ab2f000
   "description": "Stylable runtime DOM integration",
   "main": "dist/index.js",
   "scripts": {
