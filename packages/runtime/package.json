--- conflicted
+++ resolved
@@ -1,10 +1,6 @@
 {
   "name": "@stylable/runtime",
-<<<<<<< HEAD
-  "version": "2.1.4-alpha.1",
-=======
   "version": "2.3.0",
->>>>>>> e7277135
   "description": "Stylable runtime DOM integration",
   "main": "cjs/index.js",
   "types": "cjs/index.d.ts",
