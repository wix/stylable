--- conflicted
+++ resolved
@@ -8,11 +8,7 @@
   },
   "dependencies": {
     "@stylable/core": "^4.13.0",
-<<<<<<< HEAD
-    "jest-docblock": "^27.5.1"
-=======
     "jest-docblock": "^28.0.2"
->>>>>>> 23e16be4
   },
   "files": [
     "dist",
