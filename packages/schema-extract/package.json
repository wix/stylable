--- conflicted
+++ resolved
@@ -1,10 +1,6 @@
 {
   "name": "@stylable/schema-extract",
-<<<<<<< HEAD
-  "version": "2.4.1-alpha.1",
-=======
   "version": "2.4.1",
->>>>>>> e3c371d3
   "description": "A utility for extracting JSON schema objects from a Stylable stylesheet",
   "main": "cjs/index.js",
   "module": "esm/index.js",
@@ -16,11 +12,7 @@
     "prepack": "yarn build"
   },
   "dependencies": {
-<<<<<<< HEAD
-    "@stylable/core": "^2.4.1-alpha.1"
-=======
     "@stylable/core": "^2.4.1"
->>>>>>> e3c371d3
   },
   "files": [
     "cjs",
