{
  "name": "@stylable/schema-extract",
<<<<<<< HEAD
  "version": "5.0.0-rc.2",
=======
  "version": "5.0.0-rc.3",
>>>>>>> bd671059
  "description": "A utility for extracting JSON schema objects from a Stylable stylesheet",
  "main": "dist/index.js",
  "scripts": {
    "test": "mocha \"./dist/test/**/*.spec.js\""
  },
  "dependencies": {
<<<<<<< HEAD
    "@stylable/core": "^v5.0.0-rc.2",
    "jest-docblock": "^28.0.2"
=======
    "@stylable/core": "v5.0.0-rc.3",
    "jest-docblock": "^28.1.1"
>>>>>>> bd671059
  },
  "files": [
    "dist",
    "!dist/test",
    "src",
    "!*/tsconfig.{json,tsbuildinfo}"
  ],
  "engines": {
    "node": ">=14.14.0"
  },
  "publishConfig": {
    "access": "public"
  },
  "license": "MIT",
  "repository": "https://github.com/wix/stylable/tree/master/packages/schema-extract",
  "sideEffects": false,
  "author": "Wix.com"
}<|MERGE_RESOLUTION|>--- conflicted
+++ resolved
@@ -1,23 +1,14 @@
 {
   "name": "@stylable/schema-extract",
-<<<<<<< HEAD
-  "version": "5.0.0-rc.2",
-=======
   "version": "5.0.0-rc.3",
->>>>>>> bd671059
   "description": "A utility for extracting JSON schema objects from a Stylable stylesheet",
   "main": "dist/index.js",
   "scripts": {
     "test": "mocha \"./dist/test/**/*.spec.js\""
   },
   "dependencies": {
-<<<<<<< HEAD
-    "@stylable/core": "^v5.0.0-rc.2",
-    "jest-docblock": "^28.0.2"
-=======
     "@stylable/core": "v5.0.0-rc.3",
     "jest-docblock": "^28.1.1"
->>>>>>> bd671059
   },
   "files": [
     "dist",
