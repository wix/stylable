--- conflicted
+++ resolved
@@ -15,17 +15,10 @@
     "html-webpack-plugin": "3.2.0",
     "object-assign": "4.1.1",
     "react-dev-utils": "^5.0.1",
-<<<<<<< HEAD
-    "stylable": "^5.3.11",
-    "stylable-webpack-plugin": "^1.0.20",
+    "stylable": "^5.4.0",
+    "stylable-webpack-plugin": "^1.1.0",
     "ts-loader": "4.4.1",
     "tslib": "^1.9.2",
-=======
-    "stylable": "^5.4.0",
-    "stylable-webpack-plugin": "^1.1.0",
-    "ts-loader": "4.3.0",
-    "tslib": "^1.9.1",
->>>>>>> e2680fc7
     "typescript": "~2.8.3",
     "url-loader": "1.0.1",
     "webpack": "^4.12.0",
