--- conflicted
+++ resolved
@@ -29,10 +29,7 @@
     };
     optimizer?: StylableOptimizer;
     mode?: 'production' | 'development';
-<<<<<<< HEAD
-=======
     resolveNamespace?: typeof processNamespace;
->>>>>>> 123acf0c
 }
 
 export class Stylable {
@@ -53,12 +50,8 @@
             config.scopeRoot,
             config.resolveOptions,
             config.optimizer,
-<<<<<<< HEAD
-            config.mode
-=======
             config.mode,
             config.resolveNamespace
->>>>>>> 123acf0c
         );
     }
     public fileProcessor: FileProcessor<StylableMeta>;
@@ -75,12 +68,8 @@
         protected scopeRoot: boolean = true,
         protected resolveOptions: any = {},
         protected optimizer?: StylableOptimizer,
-<<<<<<< HEAD
-        protected mode: 'production' | 'development' = 'production'
-=======
         protected mode: 'production' | 'development' = 'production',
         protected resolveNamespace?: typeof processNamespace
->>>>>>> 123acf0c
     ) {
         const { fileProcessor, resolvePath } = createInfrastructure(
             projectRoot,
