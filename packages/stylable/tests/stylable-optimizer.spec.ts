--- conflicted
+++ resolved
@@ -1,13 +1,6 @@
 import { expect } from 'chai';
 import * as postcss from 'postcss';
-<<<<<<< HEAD
-import {
-    removeCommentNodes,
-    StylableOptimizer
-} from '../src/optimizer/stylable-optimizer';
-=======
 import { removeCommentNodes, StylableOptimizer } from '../src/optimizer/stylable-optimizer';
->>>>>>> 588ff5de
 import { createStylableInstance } from './utils/generate-test-util';
 const deindent = require('deindent');
 describe('StylableOptimizer', () => {
