{
  "name": "@stylable/webpack-extensions",
<<<<<<< HEAD
  "version": "2.1.9-alpha.2",
=======
  "version": "2.3.0",
>>>>>>> e7277135
  "description": "Experimental Stylable webpack plugins",
  "main": "cjs/index.js",
  "module": "esm/index.js",
  "types": "esm/index.d.ts",
  "scripts": {
    "clean": "rimraf ./cjs ./esm",
    "build": "ts-build ./src --cjs --esm",
    "test": "mocha \"test/**/*.spec.ts?(x)\" --timeout 20000",
    "prepack": "yarn build"
  },
  "dependencies": {
<<<<<<< HEAD
    "@stylable/core": "^2.1.5-alpha.0",
    "@stylable/webpack-plugin": "^2.1.9-alpha.2",
=======
    "@stylable/core": "^2.3.0",
    "@stylable/node": "^2.3.0",
    "@stylable/webpack-plugin": "^2.3.0",
>>>>>>> e7277135
    "lodash.clonedeep": "^4.5.0",
    "react": "^16.9.0",
    "react-dom": "^16.9.0",
    "webpack": "^4.39.3",
    "webpack-sources": "^1.4.3"
  },
  "files": [
    "cjs",
    "esm",
    "src",
    "!src/tsconfig.json"
  ],
  "engines": {
    "node": ">=8"
  },
  "publishConfig": {
    "access": "public"
  },
  "repository": "https://github.com/wix/stylable/tree/master/packages/webpack-extensions",
  "author": "Wix.com",
  "license": "BSD-3-Clause",
  "keywords": [
    "css",
    "stylable",
    "webpack",
    "webpack-plugin"
  ]
}<|MERGE_RESOLUTION|>--- conflicted
+++ resolved
@@ -1,10 +1,6 @@
 {
   "name": "@stylable/webpack-extensions",
-<<<<<<< HEAD
-  "version": "2.1.9-alpha.2",
-=======
   "version": "2.3.0",
->>>>>>> e7277135
   "description": "Experimental Stylable webpack plugins",
   "main": "cjs/index.js",
   "module": "esm/index.js",
@@ -16,14 +12,9 @@
     "prepack": "yarn build"
   },
   "dependencies": {
-<<<<<<< HEAD
-    "@stylable/core": "^2.1.5-alpha.0",
-    "@stylable/webpack-plugin": "^2.1.9-alpha.2",
-=======
     "@stylable/core": "^2.3.0",
     "@stylable/node": "^2.3.0",
     "@stylable/webpack-plugin": "^2.3.0",
->>>>>>> e7277135
     "lodash.clonedeep": "^4.5.0",
     "react": "^16.9.0",
     "react-dom": "^16.9.0",
