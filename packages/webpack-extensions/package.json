{
  "name": "@stylable/webpack-extensions",
<<<<<<< HEAD
  "version": "5.0.0-rc.2",
=======
  "version": "5.0.0-rc.3",
>>>>>>> bd671059
  "description": "Experimental Stylable webpack plugins",
  "main": "dist/index.js",
  "scripts": {
    "test": "mocha \"./dist/test/**/*.spec.js\" --timeout 20000"
  },
  "peerDependencies": {
    "webpack": "^5.30.0"
  },
  "dependencies": {
<<<<<<< HEAD
    "@stylable/core": "^v5.0.0-rc.2",
    "@stylable/node": "^v5.0.0-rc.2",
    "@stylable/webpack-plugin": "^v5.0.0-rc.2",
=======
    "@stylable/core": "v5.0.0-rc.3",
    "@stylable/node": "v5.0.0-rc.3",
    "@stylable/webpack-plugin": "v5.0.0-rc.3",
>>>>>>> bd671059
    "@tokey/css-selector-parser": "^0.6.0",
    "lodash.clonedeep": "^4.5.0"
  },
  "files": [
    "dist",
    "!dist/test",
    "src",
    "!*/tsconfig.{json,tsbuildinfo}"
  ],
  "engines": {
    "node": ">=14.14.0"
  },
  "publishConfig": {
    "access": "public"
  },
  "repository": "https://github.com/wix/stylable/tree/master/packages/webpack-extensions",
  "author": "Wix.com",
  "license": "MIT",
  "keywords": [
    "css",
    "stylable",
    "webpack",
    "webpack-plugin"
  ]
}<|MERGE_RESOLUTION|>--- conflicted
+++ resolved
@@ -1,10 +1,6 @@
 {
   "name": "@stylable/webpack-extensions",
-<<<<<<< HEAD
-  "version": "5.0.0-rc.2",
-=======
   "version": "5.0.0-rc.3",
->>>>>>> bd671059
   "description": "Experimental Stylable webpack plugins",
   "main": "dist/index.js",
   "scripts": {
@@ -14,15 +10,9 @@
     "webpack": "^5.30.0"
   },
   "dependencies": {
-<<<<<<< HEAD
-    "@stylable/core": "^v5.0.0-rc.2",
-    "@stylable/node": "^v5.0.0-rc.2",
-    "@stylable/webpack-plugin": "^v5.0.0-rc.2",
-=======
     "@stylable/core": "v5.0.0-rc.3",
     "@stylable/node": "v5.0.0-rc.3",
     "@stylable/webpack-plugin": "v5.0.0-rc.3",
->>>>>>> bd671059
     "@tokey/css-selector-parser": "^0.6.0",
     "lodash.clonedeep": "^4.5.0"
   },
