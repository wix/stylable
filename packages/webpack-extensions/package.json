--- conflicted
+++ resolved
@@ -10,18 +10,10 @@
     "webpack": "^5.30.0"
   },
   "dependencies": {
-<<<<<<< HEAD
-    "@stylable/core": "^4.5.0",
-    "@stylable/node": "^4.5.0",
-    "@stylable/webpack-plugin": "^4.5.0",
-    "@tokey/css-selector-parser": "^0.3.0",
-    "loader-utils": "^2.0.0",
-=======
     "@stylable/core": "^4.7.4",
     "@stylable/node": "^4.7.4",
     "@stylable/webpack-plugin": "^4.7.4",
     "@tokey/css-selector-parser": "^0.5.0",
->>>>>>> 0039b796
     "lodash.clonedeep": "^4.5.0"
   },
   "files": [
