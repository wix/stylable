--- conflicted
+++ resolved
@@ -15,16 +15,10 @@
     "webpack": ">=4"
   },
   "dependencies": {
-<<<<<<< HEAD
-    "@stylable/core": "^3.5.0",
-    "@stylable/node": "^3.5.1",
-    "@stylable/webpack-plugin": "^3.5.1",
-    "loader-utils": "^2.0.0",
-=======
     "@stylable/core": "^3.6.0",
     "@stylable/node": "^3.6.0",
     "@stylable/webpack-plugin": "^3.6.0",
->>>>>>> 93b070d3
+    "loader-utils": "^2.0.0",
     "lodash.clonedeep": "^4.5.0",
     "react": "^16.13.1",
     "react-dom": "^16.13.1",
