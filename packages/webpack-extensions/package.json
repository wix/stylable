{
  "name": "@stylable/webpack-extensions",
<<<<<<< HEAD
  "version": "2.3.3-alpha.1",
=======
  "version": "2.4.0",
>>>>>>> 8eff3a9c
  "description": "Experimental Stylable webpack plugins",
  "main": "cjs/index.js",
  "module": "esm/index.js",
  "types": "esm/index.d.ts",
  "scripts": {
    "clean": "rimraf ./cjs ./esm",
    "build": "ts-build ./src --cjs --esm",
    "test": "mocha \"test/**/*.spec.ts?(x)\" --timeout 20000",
    "prepack": "yarn build"
  },
  "dependencies": {
<<<<<<< HEAD
    "@stylable/core": "^2.3.3-alpha.1",
    "@stylable/node": "^2.3.3-alpha.1",
    "@stylable/webpack-plugin": "^2.3.3-alpha.1",
=======
    "@stylable/core": "^2.4.0",
    "@stylable/node": "^2.4.0",
    "@stylable/webpack-plugin": "^2.4.0",
>>>>>>> 8eff3a9c
    "lodash.clonedeep": "^4.5.0",
    "react": "^16.11.0",
    "react-dom": "^16.11.0",
    "webpack": "^4.41.2",
    "webpack-sources": "^1.4.3"
  },
  "files": [
    "cjs",
    "esm",
    "src"
  ],
  "engines": {
    "node": ">=8"
  },
  "publishConfig": {
    "access": "public"
  },
  "repository": "https://github.com/wix/stylable/tree/master/packages/webpack-extensions",
  "author": "Wix.com",
  "license": "BSD-3-Clause",
  "keywords": [
    "css",
    "stylable",
    "webpack",
    "webpack-plugin"
  ]
}<|MERGE_RESOLUTION|>--- conflicted
+++ resolved
@@ -1,10 +1,6 @@
 {
   "name": "@stylable/webpack-extensions",
-<<<<<<< HEAD
-  "version": "2.3.3-alpha.1",
-=======
   "version": "2.4.0",
->>>>>>> 8eff3a9c
   "description": "Experimental Stylable webpack plugins",
   "main": "cjs/index.js",
   "module": "esm/index.js",
@@ -16,15 +12,9 @@
     "prepack": "yarn build"
   },
   "dependencies": {
-<<<<<<< HEAD
-    "@stylable/core": "^2.3.3-alpha.1",
-    "@stylable/node": "^2.3.3-alpha.1",
-    "@stylable/webpack-plugin": "^2.3.3-alpha.1",
-=======
     "@stylable/core": "^2.4.0",
     "@stylable/node": "^2.4.0",
     "@stylable/webpack-plugin": "^2.4.0",
->>>>>>> 8eff3a9c
     "lodash.clonedeep": "^4.5.0",
     "react": "^16.11.0",
     "react-dom": "^16.11.0",
