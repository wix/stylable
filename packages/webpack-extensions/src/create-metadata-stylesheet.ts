--- conflicted
+++ resolved
@@ -6,11 +6,7 @@
     CSSResolve,
     JSResolve,
 } from '@stylable/core';
-<<<<<<< HEAD
-import { Rule, ChildNode, AtRule } from 'postcss';
-=======
-import type { Rule, ChildNode } from 'postcss';
->>>>>>> 503dbf64
+import type { Rule, ChildNode, AtRule } from 'postcss';
 import { hashContent } from './hash-content-util';
 
 export function createMetadataForStylesheet(
