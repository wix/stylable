{
  "name": "@stylable/webpack-plugin",
<<<<<<< HEAD
  "version": "2.3.3-alpha.1",
=======
  "version": "2.4.0",
>>>>>>> 8eff3a9c
  "description": "Webpack (4.x) plugin for Stylable modules",
  "main": "cjs/index.js",
  "types": "cjs/index.d.ts",
  "scripts": {
    "clean": "rimraf ./cjs",
    "build": "ts-build ./src --cjs",
    "test": "mocha \"test/**/*.spec.ts?(x)\" --timeout 20000",
    "prepack": "yarn build"
  },
  "peerDependencies": {
    "@stylable/core": "^2.0.0",
    "webpack": "^4.6.0"
  },
  "dependencies": {
<<<<<<< HEAD
    "@stylable/module-utils": "^2.3.3-alpha.1",
    "@stylable/node": "^2.3.3-alpha.1",
    "@stylable/optimizer": "^2.3.3-alpha.1",
    "@stylable/runtime": "^2.3.3-alpha.1",
=======
    "@stylable/module-utils": "^2.4.0",
    "@stylable/node": "^2.4.0",
    "@stylable/optimizer": "^2.4.0",
    "@stylable/runtime": "^2.4.0",
>>>>>>> 8eff3a9c
    "find-config": "^1.0.0",
    "webpack-sources": "^1.4.3"
  },
  "files": [
    "cjs",
    "src"
  ],
  "publishConfig": {
    "access": "public"
  },
  "repository": "https://github.com/wix/stylable/tree/master/packages/webpack-plugin",
  "author": "Wix.com",
  "license": "BSD-3-Clause"
}<|MERGE_RESOLUTION|>--- conflicted
+++ resolved
@@ -1,10 +1,6 @@
 {
   "name": "@stylable/webpack-plugin",
-<<<<<<< HEAD
-  "version": "2.3.3-alpha.1",
-=======
   "version": "2.4.0",
->>>>>>> 8eff3a9c
   "description": "Webpack (4.x) plugin for Stylable modules",
   "main": "cjs/index.js",
   "types": "cjs/index.d.ts",
@@ -19,17 +15,10 @@
     "webpack": "^4.6.0"
   },
   "dependencies": {
-<<<<<<< HEAD
-    "@stylable/module-utils": "^2.3.3-alpha.1",
-    "@stylable/node": "^2.3.3-alpha.1",
-    "@stylable/optimizer": "^2.3.3-alpha.1",
-    "@stylable/runtime": "^2.3.3-alpha.1",
-=======
     "@stylable/module-utils": "^2.4.0",
     "@stylable/node": "^2.4.0",
     "@stylable/optimizer": "^2.4.0",
     "@stylable/runtime": "^2.4.0",
->>>>>>> 8eff3a9c
     "find-config": "^1.0.0",
     "webpack-sources": "^1.4.3"
   },
