{
  "name": "@stylable/webpack-plugin",
  "description": "Webpack (5.x) plugin for Stylable modules",
<<<<<<< HEAD
  "version": "5.0.0-rc.2",
=======
  "version": "5.0.0-rc.3",
>>>>>>> bd671059
  "main": "dist/index.js",
  "scripts": {
    "test": "mocha \"./dist/test/**/*.spec.js\" --timeout 20000"
  },
  "peerDependencies": {
<<<<<<< HEAD
    "@stylable/core": "^v5.0.0-rc.2",
    "webpack": "^5.30.0"
  },
  "dependencies": {
    "@stylable/build-tools": "^v5.0.0-rc.2",
    "@stylable/cli": "^v5.0.0-rc.2",
    "@stylable/module-utils": "^v5.0.0-rc.2",
    "@stylable/node": "^v5.0.0-rc.2",
    "@stylable/optimizer": "^v5.0.0-rc.2",
    "@stylable/runtime": "^v5.0.0-rc.2",
=======
    "@stylable/core": "v5.0.0-rc.3",
    "webpack": "^5.30.0"
  },
  "dependencies": {
    "@stylable/build-tools": "v5.0.0-rc.3",
    "@stylable/cli": "v5.0.0-rc.3",
    "@stylable/module-utils": "v5.0.0-rc.3",
    "@stylable/node": "v5.0.0-rc.3",
    "@stylable/optimizer": "v5.0.0-rc.3",
    "@stylable/runtime": "v5.0.0-rc.3",
>>>>>>> bd671059
    "decache": "^4.6.1",
    "find-config": "^1.0.0",
    "lodash.clonedeep": "^4.5.0",
    "postcss": "^8.4.14"
  },
  "files": [
    "dist",
    "!dist/test",
    "src",
    "!*/tsconfig.{json,tsbuildinfo}"
  ],
  "engines": {
    "node": ">=14.14.0"
  },
  "publishConfig": {
    "access": "public"
  },
  "repository": "https://github.com/wix/stylable/tree/master/packages/webpack-plugin",
  "author": "Wix.com",
  "license": "MIT"
}<|MERGE_RESOLUTION|>--- conflicted
+++ resolved
@@ -1,28 +1,12 @@
 {
   "name": "@stylable/webpack-plugin",
   "description": "Webpack (5.x) plugin for Stylable modules",
-<<<<<<< HEAD
-  "version": "5.0.0-rc.2",
-=======
   "version": "5.0.0-rc.3",
->>>>>>> bd671059
   "main": "dist/index.js",
   "scripts": {
     "test": "mocha \"./dist/test/**/*.spec.js\" --timeout 20000"
   },
   "peerDependencies": {
-<<<<<<< HEAD
-    "@stylable/core": "^v5.0.0-rc.2",
-    "webpack": "^5.30.0"
-  },
-  "dependencies": {
-    "@stylable/build-tools": "^v5.0.0-rc.2",
-    "@stylable/cli": "^v5.0.0-rc.2",
-    "@stylable/module-utils": "^v5.0.0-rc.2",
-    "@stylable/node": "^v5.0.0-rc.2",
-    "@stylable/optimizer": "^v5.0.0-rc.2",
-    "@stylable/runtime": "^v5.0.0-rc.2",
-=======
     "@stylable/core": "v5.0.0-rc.3",
     "webpack": "^5.30.0"
   },
@@ -33,7 +17,6 @@
     "@stylable/node": "v5.0.0-rc.3",
     "@stylable/optimizer": "v5.0.0-rc.3",
     "@stylable/runtime": "v5.0.0-rc.3",
->>>>>>> bd671059
     "decache": "^4.6.1",
     "find-config": "^1.0.0",
     "lodash.clonedeep": "^4.5.0",
