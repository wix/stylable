{
  "name": "@stylable/webpack-plugin",
  "version": "1.1.0",
  "description": "Webpack (4.x) plugin for Stylable modules",
  "main": "cjs/index.js",
  "types": "cjs/index.d.ts",
  "scripts": {
<<<<<<< HEAD
    "clean": "rimraf ./cjs",
    "build": "ts-build ./src --cjs",
    "lint": "run-p lint:src lint:test",
    "lint:src": "tslint -p ./src",
    "lint:test": "tslint -p ./test",
    "test": "mocha -r @ts-tools/node/r \"test/**/*.spec.ts?(x)\" --watch-extensions ts,tsx --timeout 10000",
    "prepack": "yarn build"
=======
    "test": "mocha -r @ts-tools/node/r \"test/**/*.spec.[tj]s?(x)\" --watch-extensions js,ts,tsx --timeout 20000"
>>>>>>> 4490f7a3
  },
  "peerDependencies": {
    "@stylable/core": "^1.0.0",
    "webpack": "^4.6.0"
  },
  "dependencies": {
    "@stylable/node": "^1.0.3",
    "@stylable/runtime": "^1.0.3",
    "find-config": "^1.0.0",
    "webpack-sources": "^1.3.0"
  },
  "files": [
    "src"
  ],
  "publishConfig": {
    "access": "public"
  },
  "repository": "https://github.com/wix/stylable/tree/master/packages/webpack-plugin",
  "author": "Wix.com",
  "license": "BSD-3-Clause"
}<|MERGE_RESOLUTION|>--- conflicted
+++ resolved
@@ -5,17 +5,13 @@
   "main": "cjs/index.js",
   "types": "cjs/index.d.ts",
   "scripts": {
-<<<<<<< HEAD
     "clean": "rimraf ./cjs",
     "build": "ts-build ./src --cjs",
     "lint": "run-p lint:src lint:test",
     "lint:src": "tslint -p ./src",
     "lint:test": "tslint -p ./test",
-    "test": "mocha -r @ts-tools/node/r \"test/**/*.spec.ts?(x)\" --watch-extensions ts,tsx --timeout 10000",
+    "test": "mocha -r @ts-tools/node/r \"test/**/*.spec.ts?(x)\" --watch-extensions ts,tsx --timeout 20000",
     "prepack": "yarn build"
-=======
-    "test": "mocha -r @ts-tools/node/r \"test/**/*.spec.[tj]s?(x)\" --watch-extensions js,ts,tsx --timeout 20000"
->>>>>>> 4490f7a3
   },
   "peerDependencies": {
     "@stylable/core": "^1.0.0",
