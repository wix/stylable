{
  "name": "@stylable/webpack-plugin",
  "description": "Webpack (5.x) plugin for Stylable modules",
<<<<<<< HEAD
  "version": "5.0.0-rc.5",
=======
  "version": "4.14.0",
>>>>>>> 7cd4874a
  "main": "dist/index.js",
  "scripts": {
    "test": "mocha \"./dist/test/**/*.spec.js\" --timeout 20000"
  },
  "peerDependencies": {
<<<<<<< HEAD
    "@stylable/core": "5.0.0-rc.5",
    "webpack": "^5.30.0"
  },
  "dependencies": {
    "@stylable/build-tools": "5.0.0-rc.5",
    "@stylable/cli": "5.0.0-rc.5",
    "@stylable/module-utils": "5.0.0-rc.5",
    "@stylable/node": "5.0.0-rc.5",
    "@stylable/optimizer": "5.0.0-rc.5",
    "@stylable/runtime": "5.0.0-rc.5",
=======
    "webpack": "^5.30.0"
  },
  "dependencies": {
    "@stylable/build-tools": "^4.14.0",
    "@stylable/cli": "^4.14.0",
    "@stylable/core": "^4.14.0",
    "@stylable/module-utils": "^4.14.0",
    "@stylable/node": "^4.14.0",
    "@stylable/optimizer": "^4.14.0",
    "@stylable/runtime": "^4.14.0",
>>>>>>> 7cd4874a
    "decache": "^4.6.1",
    "find-config": "^1.0.0",
    "lodash.clonedeep": "^4.5.0",
    "postcss": "^8.4.14"
  },
  "files": [
    "dist",
    "!dist/test",
    "src",
    "!*/tsconfig.{json,tsbuildinfo}"
  ],
  "engines": {
    "node": ">=14.14.0"
  },
  "publishConfig": {
    "access": "public"
  },
  "repository": "https://github.com/wix/stylable/tree/master/packages/webpack-plugin",
  "author": "Wix.com",
  "license": "MIT"
}<|MERGE_RESOLUTION|>--- conflicted
+++ resolved
@@ -1,39 +1,22 @@
 {
   "name": "@stylable/webpack-plugin",
   "description": "Webpack (5.x) plugin for Stylable modules",
-<<<<<<< HEAD
   "version": "5.0.0-rc.5",
-=======
-  "version": "4.14.0",
->>>>>>> 7cd4874a
   "main": "dist/index.js",
   "scripts": {
     "test": "mocha \"./dist/test/**/*.spec.js\" --timeout 20000"
   },
   "peerDependencies": {
-<<<<<<< HEAD
-    "@stylable/core": "5.0.0-rc.5",
     "webpack": "^5.30.0"
   },
   "dependencies": {
     "@stylable/build-tools": "5.0.0-rc.5",
     "@stylable/cli": "5.0.0-rc.5",
+    "@stylable/core": "5.0.0-rc.5",
     "@stylable/module-utils": "5.0.0-rc.5",
     "@stylable/node": "5.0.0-rc.5",
     "@stylable/optimizer": "5.0.0-rc.5",
     "@stylable/runtime": "5.0.0-rc.5",
-=======
-    "webpack": "^5.30.0"
-  },
-  "dependencies": {
-    "@stylable/build-tools": "^4.14.0",
-    "@stylable/cli": "^4.14.0",
-    "@stylable/core": "^4.14.0",
-    "@stylable/module-utils": "^4.14.0",
-    "@stylable/node": "^4.14.0",
-    "@stylable/optimizer": "^4.14.0",
-    "@stylable/runtime": "^4.14.0",
->>>>>>> 7cd4874a
     "decache": "^4.6.1",
     "find-config": "^1.0.0",
     "lodash.clonedeep": "^4.5.0",
