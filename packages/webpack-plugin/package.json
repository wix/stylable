{
  "name": "@stylable/webpack-plugin",
  "version": "1.1.2",
  "description": "Webpack (4.x) plugin for Stylable modules",
  "main": "cjs/index.js",
  "types": "cjs/index.d.ts",
  "scripts": {
    "clean": "rimraf ./cjs",
    "build": "ts-build ./src --cjs",
    "lint": "run-p lint:src lint:test",
    "lint:src": "tslint -p ./src",
    "lint:test": "tslint -p ./test",
    "test": "mocha -r @ts-tools/node/r \"test/**/*.spec.ts?(x)\" --watch-extensions ts,tsx --timeout 20000",
    "prepack": "yarn build"
  },
  "peerDependencies": {
    "@stylable/core": "^1.0.0",
    "webpack": "^4.6.0"
  },
  "dependencies": {
<<<<<<< HEAD
    "@stylable/module-utils": "^1.0.0",
    "@stylable/node": "^1.0.4",
=======
    "@stylable/node": "^1.0.5",
>>>>>>> 808d87ec
    "@stylable/runtime": "^1.0.4",
    "find-config": "^1.0.0",
    "webpack-sources": "^1.3.0"
  },
<<<<<<< HEAD
=======
  "devDependencies": {
    "@stylable/e2e-test-kit": "^1.1.8"
  },
>>>>>>> 808d87ec
  "files": [
    "src",
    "!src/tsconfig.json"
  ],
  "publishConfig": {
    "access": "public"
  },
  "repository": "https://github.com/wix/stylable/tree/master/packages/webpack-plugin",
  "author": "Wix.com",
  "license": "BSD-3-Clause"
}<|MERGE_RESOLUTION|>--- conflicted
+++ resolved
@@ -18,22 +18,12 @@
     "webpack": "^4.6.0"
   },
   "dependencies": {
-<<<<<<< HEAD
     "@stylable/module-utils": "^1.0.0",
-    "@stylable/node": "^1.0.4",
-=======
     "@stylable/node": "^1.0.5",
->>>>>>> 808d87ec
     "@stylable/runtime": "^1.0.4",
     "find-config": "^1.0.0",
     "webpack-sources": "^1.3.0"
   },
-<<<<<<< HEAD
-=======
-  "devDependencies": {
-    "@stylable/e2e-test-kit": "^1.1.8"
-  },
->>>>>>> 808d87ec
   "files": [
     "src",
     "!src/tsconfig.json"
