{
  "name": "@stylable/webpack-plugin",
  "description": "Webpack (5.x) plugin for Stylable modules",
<<<<<<< HEAD
  "version": "4.1.0-alpha.3",
=======
  "version": "4.0.4",
>>>>>>> 5610190d
  "main": "dist/index.js",
  "scripts": {
    "test": "mocha \"./dist/test/**/*.spec.js\" --timeout 20000"
  },
  "peerDependencies": {
<<<<<<< HEAD
    "@stylable/core": "4.1.0-alpha.2",
    "webpack": "^5.20.0"
  },
  "dependencies": {
    "@stylable/build-tools": "^4.1.0-alpha.3",
    "@stylable/module-utils": "^4.1.0-alpha.3",
    "@stylable/node": "^4.1.0-alpha.3",
    "@stylable/optimizer": "^4.1.0-alpha.3",
    "@stylable/runtime": "^4.1.0-alpha.3",
=======
    "@stylable/core": "^4.0.0",
    "webpack": "^5.30.0"
  },
  "dependencies": {
    "@stylable/module-utils": "^4.0.4",
    "@stylable/node": "^4.0.4",
    "@stylable/optimizer": "^4.0.4",
>>>>>>> 5610190d
    "decache": "^4.6.0",
    "find-config": "^1.0.0",
    "lodash.clonedeep": "^4.5.0",
    "webpack-sources": "^2.2.0"
  },
  "files": [
    "dist",
    "!dist/test",
    "src",
    "!*/tsconfig.{json,tsbuildinfo}"
  ],
  "engines": {
    "node": ">=12"
  },
  "publishConfig": {
    "access": "public"
  },
  "repository": "https://github.com/wix/stylable/tree/master/packages/webpack-plugin",
  "author": "Wix.com",
  "license": "BSD-3-Clause"
}<|MERGE_RESOLUTION|>--- conflicted
+++ resolved
@@ -1,19 +1,14 @@
 {
   "name": "@stylable/webpack-plugin",
   "description": "Webpack (5.x) plugin for Stylable modules",
-<<<<<<< HEAD
   "version": "4.1.0-alpha.3",
-=======
-  "version": "4.0.4",
->>>>>>> 5610190d
   "main": "dist/index.js",
   "scripts": {
     "test": "mocha \"./dist/test/**/*.spec.js\" --timeout 20000"
   },
   "peerDependencies": {
-<<<<<<< HEAD
-    "@stylable/core": "4.1.0-alpha.2",
-    "webpack": "^5.20.0"
+    "@stylable/core": "^4.1.0-alpha.2",
+    "webpack": "^5.30.0"
   },
   "dependencies": {
     "@stylable/build-tools": "^4.1.0-alpha.3",
@@ -21,15 +16,6 @@
     "@stylable/node": "^4.1.0-alpha.3",
     "@stylable/optimizer": "^4.1.0-alpha.3",
     "@stylable/runtime": "^4.1.0-alpha.3",
-=======
-    "@stylable/core": "^4.0.0",
-    "webpack": "^5.30.0"
-  },
-  "dependencies": {
-    "@stylable/module-utils": "^4.0.4",
-    "@stylable/node": "^4.0.4",
-    "@stylable/optimizer": "^4.0.4",
->>>>>>> 5610190d
     "decache": "^4.6.0",
     "find-config": "^1.0.0",
     "lodash.clonedeep": "^4.5.0",
