--- conflicted
+++ resolved
@@ -1,8 +1,5 @@
 import type { Stylable, StylableMeta } from '@stylable/core';
-<<<<<<< HEAD
-=======
 import { tryCollectImportsDeep } from '@stylable/core/dist/index-internal';
->>>>>>> 7cd4874a
 import { processUrlDependencies, hasImportedSideEffects } from '@stylable/build-tools';
 
 export function getReplacementToken(token: string) {
@@ -35,13 +32,7 @@
     /**
      * Collect all deep dependencies since they can affect the output
      */
-<<<<<<< HEAD
-    for (const dependency of stylable.getDependencies(meta)) {
-        buildDependencies.push(dependency.resolvedPath);
-    }
-=======
     const buildDependencies: string[] = Array.from(tryCollectImportsDeep(stylable, meta));
->>>>>>> 7cd4874a
 
     /**
      * @remove
