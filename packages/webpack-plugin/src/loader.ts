--- conflicted
+++ resolved
@@ -30,11 +30,8 @@
         namespace: meta.namespace,
         urls,
         unusedImports,
-<<<<<<< HEAD
         cssDepth,
-=======
         type: meta.type,
->>>>>>> a70a1bf8
     });
     /**
      * NOTICE: order of replacements is coupled with "webpack-entities.ts"
