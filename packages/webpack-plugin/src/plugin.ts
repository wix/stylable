import {
    Stylable,
    StylableConfig,
    packageNamespaceFactory,
    OptimizeConfig,
    DiagnosticsMode,
} from '@stylable/core';
import { sortModulesByDepth, loadStylableConfig, calcDepth } from '@stylable/build-tools';
import { StylableOptimizer } from '@stylable/optimizer';
import cloneDeep from 'lodash.clonedeep';
import { dirname, relative } from 'path';
import type { Compilation, Compiler, NormalModule } from 'webpack';

import findConfig from 'find-config';

import {
    getStaticPublicPath,
    isStylableModule,
    isAssetModule,
    isLoadedWithKnownAssetLoader,
    outputOptionsAwareHashContent,
    injectLoader,
    findIfStylableModuleUsed,
    createStaticCSS,
    getFileName,
    getStylableBuildMeta,
    reportNamespaceCollision,
    createOptimizationMapping,
    getTopLevelInputFilesystem,
    createDecacheRequire,
    createStylableResolverCacheMap,
<<<<<<< HEAD
    createCalcDepthContext,
=======
    provideStylableModules,
>>>>>>> 5610190d
} from './plugin-utils';
import { injectCssModules } from './mini-css-support';
<<<<<<< HEAD
import { CSSURLDependency, CSSURLDependencyTemplate } from './css-url';
import { UnusedDependency, UnusedDependencyTemplate } from './unused-dependency';
=======
import { loadStylableConfig } from './load-stylable-config';
>>>>>>> 5610190d
import type {
    BuildData,
    LoaderData,
    NormalModuleFactory,
    StylableBuildMeta,
    StylableLoaderContext,
} from './types';
<<<<<<< HEAD
import { parse as parseCSS } from 'postcss';
=======
import { parse } from 'postcss';
import { getWebpackEntities, StylableWebpackEntities } from './webpack-entities';
>>>>>>> 5610190d

type OptimizeOptions = OptimizeConfig & {
    minify?: boolean;
};

export interface StylableWebpackPluginOptions {
    /**
     * Filename of the output bundle when emitting css bundle
     * Only supports [contenthash] replacer - "stylable.[contenthash].css"
     */
    filename?: string;
    /**
     * Determine the way css is injected to the document
     * js - every js module contains the css and inject it independently
     * css - emit bundled css asset to injected via link
     * mini-css - inject css modules via webpack mini-css-extract-plugin (can support dynamic splitting but order is not deterministic)
     * none - will not generate any output css (usually good for ssr bundles)
     */
    cssInjection?: 'js' | 'css' | 'mini-css' | 'none';
    /**
     * Determine the runtime stylesheet id kind used by the cssInjection js mode
     */
    runtimeStylesheetId?: 'module' | 'namespace';
    /**
     * Config how error and warning reported to webpack by stylable
     * auto - Stylable warning will emit Webpack warning and Stylable error will emit Webpack error
     * strict - Stylable error and warning will emit Webpack error
     * loose - Stylable error and warning will emit Webpack warning
     */
    diagnosticsMode?: DiagnosticsMode;
    /**
     * Target of the js module
     * oldie - ES3 compatible
     * modern - ES2105 compatible
     */
    target?: 'oldie' | 'modern';
    /**
     * Set the <style> tag st-id attribute to allow multiple Stylable build to be separated in the head
     * This only apply to cssInjection js mode
     */
    runtimeId?: string;
    /**
     * Optimization options
     */
    optimize?: OptimizeOptions;
    /**
     * Provide custom StylableOptimizer
     */
    optimizer?: StylableOptimizer;
    /**
     * A function to override Stylable instance default configuration options
     */
    stylableConfig?: (config: StylableConfig, compiler: Compiler) => StylableConfig;
    /**
     * Allow to disable specific diagnostics reports
     */
    unsafeMuteDiagnostics?: {
        DUPLICATE_MODULE_NAMESPACE?: boolean;
    };
    /**
     * @deprecated webpack 5 recommendation is to use AssetsModules for loading assets
     */
    assetsMode?: 'url' | 'loader';
}

const defaultOptimizations = (isProd: boolean): Required<OptimizeOptions> => ({
    removeUnusedComponents: true,
    removeStylableDirectives: true,
    removeComments: isProd,
    classNameOptimizations: isProd,
    shortNamespaces: isProd,
    removeEmptyNodes: isProd,
    minify: isProd,
});

const defaultOptions = (
    userOptions: StylableWebpackPluginOptions,
    isProd: boolean
): Required<StylableWebpackPluginOptions> => ({
    filename: userOptions.filename ?? 'stylable.css',
    cssInjection: userOptions.cssInjection ?? (isProd ? 'css' : 'js'),
    assetsMode: userOptions.assetsMode ?? 'url',
    stylableConfig: userOptions.stylableConfig ?? ((config: StylableConfig) => config),
    runtimeStylesheetId: userOptions.runtimeStylesheetId ?? (isProd ? 'namespace' : 'module'),
    diagnosticsMode: userOptions.diagnosticsMode ?? 'auto',
    runtimeId: userOptions.runtimeId ?? '0',
    unsafeMuteDiagnostics: userOptions.unsafeMuteDiagnostics ?? {},
    optimize: userOptions.optimize
        ? { ...defaultOptimizations(isProd), ...userOptions.optimize }
        : defaultOptimizations(isProd),
    optimizer: userOptions.optimizer ?? new StylableOptimizer(),
    target: userOptions.target ?? 'modern',
});

export class StylableWebpackPlugin {
    stylable!: Stylable;
    options!: Required<StylableWebpackPluginOptions>;
    entities!: StylableWebpackEntities;
    constructor(
        private userOptions: StylableWebpackPluginOptions = {},
        private injectConfigHooks = true
    ) {}
    apply(compiler: Compiler) {
        /**
         * Create all webpack entities
         */
        this.entities = getWebpackEntities(compiler.webpack);
        /**
         * This plugin is based on a loader so we inject the loader here
         */
        if (this.injectConfigHooks) {
            injectLoader(compiler);
        }

        /**
         * We want to catch any configuration changes made by other plugins
         * only after they run we process our options and create the Stylable instance
         */
        compiler.hooks.afterPlugins.tap(StylableWebpackPlugin.name, () => {
            this.processOptions(compiler);
            this.createStylable(compiler);
        });

        compiler.hooks.compilation.tap(
            StylableWebpackPlugin.name,
            (compilation, { normalModuleFactory }) => {
                /**
                 * Since we embed assets in the bundle css we must know the public path in advance
                 */
                const staticPublicPath = getStaticPublicPath(compilation);

                const assetsModules = new Map<string, NormalModule>();
                const stylableModules = new Map<NormalModule, BuildData | null>();
                provideStylableModules(compilation, stylableModules);

                /**
                 * Handle things that related to each module
                 */
                this.modulesIntegration(
                    compiler.webpack,
                    compilation,
                    stylableModules,
                    assetsModules
                );

                /**
                 * Handle things that related to chunking and bundling
                 */
                this.chunksIntegration(
                    compiler.webpack,
                    compilation,
                    staticPublicPath,
                    stylableModules,
                    assetsModules
                );

                /**
                 * Setup all the boilerplate Webpack dependencies and factories
                 */
                this.setupDependencies(
                    compilation,
                    normalModuleFactory,
                    staticPublicPath,
                    stylableModules,
                    assetsModules
                );

                /**
                 * Here we inject our runtime code for the js modules and injection of css to head
                 */
                this.entities.injectRuntimeModules(StylableWebpackPlugin.name, compilation);
            }
        );
    }
    private processOptions(compiler: Compiler) {
        const defaults = defaultOptions(this.userOptions, compiler.options.mode === 'production');

        const options =
            loadStylableConfig(compiler.context, (config) => {
                return isWebpackConfigProcessor(config)
                    ? config.webpackPlugin(defaults, compiler)
                    : undefined;
            }) || defaults;

        this.options = options;
    }
    private createStylable(compiler: Compiler) {
        if (this.stylable) {
            return;
        }
        this.stylable = Stylable.create(
            this.options.stylableConfig(
                {
                    projectRoot: compiler.context,
                    /**
                     * We need to get the top level file system
                     * because issue with the sync resolver we create inside Stylable
                     */
                    fileSystem: getTopLevelInputFilesystem(compiler),
                    mode: compiler.options.mode === 'production' ? 'production' : 'development',
                    resolveOptions: compiler.options.resolve as any,
                    resolveNamespace: packageNamespaceFactory(
                        findConfig,
                        require,
                        { dirname, relative },
                        compiler.options.output.hashSalt || '',
                        ''
                    ),
                    requireModule: compiler.watchMode ? createDecacheRequire(compiler) : require,
                    optimizer: this.options.optimizer,
                    resolverCache: createStylableResolverCacheMap(compiler),
                },
                compiler
            )
        );
    }
    private modulesIntegration(
        webpack: Compiler['webpack'],
        compilation: Compilation,
        stylableModules: Map<NormalModule, BuildData | null>,
        assetsModules: Map<string, NormalModule>
    ) {
        const { moduleGraph } = compilation;

        /**
         * Here we are creating the context that our loader needs
         */
        webpack.NormalModule.getCompilationHooks(compilation).loader.tap(
            StylableWebpackPlugin.name,
            (webpackLoaderContext, module) => {
                const loaderContext = webpackLoaderContext as StylableLoaderContext;
                if (isStylableModule(module)) {
                    loaderContext.stylable = this.stylable;
                    loaderContext.assetsMode = this.options.assetsMode;
                    loaderContext.diagnosticsMode = this.options.diagnosticsMode;
                    loaderContext.target = this.options.target;
                    /**
                     * Every Stylable file that our loader handles will be call this function to add additional build data
                     */
                    loaderContext.flagStylableModule = (loaderData: LoaderData) => {
                        const stylableBuildMeta: StylableBuildMeta = {
                            depth: 0,
                            isUsed: undefined,
                            ...loaderData,
                        };
                        module.buildMeta.stylable = stylableBuildMeta;

                        /**
                         * We want to add the unused imports because we need them to calculate the depth correctly
                         * They might be used by other stylesheets so they might end up in the final build
                         */
                        for (const request of stylableBuildMeta.unusedImports) {
                            module.addDependency(new this.entities.UnusedDependency(request));
                        }

                        /**
                         * Since we don't use the Webpack js api of url assets we have our own CSSURLDependency
                         */
                        if (this.options.assetsMode === 'url') {
                            for (const resourcePath of stylableBuildMeta.urls) {
                                module.addDependency(
                                    new this.entities.CSSURLDependency(resourcePath)
                                );
                            }
                        }
                        /**
                         * This dependency is responsible for injecting the runtime to the main chunk and each module
                         */
                        module.addDependency(
                            new this.entities.StylableRuntimeDependency(stylableBuildMeta)
                        );
                    };
                }
            }
        );

        /**
         * We collect the modules that we are going to handle here once.
         */
        compilation.hooks.optimizeDependencies.tap(StylableWebpackPlugin.name, (modules) => {
            for (const module of modules) {
                if (isStylableModule(module) && module.buildMeta.stylable) {
                    stylableModules.set(module, null);
                }
                if (isAssetModule(module)) {
                    assetsModules.set(module.resource, module);
                }
                /**
                 * @remove
                 * This part supports old loaders and should be removed
                 */
                if (isLoadedWithKnownAssetLoader(module) && !assetsModules.has(module.resource)) {
                    assetsModules.set(module.resource, module);
                }
            }
        });

        /**
         * @remove
         * This part supports old loaders and should be removed
         */
        if (this.options.assetsMode === 'loader') {
            compilation.hooks.optimizeDependencies.tap(StylableWebpackPlugin.name, () => {
                for (const [module] of stylableModules) {
                    const connections = moduleGraph.getOutgoingConnections(module);
                    for (const connection of connections) {
                        if (
                            !isAssetModule(connection.module) &&
                            isLoadedWithKnownAssetLoader(connection.module)
                        ) {
                            connection.setActive(false);
                        }
                    }
                }
            });
        }

        /**
         *  After we have the initial chunks we can calculate the depth and usage of each stylesheet and create buildData
         */
        compilation.hooks.afterChunks.tap({ name: StylableWebpackPlugin.name, stage: 0 }, () => {
            const cache = new Map();
<<<<<<< HEAD
            const context = createCalcDepthContext(moduleGraph);
            for (const module of stylableModules) {
                module.buildMeta.stylable.isUsed = findIfStylableModuleUsed(module, compilation);
                module.buildMeta.stylable.depth = calcDepth(module, context, [], cache);
=======
            for (const [module] of stylableModules) {
                module.buildMeta.stylable.isUsed = findIfStylableModuleUsed(
                    module,
                    compilation,
                    this.entities.UnusedDependency
                );
                module.buildMeta.stylable.depth = calcDepth(module, moduleGraph, [], cache);

                const { css, urls, exports, namespace } = getStylableBuildMeta(module);
                stylableModules.set(module, {
                    exports: cloneDeep(exports),
                    urls: cloneDeep(urls),
                    namespace,
                    css,
                    isUsed: module.buildMeta.stylable.isUsed,
                    depth: module.buildMeta.stylable.depth,
                });
>>>>>>> 5610190d
            }
        });

        compilation.hooks.afterChunks.tap(StylableWebpackPlugin.name, () => {
            const optimizer = this.stylable.optimizer!;
            const optimizeOptions = this.options.optimize;
            const sortedModules = sortModulesByDepth(
                Array.from(stylableModules),
                (m) => getStylableBuildMeta(m).depth,
                (m) => m.resource
            );

            const {
                usageMapping,
                namespaceMapping,
                namespaceToFileMapping,
            } = createOptimizationMapping(sortedModules, optimizer);

            if (!this.options.unsafeMuteDiagnostics.DUPLICATE_MODULE_NAMESPACE) {
                reportNamespaceCollision(namespaceToFileMapping, compilation.errors);
            }

            for (const module of sortedModules) {
                const { css, globals, namespace } = getStylableBuildMeta(module);

<<<<<<< HEAD
                    const ast = parseCSS(css);
=======
                try {
                    const buildData = stylableModules.get(module)!;
                    const ast = parse(css);
>>>>>>> 5610190d

                    optimizer.optimizeAst(
                        optimizeOptions,
                        ast,
                        usageMapping,
                        this.stylable.delimiter,
                        buildData.exports,
                        globals
                    );

                    buildData.css = optimizeOptions.minify
                        ? optimizer.minifyCSS(ast.toString())
                        : ast.toString();

                    if (optimizeOptions.shortNamespaces) {
                        buildData.namespace = namespaceMapping[namespace];
                    }
                } catch (e) {
                    compilation.errors.push(e);
                }
            }
        });
    }
    private chunksIntegration(
        webpack: Compiler['webpack'],
        compilation: Compilation,
        staticPublicPath: string,
        stylableModules: Map<NormalModule, BuildData | null>,
        assetsModules: Map<string, NormalModule>
    ) {
        const { runtimeTemplate } = compilation;

        /**
         * As a work around unknown behavior
         * if this plugin will run inside a child compilation we do not emit css assets
         */
        if (!compilation.compiler.isChild()) {
            if (this.options.cssInjection === 'css') {
                compilation.hooks.processAssets.tap(
                    {
                        name: StylableWebpackPlugin.name,
                        stage: webpack.Compilation.PROCESS_ASSETS_STAGE_DERIVED,
                    },
                    () => {
                        const cssSource = createStaticCSS(
                            staticPublicPath,
                            stylableModules,
                            assetsModules,

                            compilation.chunkGraph!,
                            compilation.moduleGraph,
                            'CSS' /*runtime*/,
                            compilation.runtimeTemplate,
                            compilation.dependencyTemplates
                        ).join('\n');

                        const contentHash = outputOptionsAwareHashContent(
                            webpack.util.createHash,
                            runtimeTemplate.outputOptions,
                            cssSource
                        );

                        const cssBundleFilename = getFileName(this.options.filename, {
                            hash: compilation.hash!,
                            contenthash: contentHash,
                        });

                        compilation.entrypoints.forEach((entryPoint) => {
                            entryPoint.getEntrypointChunk().files.add(cssBundleFilename);
                        });

                        compilation.emitAsset(
                            cssBundleFilename,
                            new webpack.sources.RawSource(cssSource, false)
                        );
                    }
                );
            } else if (this.options.cssInjection === 'mini-css') {
                injectCssModules(
                    webpack,
                    compilation,
                    staticPublicPath,
                    stylableModules,
                    assetsModules
                );
            }
        }
    }
    private setupDependencies(
        { dependencyTemplates, dependencyFactories }: Compilation,
        normalModuleFactory: NormalModuleFactory,
        staticPublicPath: string,
        stylableModules: Map<NormalModule, BuildData | null>,
        assetsModules: Map<string, NormalModule>
    ) {
        const {
            StylableRuntimeDependency,
            InjectDependencyTemplate,
            CSSURLDependency,
            NoopTemplate,
            UnusedDependency,
        } = this.entities;

        dependencyFactories.set(StylableRuntimeDependency, normalModuleFactory);
        dependencyTemplates.set(
            StylableRuntimeDependency,
            new InjectDependencyTemplate(
                staticPublicPath,
                stylableModules,
                assetsModules,
                this.options.runtimeStylesheetId,
                this.options.runtimeId,
                this.options.cssInjection
            )
        );
        dependencyFactories.set(CSSURLDependency, normalModuleFactory);
        dependencyTemplates.set(CSSURLDependency, new NoopTemplate());

        dependencyFactories.set(UnusedDependency, normalModuleFactory);
        dependencyTemplates.set(UnusedDependency, new NoopTemplate());
    }
}

function isWebpackConfigProcessor(
    config: any
): config is {
    webpackPlugin: (
        options: Required<StylableWebpackPluginOptions>,
        compiler: Compiler
    ) => Required<StylableWebpackPluginOptions>;
} {
    return typeof config === 'object' && typeof config.webpackPlugin === 'function';
}<|MERGE_RESOLUTION|>--- conflicted
+++ resolved
@@ -29,19 +29,10 @@
     getTopLevelInputFilesystem,
     createDecacheRequire,
     createStylableResolverCacheMap,
-<<<<<<< HEAD
     createCalcDepthContext,
-=======
     provideStylableModules,
->>>>>>> 5610190d
 } from './plugin-utils';
 import { injectCssModules } from './mini-css-support';
-<<<<<<< HEAD
-import { CSSURLDependency, CSSURLDependencyTemplate } from './css-url';
-import { UnusedDependency, UnusedDependencyTemplate } from './unused-dependency';
-=======
-import { loadStylableConfig } from './load-stylable-config';
->>>>>>> 5610190d
 import type {
     BuildData,
     LoaderData,
@@ -49,12 +40,8 @@
     StylableBuildMeta,
     StylableLoaderContext,
 } from './types';
-<<<<<<< HEAD
-import { parse as parseCSS } from 'postcss';
-=======
 import { parse } from 'postcss';
 import { getWebpackEntities, StylableWebpackEntities } from './webpack-entities';
->>>>>>> 5610190d
 
 type OptimizeOptions = OptimizeConfig & {
     minify?: boolean;
@@ -377,19 +364,14 @@
          */
         compilation.hooks.afterChunks.tap({ name: StylableWebpackPlugin.name, stage: 0 }, () => {
             const cache = new Map();
-<<<<<<< HEAD
             const context = createCalcDepthContext(moduleGraph);
-            for (const module of stylableModules) {
-                module.buildMeta.stylable.isUsed = findIfStylableModuleUsed(module, compilation);
-                module.buildMeta.stylable.depth = calcDepth(module, context, [], cache);
-=======
             for (const [module] of stylableModules) {
                 module.buildMeta.stylable.isUsed = findIfStylableModuleUsed(
                     module,
                     compilation,
                     this.entities.UnusedDependency
                 );
-                module.buildMeta.stylable.depth = calcDepth(module, moduleGraph, [], cache);
+                module.buildMeta.stylable.depth = calcDepth(module, context, [], cache);
 
                 const { css, urls, exports, namespace } = getStylableBuildMeta(module);
                 stylableModules.set(module, {
@@ -400,7 +382,6 @@
                     isUsed: module.buildMeta.stylable.isUsed,
                     depth: module.buildMeta.stylable.depth,
                 });
->>>>>>> 5610190d
             }
         });
 
@@ -408,7 +389,7 @@
             const optimizer = this.stylable.optimizer!;
             const optimizeOptions = this.options.optimize;
             const sortedModules = sortModulesByDepth(
-                Array.from(stylableModules),
+                Array.from(stylableModules.keys()),
                 (m) => getStylableBuildMeta(m).depth,
                 (m) => m.resource
             );
@@ -426,13 +407,9 @@
             for (const module of sortedModules) {
                 const { css, globals, namespace } = getStylableBuildMeta(module);
 
-<<<<<<< HEAD
-                    const ast = parseCSS(css);
-=======
                 try {
                     const buildData = stylableModules.get(module)!;
                     const ast = parse(css);
->>>>>>> 5610190d
 
                     optimizer.optimizeAst(
                         optimizeOptions,
