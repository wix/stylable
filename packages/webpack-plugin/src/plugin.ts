--- conflicted
+++ resolved
@@ -132,18 +132,16 @@
      */
     assetsMode?: 'url' | 'loader';
     /**
-<<<<<<< HEAD
      * The strategy used to calculate stylesheet override depth
      * 'css+js' - use css and js files to calculate depth
      * 'css' - use only css files to calculate depth
      */
     depthStrategy?: 'css+js' | 'css';
-=======
-     * Set true for an improved side-effect detection to include stylesheets with deep global side-effects.
+    /**
+     * Improved side-effect detection to include stylesheets with deep global side-effects.
      * Defaults to true.
      */
     includeGlobalSideEffects?: boolean;
->>>>>>> e2b9a933
 }
 
 const defaultOptimizations = (isProd: boolean): Required<OptimizeOptions> => ({
@@ -176,11 +174,8 @@
     assetFilter: userOptions.assetFilter ?? (() => true),
     extractMode: userOptions.extractMode ?? 'single',
     stcConfig: userOptions.stcConfig ?? false,
-<<<<<<< HEAD
     depthStrategy: userOptions.depthStrategy ?? 'css+js',
-=======
     includeGlobalSideEffects: userOptions.includeGlobalSideEffects ?? true,
->>>>>>> e2b9a933
 });
 
 export class StylableWebpackPlugin {
