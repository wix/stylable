import {
    Stylable,
    StylableConfig,
    packageNamespaceFactory,
    OptimizeConfig,
    DiagnosticsMode,
} from '@stylable/core';
import { StylableOptimizer } from '@stylable/optimizer';
import cloneDeep from 'lodash.clonedeep';
import { dirname, relative } from 'path';
<<<<<<< HEAD
import { Compilation, Compiler, Dependency, NormalModule } from 'webpack';
=======
import type { Compilation, Compiler, NormalModule } from 'webpack';
>>>>>>> 5610190d

import findConfig from 'find-config';

import {
    getStaticPublicPath,
    isStylableModule,
    isAssetModule,
    isLoadedWithKnownAssetLoader,
    injectLoader,
    findIfStylableModuleUsed,
    staticCSSWith,
    getStylableBuildMeta,
    getSortedModules,
    reportNamespaceCollision,
    createOptimizationMapping,
    getTopLevelInputFilesystem,
    createDecacheRequire,
    createStylableResolverCacheMap,
    provideStylableModules,
    emitCSSFile,
    getEntryPointModules,
    getOnlyChunk,
    getStylableBuildData,
} from './plugin-utils';
import { calcDepth } from './calc-depth';
import { injectCssModules } from './mini-css-support';
import { loadStylableConfig } from './load-stylable-config';
import type {
    BuildData,
    LoaderData,
    NormalModuleFactory,
    StylableBuildMeta,
    StylableLoaderContext,
} from './types';
import { parse } from 'postcss';
import { getWebpackEntities, StylableWebpackEntities } from './webpack-entities';

type OptimizeOptions = OptimizeConfig & {
    minify?: boolean;
};

export interface StylableWebpackPluginOptions {
    /**
     * Filename of the output bundle when emitting css bundle
     * Only supports [contenthash] replacer - "stylable.[contenthash].css"
     */
    filename?: string;
    /**
     * Determine the way css is injected to the document
     * js - every js module contains the css and inject it independently
     * css - emit bundled css asset to injected via link
     * mini-css - inject css modules via webpack mini-css-extract-plugin (can support dynamic splitting but order is not deterministic)
     * none - will not generate any output css (usually good for ssr bundles)
     */
    cssInjection?: 'js' | 'css' | 'mini-css' | 'none';
    /**
     * Determine the runtime stylesheet id kind used by the cssInjection js mode
     */
    runtimeStylesheetId?: 'module' | 'namespace';
    /**
     * Config how error and warning reported to webpack by stylable
     * auto - Stylable warning will emit Webpack warning and Stylable error will emit Webpack error
     * strict - Stylable error and warning will emit Webpack error
     * loose - Stylable error and warning will emit Webpack warning
     */
    diagnosticsMode?: DiagnosticsMode;
    /**
     * Target of the js module
     * oldie - ES3 compatible
     * modern - ES2105 compatible
     */
    target?: 'oldie' | 'modern';
    /**
     * Set the <style> tag st-id attribute to allow multiple Stylable build to be separated in the head
     * This only apply to cssInjection js mode
     */
    runtimeId?: string;
    /**
     * Optimization options
     */
    optimize?: OptimizeOptions;
    /**
     * Provide custom StylableOptimizer
     */
    optimizer?: StylableOptimizer;
    /**
     * A function to override Stylable instance default configuration options
     */
    stylableConfig?: (config: StylableConfig, compiler: Compiler) => StylableConfig;
    /**
     * Allow to disable specific diagnostics reports
     */
    unsafeMuteDiagnostics?: {
        DUPLICATE_MODULE_NAMESPACE?: boolean;
    };
    /**
<<<<<<< HEAD
     * Set the strategy of how to spit the extracted css
     * This option is only used when cssInjection is set to 'css'
     */
    extractMode?: 'single' | 'entries';
=======
     * @deprecated webpack 5 recommendation is to use AssetsModules for loading assets
     */
>>>>>>> 5610190d
    assetsMode?: 'url' | 'loader';
}

const defaultOptimizations = (isProd: boolean): Required<OptimizeOptions> => ({
    removeUnusedComponents: true,
    removeStylableDirectives: true,
    removeComments: isProd,
    classNameOptimizations: isProd,
    shortNamespaces: isProd,
    removeEmptyNodes: isProd,
    minify: isProd,
});

const defaultOptions = (
    userOptions: StylableWebpackPluginOptions,
    isProd: boolean
): Required<StylableWebpackPluginOptions> => ({
    filename: userOptions.filename ?? 'stylable.css',
    cssInjection: userOptions.cssInjection ?? (isProd ? 'css' : 'js'),
    assetsMode: userOptions.assetsMode ?? 'url',
    stylableConfig: userOptions.stylableConfig ?? ((config: StylableConfig) => config),
    runtimeStylesheetId: userOptions.runtimeStylesheetId ?? (isProd ? 'namespace' : 'module'),
    diagnosticsMode: userOptions.diagnosticsMode ?? 'auto',
    runtimeId: userOptions.runtimeId ?? '0',
    unsafeMuteDiagnostics: userOptions.unsafeMuteDiagnostics ?? {},
    optimize: userOptions.optimize
        ? { ...defaultOptimizations(isProd), ...userOptions.optimize }
        : defaultOptimizations(isProd),
    optimizer: userOptions.optimizer ?? new StylableOptimizer(),
    target: userOptions.target ?? 'modern',
    extractMode: userOptions.extractMode ?? 'single',
});

export class StylableWebpackPlugin {
    stylable!: Stylable;
    options!: Required<StylableWebpackPluginOptions>;
    entities!: StylableWebpackEntities;
    constructor(
        private userOptions: StylableWebpackPluginOptions = {},
        private injectConfigHooks = true
    ) {}
    apply(compiler: Compiler) {
        /**
         * Create all webpack entities
         */
        this.entities = getWebpackEntities(compiler.webpack);
        /**
         * This plugin is based on a loader so we inject the loader here
         */
        if (this.injectConfigHooks) {
            injectLoader(compiler);
        }

        /**
         * We want to catch any configuration changes made by other plugins
         * only after they run we process our options and create the Stylable instance
         */
        compiler.hooks.afterPlugins.tap(StylableWebpackPlugin.name, () => {
            this.processOptions(compiler);
            this.createStylable(compiler);
        });

        compiler.hooks.compilation.tap(
            StylableWebpackPlugin.name,
            (compilation, { normalModuleFactory }) => {
                /**
                 * Since we embed assets in the bundle css we must know the public path in advance
                 */
                const staticPublicPath = getStaticPublicPath(compilation);

                const assetsModules = new Map<string, NormalModule>();
                const stylableModules = new Map<NormalModule, BuildData | null>();
                provideStylableModules(compilation, stylableModules);

                /**
                 * Handle things that related to each module
                 */
                this.modulesIntegration(
                    compiler.webpack,
                    compilation,
                    stylableModules,
                    assetsModules
                );

                /**
                 * Handle things that related to chunking and bundling
                 */
                this.chunksIntegration(
                    compiler.webpack,
                    compilation,
                    staticPublicPath,
                    stylableModules,
                    assetsModules
                );

                /**
                 * Setup all the boilerplate Webpack dependencies and factories
                 */
                this.setupDependencies(
                    compilation,
                    normalModuleFactory,
                    staticPublicPath,
                    stylableModules,
                    assetsModules
                );

                /**
                 * Here we inject our runtime code for the js modules and injection of css to head
                 */
                this.entities.injectRuntimeModules(StylableWebpackPlugin.name, compilation);
            }
        );
    }
    private processOptions(compiler: Compiler) {
        let options = defaultOptions(this.userOptions, compiler.options.mode === 'production');

        const config = loadStylableConfig(compiler.context);
        if (typeof config?.webpackPlugin === 'function') {
            options = config.webpackPlugin(options, compiler);
        }
        this.options = options;
    }
    private createStylable(compiler: Compiler) {
        if (this.stylable) {
            return;
        }
        this.stylable = Stylable.create(
            this.options.stylableConfig(
                {
                    projectRoot: compiler.context,
                    /**
                     * We need to get the top level file system
                     * because issue with the sync resolver we create inside Stylable
                     */
                    fileSystem: getTopLevelInputFilesystem(compiler),
                    mode: compiler.options.mode === 'production' ? 'production' : 'development',
                    resolveOptions: compiler.options.resolve as any,
                    resolveNamespace: packageNamespaceFactory(
                        findConfig,
                        require,
                        { dirname, relative },
                        compiler.options.output.hashSalt || '',
                        ''
                    ),
                    requireModule: compiler.watchMode ? createDecacheRequire(compiler) : require,
                    optimizer: this.options.optimizer,
                    resolverCache: createStylableResolverCacheMap(compiler),
                },
                compiler
            )
        );
    }
    private modulesIntegration(
        webpack: Compiler['webpack'],
        compilation: Compilation,
        stylableModules: Map<NormalModule, BuildData | null>,
        assetsModules: Map<string, NormalModule>
    ) {
        const { moduleGraph } = compilation;

        /**
         * Here we are creating the context that our loader needs
         */
        webpack.NormalModule.getCompilationHooks(compilation).loader.tap(
            StylableWebpackPlugin.name,
            (webpackLoaderContext, module) => {
                const loaderContext = webpackLoaderContext as StylableLoaderContext;
                if (isStylableModule(module)) {
                    loaderContext.stylable = this.stylable;
                    loaderContext.assetsMode = this.options.assetsMode;
                    loaderContext.diagnosticsMode = this.options.diagnosticsMode;
                    loaderContext.target = this.options.target;
                    /**
                     * Every Stylable file that our loader handles will be call this function to add additional build data
                     */
                    loaderContext.flagStylableModule = (loaderData: LoaderData) => {
                        const stylableBuildMeta: StylableBuildMeta = {
                            depth: 0,
                            isUsed: undefined,
                            ...loaderData,
                        };
                        module.buildMeta.stylable = stylableBuildMeta;

                        /**
                         * We want to add the unused imports because we need them to calculate the depth correctly
                         * They might be used by other stylesheets so they might end up in the final build
                         */
                        for (const request of stylableBuildMeta.unusedImports) {
                            module.addDependency(new this.entities.UnusedDependency(request));
                        }

                        /**
                         * Since we don't use the Webpack js api of url assets we have our own CSSURLDependency
                         */
                        if (this.options.assetsMode === 'url') {
                            for (const resourcePath of stylableBuildMeta.urls) {
                                module.addDependency(
                                    new this.entities.CSSURLDependency(resourcePath)
                                );
                            }
                        }
                        /**
                         * This dependency is responsible for injecting the runtime to the main chunk and each module
                         */
                        module.addDependency(
                            new this.entities.StylableRuntimeDependency(stylableBuildMeta)
                        );
                    };
                }
            }
        );

        /**
         * We collect the modules that we are going to handle here once.
         */
        compilation.hooks.optimizeDependencies.tap(StylableWebpackPlugin.name, (modules) => {
            for (const module of modules) {
                if (isStylableModule(module) && module.buildMeta.stylable) {
                    stylableModules.set(module, null);
                }
                if (isAssetModule(module)) {
                    assetsModules.set(module.resource, module);
                }
                /**
                 * @remove
                 * This part supports old loaders and should be removed
                 */
                if (isLoadedWithKnownAssetLoader(module) && !assetsModules.has(module.resource)) {
                    assetsModules.set(module.resource, module);
                }
            }
        });

        /**
         * @remove
         * This part supports old loaders and should be removed
         */
        if (this.options.assetsMode === 'loader') {
            compilation.hooks.optimizeDependencies.tap(StylableWebpackPlugin.name, () => {
                for (const [module] of stylableModules) {
                    const connections = moduleGraph.getOutgoingConnections(module);
                    for (const connection of connections) {
                        if (
                            !isAssetModule(connection.module) &&
                            isLoadedWithKnownAssetLoader(connection.module)
                        ) {
                            connection.setActive(false);
                        }
                    }
                }
            });
        }

        /**
         *  After we have the initial chunks we can calculate the depth and usage of each stylesheet and create buildData
         */
        compilation.hooks.afterChunks.tap({ name: StylableWebpackPlugin.name, stage: 0 }, () => {
            const cache = new Map();
            for (const [module] of stylableModules) {
                module.buildMeta.stylable.isUsed = findIfStylableModuleUsed(
                    module,
                    compilation,
                    this.entities.UnusedDependency
                );
                module.buildMeta.stylable.depth = calcDepth(module, moduleGraph, [], cache);

                const { css, urls, exports, namespace } = getStylableBuildMeta(module);
                stylableModules.set(module, {
                    exports: cloneDeep(exports),
                    urls: cloneDeep(urls),
                    namespace,
                    css,
                    isUsed: module.buildMeta.stylable.isUsed,
                    depth: module.buildMeta.stylable.depth,
                });
            }
        });

        compilation.hooks.afterChunks.tap(StylableWebpackPlugin.name, () => {
            const optimizer = this.stylable.optimizer!;
            const optimizeOptions = this.options.optimize;
            const sortedModules = getSortedModules(stylableModules);

            const {
                usageMapping,
                namespaceMapping,
                namespaceToFileMapping,
            } = createOptimizationMapping(sortedModules, optimizer);

            if (!this.options.unsafeMuteDiagnostics.DUPLICATE_MODULE_NAMESPACE) {
                reportNamespaceCollision(namespaceToFileMapping, compilation.errors);
            }

            for (const module of sortedModules) {
                const { css, globals, namespace } = getStylableBuildMeta(module);

                try {
                    const buildData = stylableModules.get(module)!;
                    const ast = parse(css);

                    optimizer.optimizeAst(
                        optimizeOptions,
                        ast,
                        usageMapping,
                        this.stylable.delimiter,
                        buildData.exports,
                        globals
                    );

                    buildData.css = optimizeOptions.minify
                        ? optimizer.minifyCSS(ast.toString())
                        : ast.toString();

                    if (optimizeOptions.shortNamespaces) {
                        buildData.namespace = namespaceMapping[namespace];
                    }
                } catch (e) {
                    compilation.errors.push(e);
                }
            }
        });
    }
    private chunksIntegration(
        webpack: Compiler['webpack'],
        compilation: Compilation,
        staticPublicPath: string,
        stylableModules: Map<NormalModule, BuildData | null>,
        assetsModules: Map<string, NormalModule>
    ) {
        /**
         * As a work around unknown behavior
         * if this plugin will run inside a child compilation we do not emit css assets
         */
        if (!compilation.compiler.isChild()) {
            if (this.options.cssInjection === 'css') {
                const createStaticCSS = staticCSSWith(
                    staticPublicPath,
                    assetsModules,
                    compilation.chunkGraph!,
                    compilation.moduleGraph,
                    'CSS' /*runtime*/,
                    compilation.runtimeTemplate,
                    compilation.dependencyTemplates
                );

                compilation.hooks.processAssets.tap(
                    {
                        name: StylableWebpackPlugin.name,
                        stage: webpack.Compilation.PROCESS_ASSETS_STAGE_DERIVED,
                    },
                    () => {
<<<<<<< HEAD
                        if (this.options.extractMode === 'entries') {
                            for (const entryPoint of compilation.entrypoints.values()) {
                                const entryChunk = entryPoint.getEntrypointChunk();
                                const modules = new Map<NormalModule, BuildData | null>();
                                getEntryPointModules(
                                    entryPoint,
                                    compilation.chunkGraph!,
                                    (module) => {
                                        const m = module as NormalModule;
                                        if (stylableModules.has(m)) {
                                            modules.set(
                                                m,
                                                getStylableBuildData(stylableModules, m)
                                            );
                                        }
                                    }
                                );
                                const cssBundleFilename = emitCSSFile(
                                    compilation,
                                    createStaticCSS(modules).join('\n'),
                                    this.options.filename,
                                    webpack.util.createHash,
                                    entryChunk
                                );
                                entryPoint.getEntrypointChunk().files.add(cssBundleFilename);
                            }
                        } else if (this.options.extractMode === 'single') {
                            const chunk = getOnlyChunk(compilation);

                            const cssSource = createStaticCSS(stylableModules).join('\n');

                            const cssBundleFilename = emitCSSFile(
                                compilation,
                                cssSource,
                                this.options.filename,
                                webpack.util.createHash,
                                chunk
                            );

                            for (const entryPoint of compilation.entrypoints.values()) {
                                entryPoint.getEntrypointChunk().files.add(cssBundleFilename);
                            }
                        }
=======
                        const cssSource = createStaticCSS(
                            staticPublicPath,
                            stylableModules,
                            assetsModules,

                            compilation.chunkGraph!,
                            compilation.moduleGraph,
                            'CSS' /*runtime*/,
                            compilation.runtimeTemplate,
                            compilation.dependencyTemplates
                        ).join('\n');

                        const contentHash = outputOptionsAwareHashContent(
                            webpack.util.createHash,
                            runtimeTemplate.outputOptions,
                            cssSource
                        );

                        const cssBundleFilename = getFileName(this.options.filename, {
                            hash: compilation.hash!,
                            contenthash: contentHash,
                        });

                        compilation.entrypoints.forEach((entryPoint) => {
                            entryPoint.getEntrypointChunk().files.add(cssBundleFilename);
                        });

                        compilation.emitAsset(
                            cssBundleFilename,
                            new webpack.sources.RawSource(cssSource, false)
                        );
>>>>>>> 5610190d
                    }
                );
            } else if (this.options.cssInjection === 'mini-css') {
                injectCssModules(
                    webpack,
                    compilation,
                    staticPublicPath,
                    stylableModules,
                    assetsModules
                );
            }
        }
    }
    private setupDependencies(
        { dependencyTemplates, dependencyFactories }: Compilation,
        normalModuleFactory: NormalModuleFactory,
        staticPublicPath: string,
        stylableModules: Map<NormalModule, BuildData | null>,
        assetsModules: Map<string, NormalModule>
    ) {
        const {
            StylableRuntimeDependency,
            InjectDependencyTemplate,
            CSSURLDependency,
            NoopTemplate,
            UnusedDependency,
        } = this.entities;

        dependencyFactories.set(StylableRuntimeDependency, normalModuleFactory);
        dependencyTemplates.set(
            StylableRuntimeDependency,
            new InjectDependencyTemplate(
                staticPublicPath,
                stylableModules,
                assetsModules,
                this.options.runtimeStylesheetId,
                this.options.runtimeId,
                this.options.cssInjection
            )
        );
        dependencyFactories.set(CSSURLDependency, normalModuleFactory);
        dependencyTemplates.set(CSSURLDependency, new NoopTemplate());

        dependencyFactories.set(UnusedDependency, normalModuleFactory);
        dependencyTemplates.set(UnusedDependency, new NoopTemplate());
    }
}<|MERGE_RESOLUTION|>--- conflicted
+++ resolved
@@ -8,11 +8,7 @@
 import { StylableOptimizer } from '@stylable/optimizer';
 import cloneDeep from 'lodash.clonedeep';
 import { dirname, relative } from 'path';
-<<<<<<< HEAD
-import { Compilation, Compiler, Dependency, NormalModule } from 'webpack';
-=======
 import type { Compilation, Compiler, NormalModule } from 'webpack';
->>>>>>> 5610190d
 
 import findConfig from 'find-config';
 
@@ -109,15 +105,13 @@
         DUPLICATE_MODULE_NAMESPACE?: boolean;
     };
     /**
-<<<<<<< HEAD
      * Set the strategy of how to spit the extracted css
      * This option is only used when cssInjection is set to 'css'
      */
     extractMode?: 'single' | 'entries';
-=======
+    /**
      * @deprecated webpack 5 recommendation is to use AssetsModules for loading assets
      */
->>>>>>> 5610190d
     assetsMode?: 'url' | 'loader';
 }
 
@@ -469,7 +463,6 @@
                         stage: webpack.Compilation.PROCESS_ASSETS_STAGE_DERIVED,
                     },
                     () => {
-<<<<<<< HEAD
                         if (this.options.extractMode === 'entries') {
                             for (const entryPoint of compilation.entrypoints.values()) {
                                 const entryChunk = entryPoint.getEntrypointChunk();
@@ -513,39 +506,6 @@
                                 entryPoint.getEntrypointChunk().files.add(cssBundleFilename);
                             }
                         }
-=======
-                        const cssSource = createStaticCSS(
-                            staticPublicPath,
-                            stylableModules,
-                            assetsModules,
-
-                            compilation.chunkGraph!,
-                            compilation.moduleGraph,
-                            'CSS' /*runtime*/,
-                            compilation.runtimeTemplate,
-                            compilation.dependencyTemplates
-                        ).join('\n');
-
-                        const contentHash = outputOptionsAwareHashContent(
-                            webpack.util.createHash,
-                            runtimeTemplate.outputOptions,
-                            cssSource
-                        );
-
-                        const cssBundleFilename = getFileName(this.options.filename, {
-                            hash: compilation.hash!,
-                            contenthash: contentHash,
-                        });
-
-                        compilation.entrypoints.forEach((entryPoint) => {
-                            entryPoint.getEntrypointChunk().files.add(cssBundleFilename);
-                        });
-
-                        compilation.emitAsset(
-                            cssBundleFilename,
-                            new webpack.sources.RawSource(cssSource, false)
-                        );
->>>>>>> 5610190d
                     }
                 );
             } else if (this.options.cssInjection === 'mini-css') {
