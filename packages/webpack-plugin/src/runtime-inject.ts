--- conflicted
+++ resolved
@@ -19,11 +19,7 @@
     StringSortableSet,
     StylableBuildMeta,
 } from './types';
-<<<<<<< HEAD
-
-=======
 import { getReplacementToken } from './loader-utils';
->>>>>>> ca5f4985
 const makeSerializable = require('webpack/lib/util/makeSerializable');
 
 export interface DependencyTemplateContext {
