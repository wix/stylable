--- conflicted
+++ resolved
@@ -8,13 +8,8 @@
     const projectRunner = StylableProjectRunner.mochaSetup(
         {
             projectDir: join(__dirname, 'projects', project),
-<<<<<<< HEAD
-            puppeteerOptions: {
-                // headless: false,
-=======
             launchOptions: {
                 // headless: false
->>>>>>> 0826f695
             },
         },
         before,
