--- conflicted
+++ resolved
@@ -8,13 +8,8 @@
     devtool: 'source-map',
     plugins: [
         new StylableWebpackPlugin({
-<<<<<<< HEAD
-            outputCSS: true, // enable emit css in dev mode
-            filename: 'output.[contenthash:5].css',
-=======
             cssInjection: 'css',
             filename: 'output.[contenthash:5].[hash:5].css',
->>>>>>> 503dbf64
         }),
         new HtmlWebpackPlugin(),
     ],
