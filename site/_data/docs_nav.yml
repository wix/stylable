- title:
  items:
  - id: welcome
    title: Welcome to Stylable
- title: Discover
  items:
  - id: get-started
    title: Getting Started
  - id: getting-started/install-configure
    title: Installation
  - id: getting-started/react-integration
    title: React Integration
    subitems:
    - id: installation
      title: Installation
    - id: use
      title: Use
    - id: css-classes
      title: CSS Classes
    - id: custom-states
      title: Custom states
<<<<<<< HEAD
=======
  - id: getting-started/stylable-intelligence
    title: Stylable Intelligence
  - id: getting-started/cheatsheet
    title: Cheatsheet
>>>>>>> fd683602
- title: Guides
  items:
  - id: guides/components-basics
    title: Component Basics
  - id: guides/stylable-component-best-practices
    title: Component Best Practices
  - id: guides/stylable-application
    title: Stylable Application
  - id: guides/stylable-component-library
    title: Stylable Component Library
  - id: guides/project-commons
    title: Project Commons
  - id: guides/shared-classes
    title: Shared Classes
- title: Specification Reference
  items:
  - id: getting-started/cheatsheet
    title: Specification Overview
  - id: references/imports
    title: Imports
  - id: references/root
    title: Root
  - id: references/class-selectors
    title: Class Selectors
  - id: references/tag-selectors
    title: Tag/Component Selectors
  - id: references/extend-stylesheet
    title: Extend Stylesheet
  - id: references/pseudo-classes
    title: Pseudo-Classes
  - id: references/pseudo-elements
    title: Pseudo-Elements
  - id: references/global-selectors
    title: Global Selectors
  - id: references/compose-css-class
    title: Compose CSS Class
  - id: references/custom-selectors
    title: Custom Selectors
  - id: references/mixin-syntax
    title: Mixins
  - id: references/variables
    title: Variables
  - id: references/theme
    title: Theme
  - id: references/namespace
<<<<<<< HEAD
    title: Namespace
=======
    title: Namespace
  - id: guides/component-variants
    title: Component Variants
  - id: guides/shared-classes
    title: Shared Classes
    id: guides/project-commons
    title: Project Commons 
>>>>>>> fd683602
<|MERGE_RESOLUTION|>--- conflicted
+++ resolved
@@ -19,13 +19,8 @@
       title: CSS Classes
     - id: custom-states
       title: Custom states
-<<<<<<< HEAD
-=======
   - id: getting-started/stylable-intelligence
     title: Stylable Intelligence
-  - id: getting-started/cheatsheet
-    title: Cheatsheet
->>>>>>> fd683602
 - title: Guides
   items:
   - id: guides/components-basics
@@ -40,6 +35,8 @@
     title: Project Commons
   - id: guides/shared-classes
     title: Shared Classes
+  - id: guides/component-variants
+    title: Component Variants
 - title: Specification Reference
   items:
   - id: getting-started/cheatsheet
@@ -71,14 +68,4 @@
   - id: references/theme
     title: Theme
   - id: references/namespace
-<<<<<<< HEAD
-    title: Namespace
-=======
-    title: Namespace
-  - id: guides/component-variants
-    title: Component Variants
-  - id: guides/shared-classes
-    title: Shared Classes
-    id: guides/project-commons
-    title: Project Commons 
->>>>>>> fd683602
+    title: Namespace