--- conflicted
+++ resolved
@@ -45,7 +45,6 @@
 ```
 
 ```css
-<<<<<<< HEAD
     /* CSS output */
     .header {
         font-size: 32px;
@@ -54,7 +53,8 @@
     .form {
         font-size: 16px;
     }
-=======
+```
+```css
 /* CSS output*/
 .header {
     font-size: 32px;
@@ -63,7 +63,6 @@
 .form {
     font-size: 16px;
 }
->>>>>>> 4585e03b
 ```
 
 >**Note about native URL functions**  
@@ -110,7 +109,7 @@
 
 In this example the formatter `sin` is nested in the `abs` formatter. Both are imported into the CSS file and the output value is calculated from both. The formatters expose to the CSS mathematical calculations that are used in the JavaScript functions.
 
-```js
+```jsx
 /* ./math.js */
 module.export = {
     divBy2: function(num) {
