import { StylableTransformer } from "./stylable-transformer";
import { Diagnostics } from "./diagnostics";
import { safeParse } from "./parser";
import { cachedProcessFile, MinimalFS, FileProcessor } from "./cached-process-file";
import { create, RuntimeStylesheet } from "./runtime";
import { StylableMeta, process } from "./postcss-process";


export function createGenerator(
    fs: MinimalFS = {
        readFileSync(_path: string) { return '' },
        statSync(_path: string) { return { mtime: new Date(0) } }
    },
    requireModule: (moduleId: string) => any = function (_path: string): any { return {} },
    delimiter: string = '--') {


    const fileProcessor: FileProcessor<StylableMeta> = cachedProcessFile<StylableMeta>((from, content) => {
        return process(safeParse(content, { from }));
    }, fs);

    function output(meta: StylableMeta) {
        const diagnostics = new Diagnostics();

        const transformer = new StylableTransformer({
            fileProcessor,
            requireModule,
            diagnostics
        });

        const { exports } = transformer.transform(meta);

        return {
            meta,
            transformer,
            diagnostics,
            runtime: <RuntimeStylesheet>create(meta.root, meta.namespace, exports, '', meta.source)
        };
    }
<<<<<<< HEAD
    scopeValue(key: string, value: string, resolvedSymbols: Pojo, sheet: Stylesheet) {
        var value = valueTemplate(value, resolvedSymbols);
        if (key === 'animation' || key === 'animationName') {
            value = sheet.keyframes.reduce((value: string, keyframe: string) => {
                return value.replace(new RegExp('\\b' + keyframe + '\\b', 'g'), this.scope(keyframe, sheet.namespace));
            }, value);
        }
        return value;
    }
    scopeSelector(sheet: Stylesheet, ast: SelectorAstNode, selector: string): string {
        let current = sheet;
        let classname: string;
        let element: string;
        let elementClassname: string;
=======
>>>>>>> 19e11bff

    return {
        fileProcessor,
        delimiter,
        scope: StylableTransformer.prototype.scope,
        fromCSS(source: string, path: string = '/unknown.st.css') {
            const root = safeParse(source, { from: path });
            const meta = process(root);
            fileProcessor.add(meta.source, meta);
            return output(meta);
        },
        fromFile(path: string) {
            const meta = fileProcessor.process(path);
            return output(meta);
        }
<<<<<<< HEAD

        traverseNode(ast, (node) => {
            const { name, type } = node;
            if (type === 'selector') {
                current = sheet;
                classname = elementClassname || sheet.root;
            } else if (type === 'class') {
                classname = name;
                current = this.handleClass(current, node, name);
            } else if (type === 'element') {
                current = this.handleElement(current, node, name);
            } else if (type === 'pseudo-element') {
                element = name;
                current = this.handlePseudoElement(current, node, name);
            } else if (type === 'pseudo-class') {
                current = this.handlePseudoClass(current, node, name, sheet, classname, element);
            } else if (type === 'nested-pseudo-class') {
                if (name === 'global') {
                    node.type = 'selector';
                    return true;
                }
                elementClassname = classname;
            }
            /* do nothing */
            return undefined;
        });

        return stringifySelector(ast);
    }
    handleClass(sheet: Stylesheet, node: SelectorAstNode, name: string) {
        const next = this.resolver.resolve(sheet, name);
        const localName = this.scope(name, sheet.namespace);
        sheet.classes[name] = localName;
        if (next !== sheet) {
            //root to root
            node.before = '.' + localName;
            node.name = this.scope(next.root, next.namespace);
            sheet = next;
        } else {
            //not type
            node.name = localName;
        }
        return sheet;
    }
    handleElement(sheet: Stylesheet, node: SelectorAstNode, name: string) {
        const next = this.resolver.resolve(sheet, name);
        if (next !== sheet) {
            //element selector root to root
            node.before = '.' + this.scope(sheet.root, sheet.namespace) + ' ';
            node.name = this.scope(next.root, next.namespace);
            node.type = 'class';
        }
        return next;
    }
    handlePseudoElement(sheet: Stylesheet, node: SelectorAstNode, name: string) {
        //TODO: only transform what is found
        let current = sheet;
        while (current) {
            if(current.classes[name]){
                node.type = 'class';
                node.before = ' ';
                node.name = this.scope(name, current.namespace);
                break;
            }
            const next = this.resolver.resolve(current, current.root);
            if (next !== current) {
                current = next;
            } else {
                break;
            }
        }
        return this.resolver.resolve(current, name);
    }

    handlePseudoClass(sheet: Stylesheet, node: SelectorAstNode, name: string, sheetOrigin: Stylesheet, typedClassName: string, element: string) {
        let current = element ? sheet : sheetOrigin;
        let localName = element ? element : typedClassName;
        while (current) {
            const typedClass = current.typedClasses[localName];
            const stateValue = getState(typedClass, name);
            if (stateValue) {
                if(typeof stateValue === 'string') { // mapped value
                    node.type = 'invalid';// simply concat global mapped selector - ToDo: maybe change to 'selector'
                    node.value = stateValue;
                } else {
                    node.type = 'attribute';
                    node.content = current.stateAttr(name);
                }
                break;
            }
            const next = this.resolver.resolve(current, localName);
            if (next !== current) {
                current = next;
                localName = current.root;
            } else {
                break;
            }
        }
        return sheet;
    }
    scope(name: string, namespace: string, separator: string = this.namespaceDivider) {
        return namespace ? namespace + separator + name : name;
    }
}
=======
    }
>>>>>>> 19e11bff

}<|MERGE_RESOLUTION|>--- conflicted
+++ resolved
@@ -37,23 +37,6 @@
             runtime: <RuntimeStylesheet>create(meta.root, meta.namespace, exports, '', meta.source)
         };
     }
-<<<<<<< HEAD
-    scopeValue(key: string, value: string, resolvedSymbols: Pojo, sheet: Stylesheet) {
-        var value = valueTemplate(value, resolvedSymbols);
-        if (key === 'animation' || key === 'animationName') {
-            value = sheet.keyframes.reduce((value: string, keyframe: string) => {
-                return value.replace(new RegExp('\\b' + keyframe + '\\b', 'g'), this.scope(keyframe, sheet.namespace));
-            }, value);
-        }
-        return value;
-    }
-    scopeSelector(sheet: Stylesheet, ast: SelectorAstNode, selector: string): string {
-        let current = sheet;
-        let classname: string;
-        let element: string;
-        let elementClassname: string;
-=======
->>>>>>> 19e11bff
 
     return {
         fileProcessor,
@@ -69,113 +52,6 @@
             const meta = fileProcessor.process(path);
             return output(meta);
         }
-<<<<<<< HEAD
-
-        traverseNode(ast, (node) => {
-            const { name, type } = node;
-            if (type === 'selector') {
-                current = sheet;
-                classname = elementClassname || sheet.root;
-            } else if (type === 'class') {
-                classname = name;
-                current = this.handleClass(current, node, name);
-            } else if (type === 'element') {
-                current = this.handleElement(current, node, name);
-            } else if (type === 'pseudo-element') {
-                element = name;
-                current = this.handlePseudoElement(current, node, name);
-            } else if (type === 'pseudo-class') {
-                current = this.handlePseudoClass(current, node, name, sheet, classname, element);
-            } else if (type === 'nested-pseudo-class') {
-                if (name === 'global') {
-                    node.type = 'selector';
-                    return true;
-                }
-                elementClassname = classname;
-            }
-            /* do nothing */
-            return undefined;
-        });
-
-        return stringifySelector(ast);
-    }
-    handleClass(sheet: Stylesheet, node: SelectorAstNode, name: string) {
-        const next = this.resolver.resolve(sheet, name);
-        const localName = this.scope(name, sheet.namespace);
-        sheet.classes[name] = localName;
-        if (next !== sheet) {
-            //root to root
-            node.before = '.' + localName;
-            node.name = this.scope(next.root, next.namespace);
-            sheet = next;
-        } else {
-            //not type
-            node.name = localName;
-        }
-        return sheet;
-    }
-    handleElement(sheet: Stylesheet, node: SelectorAstNode, name: string) {
-        const next = this.resolver.resolve(sheet, name);
-        if (next !== sheet) {
-            //element selector root to root
-            node.before = '.' + this.scope(sheet.root, sheet.namespace) + ' ';
-            node.name = this.scope(next.root, next.namespace);
-            node.type = 'class';
-        }
-        return next;
-    }
-    handlePseudoElement(sheet: Stylesheet, node: SelectorAstNode, name: string) {
-        //TODO: only transform what is found
-        let current = sheet;
-        while (current) {
-            if(current.classes[name]){
-                node.type = 'class';
-                node.before = ' ';
-                node.name = this.scope(name, current.namespace);
-                break;
-            }
-            const next = this.resolver.resolve(current, current.root);
-            if (next !== current) {
-                current = next;
-            } else {
-                break;
-            }
-        }
-        return this.resolver.resolve(current, name);
     }
 
-    handlePseudoClass(sheet: Stylesheet, node: SelectorAstNode, name: string, sheetOrigin: Stylesheet, typedClassName: string, element: string) {
-        let current = element ? sheet : sheetOrigin;
-        let localName = element ? element : typedClassName;
-        while (current) {
-            const typedClass = current.typedClasses[localName];
-            const stateValue = getState(typedClass, name);
-            if (stateValue) {
-                if(typeof stateValue === 'string') { // mapped value
-                    node.type = 'invalid';// simply concat global mapped selector - ToDo: maybe change to 'selector'
-                    node.value = stateValue;
-                } else {
-                    node.type = 'attribute';
-                    node.content = current.stateAttr(name);
-                }
-                break;
-            }
-            const next = this.resolver.resolve(current, localName);
-            if (next !== current) {
-                current = next;
-                localName = current.root;
-            } else {
-                break;
-            }
-        }
-        return sheet;
-    }
-    scope(name: string, namespace: string, separator: string = this.namespaceDivider) {
-        return namespace ? namespace + separator + name : name;
-    }
-}
-=======
-    }
->>>>>>> 19e11bff
-
 }