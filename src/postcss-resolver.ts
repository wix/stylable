// import * as postcss from 'postcss';
// import * as path from 'path';
import { FileProcessor } from './cached-process-file';
import { ImportSymbol, StylableMeta, StylableSymbol } from './stylable-processor';
<<<<<<< HEAD
=======
import { StylableTransformer } from './stylable-transformer';
>>>>>>> 93dc1674
import { valueMapping } from './stylable-value-parsers';
import { stripQuotation } from './utils';

export interface CSSResolve {
    _kind: 'css';
    symbol: StylableSymbol;
    meta: StylableMeta;
}

export interface JSResolve {
    _kind: 'js';
    symbol: any;
    meta: null;
}

export class StylableResolver {
    constructor(
        protected fileProcessor: FileProcessor<StylableMeta>,
        protected requireModule: (modulePath: string) => any
    ) {}
    public resolveClass(meta: StylableMeta, symbol: StylableSymbol) {
        return this.resolveName(meta, symbol, false);
    }
    public resolveElement(meta: StylableMeta, symbol: StylableSymbol) {
        return this.resolveName(meta, symbol, true);
    }
    public resolveName(meta: StylableMeta, symbol: StylableSymbol, isElement: boolean): CSSResolve | null {
        const type = isElement ? 'element' : 'class';
        let finalSymbol;
        let finalMeta;
        if (symbol._kind === type) {
            finalSymbol = symbol;
            finalMeta = meta;
        } else if (symbol._kind === 'import') {
            const resolved = this.deepResolve(symbol);
            if (resolved && resolved._kind === 'css' && resolved.symbol) {
                if (resolved.symbol._kind === 'class' || resolved.symbol._kind === 'element') {
                    finalSymbol = resolved.symbol;
                    finalMeta = resolved.meta;
                } else {
                    // TODO: warn
                }
            } else {
                // TODO: warn
            }
        } else {
            // TODO: warn
        }

        if (finalMeta && finalSymbol) {
            return {
                _kind: 'css',
                symbol: finalSymbol,
                meta: finalMeta
            };
        } else {
            return null;
        }
    }
    public resolve(maybeImport: StylableSymbol | undefined): CSSResolve | JSResolve | null {
        if (!maybeImport || maybeImport._kind !== 'import') {
            return null;
        }
        const importSymbol: ImportSymbol = maybeImport;

        const { from } = importSymbol.import;

        let symbol: StylableSymbol;
        if (from.match(/\.css$/)) {
            let meta;
            try {
                meta = this.fileProcessor.process(from);
            } catch (e) {
                return null;
            }

            if (importSymbol.type === 'default') {
                symbol = meta.mappedSymbols[meta.root];
            } else {
                symbol = meta.mappedSymbols[importSymbol.name] || meta.elements[importSymbol.name];
            }

            return { _kind: 'css', symbol, meta } as CSSResolve;

        } else {

            const _module = this.requireModule(from);

            if (importSymbol.type === 'default') {
                symbol = _module.default || _module;
            } else {
                symbol = _module[importSymbol.name];
            }

            return { _kind: 'js', symbol, meta: null } as JSResolve;
        }
    }
    public deepResolve(maybeImport: StylableSymbol | undefined): CSSResolve | JSResolve | null {
        let resolved = this.resolve(maybeImport);
        while (resolved && resolved._kind === 'css' && resolved.symbol && resolved.symbol._kind === 'import') {
            resolved = this.resolve(resolved.symbol);
        }
        if (
            resolved
            && resolved.symbol
            && resolved.symbol._kind === 'class'
            && resolved.symbol.alias
            && !resolved.symbol[valueMapping.extends]
        ) {
            return this.deepResolve(resolved.symbol.alias);
        }
        return resolved;
    }
    public resolveExtends(
        meta: StylableMeta,
        className: string,
        isElement: boolean = false,
        transformer?: StylableTransformer
    ): CSSResolve[] {
        const bucket = isElement ? meta.elements : meta.classes;
        const type = isElement ? 'element' : 'class';

        const customSelector = meta.customSelectors[':--' + className];

        if (!bucket[className] && !customSelector) {
            return [];
        }

        if (customSelector && transformer) {
            const parsed = transformer.resolveSelectorElements(meta, customSelector);
            if (parsed.length === 1) {
                return parsed[0][parsed[0].length - 1].resolved;
            } else {
                return [];
            }

        }

        const extendPath = [];
        const resolvedClass = this.resolveName(meta, bucket[className], isElement);

        if (resolvedClass && resolvedClass._kind === 'css' && resolvedClass.symbol._kind === type) {
            let current = resolvedClass;
            let extend = resolvedClass.symbol[valueMapping.extends] || resolvedClass.symbol.alias;

            while (current) {
                extendPath.push(current);
                if (!extend) {
                    break;
                }
                const res = this.resolve(extend);
                if (res && res._kind === 'css' && (res.symbol._kind === 'element' || res.symbol._kind === 'class')) {
                    current = res;
                    extend = res.symbol[valueMapping.extends];
                } else {
                    break;
                }
            }
        }

        return extendPath;
    }
}<|MERGE_RESOLUTION|>--- conflicted
+++ resolved
@@ -2,10 +2,7 @@
 // import * as path from 'path';
 import { FileProcessor } from './cached-process-file';
 import { ImportSymbol, StylableMeta, StylableSymbol } from './stylable-processor';
-<<<<<<< HEAD
-=======
 import { StylableTransformer } from './stylable-transformer';
->>>>>>> 93dc1674
 import { valueMapping } from './stylable-value-parsers';
 import { stripQuotation } from './utils';
 
