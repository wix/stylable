--- conflicted
+++ resolved
@@ -4,16 +4,8 @@
 
 export { StylableContext, StyleableStylesheet };
 
-<<<<<<< HEAD
 export const { SBComponent, SBStateless, Stylesheet, defineMixin } = createSBComponentFactory(createStyleableStylesheet());
 
 export { Resolver } from "../resolver";
 export { Generator, DEFAULT_CONFIG, Config } from "../generator";
-export { objectifyCSS } from "../parser";
-
-declare module 'react' {
-    interface HTMLAttributes<T> extends SBComponentProps { }
-}
-=======
-export const { SBComponent, SBStateless, Stylesheet, defineMixin } = createSBComponentFactory(createStyleableStylesheet());
->>>>>>> 8aedba63
+export { objectifyCSS } from "../parser";