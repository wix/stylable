--- conflicted
+++ resolved
@@ -269,10 +269,6 @@
             const value = valueReplacer(decl.value, {}, (_value, name, match) => {
                 const symbol = this.meta.mappedSymbols[name];
                 if (!symbol) {
-<<<<<<< HEAD
-=======
-                    this.diagnostics.warn(decl, `cannot resolve variable value for "${name}"`, { word: match });
->>>>>>> faaeb339
                     return match;
                 } else if (symbol._kind === 'import') {
                     importSymbol = symbol;
@@ -304,19 +300,7 @@
     }
 
     protected handleDeclarations(rule: SRule) {
-<<<<<<< HEAD
         rule.walkDecls((decl: SDecl) => {
-=======
-        rule.walkDecls(decl => {
-
-            decl.value.replace(matchValue, (match, varName) => {
-                if (match && !this.meta.mappedSymbols[varName]) {
-                    this.diagnostics.warn(decl, `unknown var "${varName}"`, { word: varName });
-                }
-                return match;
-            });
-
->>>>>>> faaeb339
             if (stValues.indexOf(decl.prop) !== -1) {
                 this.handleDirectives(rule, decl);
             }
