--- conflicted
+++ resolved
@@ -98,17 +98,12 @@
     }
     exportLocalVars(meta: StylableMeta, metaExports: Pojo<string>) {
         meta.vars.forEach((varSymbol) => {
-<<<<<<< HEAD
             if (metaExports[varSymbol.name]) {
                 this.diagnostics.warn(varSymbol.node, `symbol ${varSymbol.name} is already in use`, { word: varSymbol.name })
             } else {
                 let value = this.resolver.resolveVarValue(meta, varSymbol.name);
                 metaExports[varSymbol.name] = typeof value === 'string' ? value : varSymbol.value;
             }
-=======
-            let value = this.resolver.resolveVarValue(meta, varSymbol.name);
-            metaExports[varSymbol.name] = typeof value === 'string' ? value : varSymbol.value;
->>>>>>> 1194ae4c
         });
     }
     exportKeyframes(keyframeMapping: Pojo<KeyFrameWithNode>, metaExports: Pojo<string>) {
@@ -264,11 +259,7 @@
                         mergeRules(createClassSubsetRoot(resolvedClass.meta.ast, '.' + resolvedClass.symbol.name), rule, this.diagnostics);
                     } else {
                         let importNode = getCorrectNodeImport((mix.ref as ImportSymbol).import, (node: any) => node.prop === valueMapping.named)
-<<<<<<< HEAD
-                        this.diagnostics.error(importNode, 'import mixin does not exist', { word: mix.ref.name })
-=======
                         this.diagnostics.error(importNode, 'import mixin does not exist', { word: importNode.value })
->>>>>>> 1194ae4c
                     }
                 }
             } else if (mix.ref._kind === 'class') {
