--- conflicted
+++ resolved
@@ -1,11 +1,7 @@
 import * as postcss from 'postcss';
 import { FileProcessor } from './cached-process-file';
 import { Diagnostics } from './diagnostics';
-<<<<<<< HEAD
-import { evalDeclarationValue, resolveArgumentsValue, ResolvedFormatter } from './functions';
-=======
-import { evalDeclarationValue, ParsedValue, ResolvedFormatter } from './functions';
->>>>>>> f4aefd5f
+import { evalDeclarationValue, ResolvedFormatter } from './functions';
 import {
     isCssNativeFunction,
     nativePseudoClasses,
@@ -151,7 +147,6 @@
 
         ast.walkDecls((decl: SDecl) => {
             getDeclStylable(decl).sourceValue = decl.value;
-<<<<<<< HEAD
 
             // TODO: filter out all irrelevant directives
             if (decl.prop !== valueMapping.states) {
@@ -162,21 +157,10 @@
                     decl,
                     variableOverride,
                     this.replaceValueHook,
-                    this.diagnostics
+                    this.diagnostics,
+                    path.slice()
                 );
             }
-=======
-            decl.value = evalDeclarationValue(
-                this.resolver,
-                decl.value,
-                meta,
-                decl,
-                variableOverride,
-                this.replaceValueHook,
-                this.diagnostics,
-                path.slice()
-            );
->>>>>>> f4aefd5f
         });
 
         ast.walkRules((rule: SRule) => appendMixins(this, rule, meta, variableOverride, path));
@@ -725,79 +709,6 @@
 
         return { _kind: 'css', meta: current, symbol };
     }
-<<<<<<< HEAD
-=======
-    public handlePseudoClass(
-        meta: StylableMeta,
-        node: SelectorAstNode,
-        name: string,
-        symbol: StylableSymbol | null,
-        origin: StylableMeta,
-        originSymbol: ClassSymbol | ElementSymbol,
-        rule?: postcss.Rule) {
-
-        let current = meta;
-        let currentSymbol = symbol;
-
-        if (symbol !== originSymbol) {
-            const states = originSymbol[valueMapping.states];
-            if (states && states.hasOwnProperty(name)) {
-                if (states[name] === null) {
-                    node.type = 'attribute';
-                    node.content = this.autoStateAttrName(name, origin.namespace);
-                } else {
-                    node.type = 'invalid'; // simply concat global mapped selector - ToDo: maybe change to 'selector'
-                    node.value = states[name];
-                }
-                return current;
-            }
-        }
-        let found = false;
-        while (current && currentSymbol) {
-            if (currentSymbol && currentSymbol._kind === 'class') {
-                const states = currentSymbol[valueMapping.states];
-                const extend = currentSymbol[valueMapping.extends];
-
-                if (states && states.hasOwnProperty(name)) {
-                    found = true;
-                    if (states[name] === null) {
-                        node.type = 'attribute';
-                        node.content = this.autoStateAttrName(name, current.namespace);
-                    } else {
-                        // simply concat global mapped selector - ToDo: maybe change to 'selector'
-                        node.type = 'invalid';
-                        node.value = states[name];
-                    }
-                    break;
-                } else if (extend) {
-                    const next = this.resolver.resolve(extend);
-                    if (next && next.meta) {
-                        currentSymbol = next.symbol;
-                        current = next.meta;
-                    } else {
-                        break;
-                    }
-                } else {
-                    break;
-                }
-            } else {
-                break;
-            }
-        }
-
-        if (!found && rule) {
-            if (nativePseudoClasses.indexOf(name) === -1) {
-                this.diagnostics.warn(rule, `unknown pseudo class "${name}"`, { word: name });
-            }
-        }
-
-        return meta;
-    }
-    // TODO: Extract to scoping utils
-    public autoStateAttrName(stateName: string, namespace: string) {
-        return `data-${namespace.toLowerCase()}-${stateName.toLowerCase()}`;
-    }
->>>>>>> f4aefd5f
     public cssStates(stateMapping: Pojo<boolean> | null | undefined, namespace: string) {
         return stateMapping ? Object.keys(stateMapping).reduce((states: Pojo<boolean>, key) => {
             if (stateMapping[key]) {
