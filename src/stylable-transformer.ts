--- conflicted
+++ resolved
@@ -299,29 +299,20 @@
     scopeRule(meta: StylableMeta, rule: SRule, metaExports: Pojo<string>) {
         let current = meta;
         let symbol: StylableSymbol;
-<<<<<<< HEAD
         let nestedSymbol: StylableSymbol;
-=======
         let originSymbol: ClassSymbol | ElementSymbol;
->>>>>>> 4d859c9f
-
         let selectorAst = parseSelector(rule.selector) //.selectorAst;
         traverseNode(selectorAst, (node) => {
             const { name, type } = node;
             if (type === 'selector' || type === 'spacing' || type === 'operator') {
-<<<<<<< HEAD
                 if (nestedSymbol) {
                     symbol = nestedSymbol;
                     nestedSymbol = null;
                 } else {
                     current = meta;
                     symbol = meta.classes[meta.root];
-                }
-=======
-                current = meta;
-                symbol = meta.classes[meta.root];
-                originSymbol = symbol;
->>>>>>> 4d859c9f
+                    originSymbol = symbol;
+                }
             } else if (type === 'class') {
                 const next = this.handleClass(current, node, name, metaExports);
                 originSymbol = current.classes[name];
