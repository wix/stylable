--- conflicted
+++ resolved
@@ -139,13 +139,8 @@
         });
         metaExports[meta.root] = scopedName;
     }
-<<<<<<< HEAD
-    exportClass(meta: StylableMeta, name: string, classSymbol: ClassSymbol, metaExports: Pojo<string>) {
+    exportClass(meta: StylableMeta, name: string, classSymbol: ClassSymbol, metaExports: Stylable.Pojo<string>) {
         const scopedName = classSymbol && classSymbol[valueMapping.scoped] || this.scope(name, meta.namespace);
-=======
-    exportClass(meta: StylableMeta, name: string, classSymbol: ClassSymbol, metaExports: Stylable.Pojo<string>) {
-        const scopedName = this.scope(name, meta.namespace);
->>>>>>> b7507f10
         if (!metaExports[name]) {
             const extend = classSymbol ? classSymbol[valueMapping.extends] : undefined;
             const compose = classSymbol ? classSymbol[valueMapping.compose] : undefined;
