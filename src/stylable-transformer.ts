import * as postcss from 'postcss';
import { StylableMeta, SRule, ClassSymbol, StylableSymbol, SAtRule, SDecl, ElementSymbol, ImportSymbol, Imported } from './stylable-processor';
import { FileProcessor } from "./cached-process-file";
import { traverseNode, stringifySelector, SelectorAstNode, parseSelector } from "./selector-utils";
import { Diagnostics } from "./diagnostics";
import { valueMapping } from "./stylable-value-parsers";
import { valueReplacer } from "./value-template";
import { StylableResolver, CSSResolve, JSResolve } from "./postcss-resolver";
import { cssObjectToAst } from "./parser";
<<<<<<< HEAD
import { createClassSubsetRoot, mergeRules, findDeclaration, findRule, reservedKeyFrames } from "./stylable-utils";
=======
import { createClassSubsetRoot, mergeRules, getCorrectNodeImport, getRuleFromMeta, reservedKeyFrames } from "./stylable-utils";
import {Pojo} from './types';
>>>>>>> 072cf83c

const cloneDeep = require('lodash.clonedeep');
const valueParser = require("postcss-value-parser");

export interface KeyFrameWithNode {
    value: string,
    node: postcss.Node
}

export interface StylableResults {
    meta: StylableMeta;
    exports: Pojo<string>;
}

export interface ScopedSelectorResults {
    current: StylableMeta;
    symbol: StylableSymbol | null;
    selectorAst: SelectorAstNode;
    selector: string;
}

export interface Options {
    fileProcessor: FileProcessor<StylableMeta>
    requireModule: (modulePath: string) => any
    diagnostics: Diagnostics
    delimiter?: string;
    keepValues?: boolean;
}

export interface AdditionalSelector {
    selectorNode: SelectorAstNode;
    node: SelectorAstNode;
    customElementChunk: string;
}

export class StylableTransformer {
    fileProcessor: FileProcessor<StylableMeta>;
    diagnostics: Diagnostics;
    resolver: StylableResolver;
    delimiter: string;
    keepValues: boolean;
    constructor(options: Options) {
        this.diagnostics = options.diagnostics;
        this.delimiter = options.delimiter || '--';
        this.keepValues = options.keepValues || false;
        this.resolver = new StylableResolver(options.fileProcessor, options.requireModule);
    }
    transform(meta: StylableMeta): StylableResults {
        const ast = meta.outputAst = meta.ast.clone();
<<<<<<< HEAD

        const metaExports: Stylable.Pojo<string> = {};
=======
        
        const metaExports: Pojo<string> = {};
>>>>>>> 072cf83c

        const keyframeMapping = this.scopeKeyframes(meta);

        !this.keepValues && ast.walkAtRules(/media$/, (atRule: SAtRule) => {
            atRule.sourceParams = atRule.params;
            atRule.params = this.replaceValueFunction(atRule, atRule.params, meta);
        });

        ast.walkRules((rule: SRule) => this.appendMixins(ast, rule));

        ast.walkRules((rule: SRule) => {

            if (!this.isChildOfAtRule(rule, 'keyframes')) {
                rule.selector = this.scopeRule(meta, rule, metaExports);
            }

            !this.keepValues && rule.walkDecls((decl: SDecl) => {
                decl.sourceValue = decl.value;
                decl.value = this.replaceValueFunction(decl, decl.value, meta);
            });
        });

        this.exportRootClass(meta, metaExports);
        this.exportLocalVars(meta, metaExports);
        this.exportKeyframes(keyframeMapping, metaExports);

        meta.transformDiagnostics = this.diagnostics;

        return {
            meta,
            exports: metaExports
        }

    }
    isChildOfAtRule(rule: postcss.Rule, atRuleName: string) {
        return rule.parent && rule.parent.type === 'atrule' && rule.parent.name === atRuleName;
    }
    exportLocalVars(meta: StylableMeta, metaExports: Pojo<string>) {
        meta.vars.forEach((varSymbol) => {
            if (metaExports[varSymbol.name]) {
                this.diagnostics.warn(varSymbol.node, `symbol ${varSymbol.name} is already in use`, { word: varSymbol.name })
            } else {
                let value = this.resolver.resolveVarValue(meta, varSymbol.name);
                metaExports[varSymbol.name] = typeof value === 'string' ? value : varSymbol.value;
            }
        });
    }
    exportKeyframes(keyframeMapping: Pojo<KeyFrameWithNode>, metaExports: Pojo<string>) {
        Object.keys(keyframeMapping).forEach((name) => {
            if (metaExports[name] === keyframeMapping[name].value) {
                this.diagnostics.warn(keyframeMapping[name].node, `symbol ${name} is already in use`, { word: name })
            } else {
                metaExports[name] = keyframeMapping[name].value;
            }
        });
    }
    exportRootClass(meta: StylableMeta, metaExports: Pojo<string>) {
        //TODO: move the theme root composition to the process;
        const classExports: Pojo<string> = {};
        this.handleClass(meta, { type: 'class', name: meta.mappedSymbols[meta.root].name, nodes: [] }, meta.mappedSymbols[meta.root].name, classExports);
        let scopedName = classExports[meta.mappedSymbols[meta.root].name];
        meta.imports.forEach(_import => {
            if (_import.theme) {
                const resolved = this.resolver.deepResolve({
                    _kind: "import",
                    type: "default",
                    name: "default",
                    import: _import
                });
                if (resolved && resolved._kind === 'css') {
                    const classExports: Pojo<string> = {};
                    this.exportRootClass(resolved.meta, classExports);
                    scopedName += ' ' + classExports[resolved.symbol.name];
                } else {
                    const node = findDeclaration(_import, (node: any) => node.prop === valueMapping.from);
                    this.diagnostics.error(node, "Trying to import unknown file", { word: node.value })
                }
            }
        });
        metaExports[meta.root] = scopedName;
    }
    exportClass(meta: StylableMeta, name: string, classSymbol: ClassSymbol, metaExports: Pojo<string>) {
        const scopedName = this.scope(name, meta.namespace);

        if (!metaExports[name]) {
            const extend = classSymbol ? classSymbol[valueMapping.extends] : undefined;
            const compose = classSymbol ? classSymbol[valueMapping.compose] : undefined;
            let exportedClasses = scopedName;

            if (extend && extend !== classSymbol) {
                let finalSymbol;
                let finalName;
                let finalMeta;
                if (extend._kind === 'class') {
                    finalSymbol = extend;
                    finalName = extend.name;
                    finalMeta = meta;
                } else if (extend._kind === 'import') {
                    const resolved = this.resolver.deepResolve(extend);
                    if (resolved && resolved._kind === 'css' && resolved.symbol) {
                        if (resolved.symbol._kind === 'class') {
                            finalSymbol = resolved.symbol;
                            finalName = resolved.symbol.name;
                            finalMeta = resolved.meta;
                        } else {
                            const found = findRule(meta.ast, '.' + classSymbol.name)
                            if (!!found) {
                                this.diagnostics.error(found, "import is not extendable", { word: found.value })
                            }
                        }
                    } else {
                        const found = findRule(meta.ast, '.' + classSymbol.name)
                        if (found && resolved) {
                            if (!resolved.symbol) {
                                const importNode = findDeclaration(extend.import, (node: any) => node.prop === valueMapping.named)
                                this.diagnostics.error(importNode, `Could not resolve "${found.value}"`, { word: found.value })
                            } else {
                                this.diagnostics.error(found, "JS import is not extendable", { word: found.value })
                            }
                        } else {
                            let importNode = findDeclaration(extend.import, (node: any) => node.prop === valueMapping.from)
                            this.diagnostics.error(importNode, `Imported file "${extend.import.from}" not found`, { word: importNode.value })
                        }
                    }
                }

                if (finalSymbol && finalName && finalMeta && !finalSymbol[valueMapping.root]) {
                    const classExports: Pojo<string> = {};
                    this.handleClass(finalMeta, { type: 'class', name: finalName, nodes: [] }, finalName, classExports);
                    if (classExports[finalName]) {
                        exportedClasses += ' ' + classExports[finalName];
                    } else {
                        console.error(`something went wrong when exporting ${finalName}, file an issue in stylable. With specific use case`)
                    }
                }
            }

            if (compose) {
                compose.forEach((symbol) => {
                    let finalName;
                    let finalMeta;
                    if (symbol._kind === 'class') {
                        finalName = symbol.name;
                        finalMeta = meta;
                    } else if (symbol._kind === 'import') {
                        const resolved = this.resolver.deepResolve(symbol);
                        if (resolved && resolved._kind === 'css' && resolved.symbol) {
                            if (resolved.symbol._kind === 'class') {
                                finalName = resolved.symbol.name;
                                finalMeta = resolved.meta;
                            } else {
                                //TODO2: warn second phase
                            }
                        } else {
                            //TODO2: warn second phase
                        }
                    } else {
                        //TODO2: warn second phase
                    }

                    if (finalName && finalMeta) {
                        const classExports: Pojo<string> = {};
                        this.handleClass(finalMeta, { type: 'class', name: finalName, nodes: [] }, finalName, classExports);
                        if (classExports[finalName]) {
                            exportedClasses += ' ' + classExports[finalName];
                        } else {
                            //TODO2: warn second phase
                        }
                    }

                })
            }
            metaExports[name] = exportedClasses;
        }

        return scopedName;
    }
    appendMixins(root: postcss.Root, rule: SRule) {
        if (!rule.mixins || rule.mixins.length === 0) {
            return;
        }
        rule.mixins.forEach((mix) => {
            const resolvedMixin = this.resolver.deepResolve(mix.ref);
            if (resolvedMixin) {
                if (resolvedMixin._kind === 'js') {
                    if (typeof resolvedMixin.symbol === 'function') {
                        let mixinRoot = null
                        try {
                            const res = resolvedMixin.symbol(mix.mixin.options.map((v) => v.value));
                            mixinRoot = cssObjectToAst(res).root;
                        } catch (e) {
                            this.diagnostics.error(rule, 'could not apply mixin: ' + e, { word: mix.mixin.type })
                            return
                        }
                        mergeRules(mixinRoot, rule, this.diagnostics);
                    } else {
                        this.diagnostics.error(rule, 'js mixin must be a function', { word: mix.mixin.type })
                    }
                } else {
                    const resolvedClass = this.resolver.deepResolve(mix.ref);
                    if (resolvedClass && resolvedClass.symbol && resolvedClass._kind === 'css') {
                        if ((resolvedClass.symbol as ClassSymbol | ElementSymbol)[valueMapping.root]) {
                            let importNode = findDeclaration((mix.ref as ImportSymbol).import, (node: any) => { return node.prop === valueMapping.default })
                            this.diagnostics.error(importNode, `"${importNode.value}" is a stylesheet and cannot be used as a mixin`, { word: importNode.value })
                        }
                        mergeRules(createClassSubsetRoot(resolvedClass.meta.ast, '.' + resolvedClass.symbol.name), rule, this.diagnostics);
                    } else {
                        let importNode = findDeclaration((mix.ref as ImportSymbol).import, (node: any) => node.prop === valueMapping.named)
                        this.diagnostics.error(importNode, 'import mixin does not exist', { word: importNode.value })
                    }
                }
            } else if (mix.ref._kind === 'class') {
                mergeRules(createClassSubsetRoot(root, '.' + mix.ref.name), rule, this.diagnostics);
            }
        });
        rule.walkDecls(valueMapping.mixin, (node) => node.remove());
    }
    replaceValueFunction(node: postcss.Node, value: string, meta: StylableMeta) {
        return valueReplacer(value, {}, (_value, name, match) => {
            let { value, next } = this.resolver.resolveVarValueDeep(meta, name);
            if (next && next._kind === 'js') {
                this.diagnostics.error(node, `"${name}" is a mixin and cannot be used as a var`, { word: name })
            } else if (next && next.symbol && next.symbol._kind === 'class') {
                this.diagnostics.error(node, `"${name}" is a stylesheet and cannot be used as a var`, { word: name })
            } else if (!value) {
                const importIndex = meta.imports.findIndex((imprt: Imported) => !!imprt.named[name]);
                if (importIndex !== -1) {
                    let correctNode = findDeclaration(meta.imports[importIndex], (node: any) => node.prop === valueMapping.named)
                    if (correctNode) {
                        this.diagnostics.error(correctNode, `cannot find export "${name}" in "${meta.imports[importIndex].fromRelative}"`, { word: name })
                    } else {
                        //catched in the process step.
                    }
                }
            }
            return typeof value === 'string' ? value : match;
        });
    }
    scopeKeyframes(meta: StylableMeta) {
        const root = meta.outputAst!;
        const keyframesExports: Pojo<KeyFrameWithNode> = {};

        root.walkAtRules(/keyframes$/, (atRule) => {
            const name = atRule.params;
            if (!!~reservedKeyFrames.indexOf(name)) {
                this.diagnostics.error(atRule, `keyframes ${name} is reserved`, { word: name })
            }
            if (!keyframesExports[name]) {
                keyframesExports[name] = {
                    value: this.scope(name, meta.namespace),
                    node: atRule
                }
            }
            atRule.params = keyframesExports[name].value
        });

        root.walkDecls(/animation$|animation-name$/, decl => {
            const parsed = valueParser(decl.value);
            parsed.nodes.forEach((node: any) => {
                const alias = keyframesExports[node.value] && keyframesExports[node.value].value;
                if (node.type === "word" && Boolean(alias)) {
                    node.value = alias;
                }
            });
            decl.value = parsed.toString();
        });

        return keyframesExports;
    }
    scopeSelector(meta: StylableMeta, selector: string, metaExports: Pojo<string>, scopeRoot = true): ScopedSelectorResults {
        let current = meta;
        let symbol: StylableSymbol | null = null;
        let nestedSymbol: StylableSymbol | null;
        let originSymbol: ClassSymbol | ElementSymbol;
        let selectorAst = parseSelector(selector);
        const addedSelectors: AdditionalSelector[] = [];

        selectorAst.nodes.forEach((selectorNode) => {
            traverseNode(selectorNode, (node) => {
                const { name, type } = node;
                if (type === 'selector' || type === 'spacing' || type === 'operator') {
                    if (nestedSymbol) {
                        symbol = nestedSymbol;
                        nestedSymbol = null;
                    } else {
                        current = meta;
                        symbol = meta.classes[meta.root];
                        originSymbol = symbol;
                    }
                } else if (type === 'class') {
                    const next = this.handleClass(current, node, name, metaExports);
                    originSymbol = current.classes[name];
                    symbol = next.symbol;
                    current = next.meta;
                } else if (type === 'element') {
                    const next = this.handleElement(current, node, name);
                    originSymbol = current.elements[name];
                    symbol = next.symbol;
                    current = next.meta;
                } else if (type === 'pseudo-element') {
                    const next = this.handlePseudoElement(current, node, name, selectorNode, addedSelectors);
                    symbol = next.symbol;
                    current = next.meta;
                } else if (type === 'pseudo-class') {
                    current = this.handlePseudoClass(current, node, name, symbol, meta, originSymbol);
                } else if (type === 'nested-pseudo-class') {
                    if (name === 'global') {
                        node.type = 'selector';
                        return true;
                    }
                    nestedSymbol = symbol;
                }
                /* do nothing */
                return undefined;
            });
        })

        this.addAdditionalSelectors(addedSelectors, selectorAst);

        scopeRoot && this.applyRootScoping(meta, selectorAst);

        return {
            current,
            symbol,
            selectorAst,
            selector: stringifySelector(selectorAst)
        };

    }
    addAdditionalSelectors(addedSelectors: AdditionalSelector[], selectorAst: SelectorAstNode) {
        addedSelectors.forEach((s) => {
            const clone = cloneDeep(s.selectorNode);
            const i = s.selectorNode.nodes.indexOf(s.node);
            if (i === -1) {
                throw new Error('not supported inside nested classes');
            }
            else {
                clone.nodes[i].value = s.customElementChunk;
            }
            selectorAst.nodes.push(clone);
        });
    }
    applyRootScoping(meta: StylableMeta, selectorAst: SelectorAstNode) {
        const scopedRoot = (meta.mappedSymbols[meta.root] as ClassSymbol)[valueMapping.global] || this.scope(meta.root, meta.namespace);
        selectorAst.nodes.forEach((selector) => {
            const first = selector.nodes[0];
            if (first && first.type === 'selector' && first.name === 'global') {
                return;
            }
            //-st-global can make anther global inside root
            if (first && first.nodes === scopedRoot) {
                return;
            }
            if (first && first.before && first.before === '.' + scopedRoot) {
                return;
            }
            if (!first || (first.name !== scopedRoot)) {
                selector.nodes = [
                    typeof scopedRoot !== 'string' ?
                        { type: 'selector', nodes: scopedRoot, name: 'global' } :
                        { type: 'class', name: scopedRoot, nodes: [] },
                    { type: 'spacing', value: " ", name: '', nodes: [] },
                    ...selector.nodes
                ];
            }
        });
    }
    scopeRule(meta: StylableMeta, rule: postcss.Rule, metaExports: Pojo<string>): string {
        return this.scopeSelector(meta, rule.selector, metaExports).selector;
    }
    handleClass(meta: StylableMeta, node: SelectorAstNode, name: string, metaExports: Pojo<string>): CSSResolve {
        const symbol = meta.classes[name];
        const extend = symbol ? symbol[valueMapping.extends] : undefined;
        if (!extend && symbol && symbol.alias) {
            let next = this.resolver.deepResolve(symbol.alias);
            if (next && next._kind === 'css' && next.symbol && next.symbol._kind === 'class') {
                const globalMappedNodes = next.symbol[valueMapping.global];
                if (globalMappedNodes) {
                    node.before = '';
                    node.type = 'selector';
                    node.nodes = globalMappedNodes;
                } else {
                    node.name = this.exportClass(next.meta, next.symbol.name, next.symbol, metaExports);
                }

                if (next.symbol[valueMapping.extends]) {
                    next = this.resolver.deepResolve(next.symbol[valueMapping.extends]);
                    if (next && next._kind === 'css') {
                        return next;
                    }
                } else {
                    return next;
                }
            } else {
                this.diagnostics.error(symbol.alias.import.rule, 'Trying to import unknown alias', { word: symbol.alias.name })
            }
        }

        let scopedName = '', globalScopedSelector = '';
        const globalMappedNodes = symbol && symbol[valueMapping.global];
        if (globalMappedNodes) {
            globalScopedSelector = stringifySelector({ type: 'selector', name: '', nodes: globalMappedNodes });
        } else {
            scopedName = this.exportClass(meta, name, symbol, metaExports);
        }

        const next = this.resolver.resolve(extend);
        if (next && next._kind === 'css' && next.symbol && next.symbol._kind === 'class') {
            node.before = globalScopedSelector || '.' + scopedName;
            const globalMappedNodes = next.symbol[valueMapping.global];
            if (globalMappedNodes) {
                node.type = 'selector';
                node.nodes = globalMappedNodes;
            } else {
                node.name = this.scope(next.symbol.name, next.meta.namespace);
            }
            return next;
        }

        if (extend && extend._kind === 'class') {
            node.before = globalScopedSelector || '.' + scopedName;

            if (extend === symbol && extend.alias) {
                const next = this.resolver.deepResolve(extend.alias);
                if (next && next._kind === 'css') {
                    if (next.symbol._kind === 'class' && next.symbol[valueMapping.global]) {
                        node.before = '';
                        node.type = 'selector';
                        node.nodes = next.symbol[valueMapping.global] || [];
                    } else {
                        node.name = this.scope(next.symbol.name, next.meta.namespace);
                    }
                    // node.name = (next.symbol as ClassSymbol)[valueMapping.global] || this.scope(next.symbol.name, next.meta.namespace);
                    return next;
                }
            } else {
                node.name = this.scope(extend.name, meta.namespace);
            }
        } else {
            if (globalScopedSelector) {
                node.before = '';
                node.type = 'selector';
                node.nodes = symbol[valueMapping.global] || [];
            } else {
                node.name = scopedName;
            }
        }
        return { _kind: 'css', meta, symbol };
    }
    handleElement(meta: StylableMeta, node: SelectorAstNode, name: string) {
        const tRule = <StylableSymbol>meta.elements[name];
        const extend = tRule ? meta.mappedSymbols[name] : undefined;
        const next = this.resolver.resolve(extend);
        if (next && next._kind === 'css') {
            if (next.symbol._kind === 'class' && next.symbol[valueMapping.global]) {
                node.before = '';
                node.type = 'selector';
                node.nodes = next.symbol[valueMapping.global] || [];
            } else {
                node.type = 'class';
                node.name = this.scope(next.symbol.name, next.meta.namespace);
            }
            // node.name = (next.symbol as ClassSymbol)[valueMapping.global] || this.scope(next.symbol.name, next.meta.namespace);
            return next;
        }

        return { meta, symbol: tRule };
    }
    handlePseudoElement(meta: StylableMeta, node: SelectorAstNode, name: string, selectorNode: SelectorAstNode, addedSelectors: AdditionalSelector[]): CSSResolve {
        let next: JSResolve | CSSResolve | null;

        let customSelector = meta.customSelectors[":--" + name];
        if (customSelector) {

            let rootRes = this.scopeSelector(meta, '.root', {}, false);
            let res = this.scopeSelector(meta, customSelector, {}, false);
            let rootEg = new RegExp('^\\s*' + rootRes.selector.replace(/\./, '\\.') + '\\s*');

            const selectors = res.selectorAst.nodes.map((sel) => stringifySelector(sel).trim().replace(rootEg, ''));

            if (selectors[0]) {
                node.type = 'invalid'; /*just take it */
                node.before = ' ';
                node.value = selectors[0];
            }

            for (var i = 1/*start from second one*/; i < selectors.length; i++) {
                addedSelectors.push({
                    selectorNode,
                    node,
                    customElementChunk: selectors[i]
                });
            }

            if (res.selectorAst.nodes.length === 1 && res.symbol) {
                return { _kind: 'css', meta: res.current, symbol: res.symbol };
            }

            //this is an error mode fallback
            return { _kind: 'css', meta, symbol: { _kind: "element", name: '*' } };

        }

        let symbol = meta.mappedSymbols[name];
        let current = meta;

        while (!symbol) {
            let root = <ClassSymbol>current.mappedSymbols[current.root];
            next = this.resolver.resolve(root[valueMapping.extends]);
            if (next && next._kind === "css") {
                current = next.meta;
                symbol = next.meta.mappedSymbols[name]
            } else {
                break;
            }
        }

        if (symbol) {
            if (symbol._kind === 'class') {

                node.type = 'class';
                node.before = symbol[valueMapping.root] ? '' : ' ';
                if (symbol[valueMapping.global]) {
                    node.type = 'selector';
                    node.nodes = symbol[valueMapping.global] || [];
                } else {
                    node.name = this.scope(symbol.name, current.namespace);
                }

                let extend = symbol[valueMapping.extends];
                if (extend && extend._kind === 'class' && extend.alias) {
                    extend = extend.alias;
                }
                next = this.resolver.resolve(extend);

                if (next && next._kind === 'css') {
                    return next;
                }
            }
        }

        return { _kind: 'css', meta: current, symbol };
    }
    handlePseudoClass(meta: StylableMeta, node: SelectorAstNode, name: string, symbol: StylableSymbol | null, origin: StylableMeta, originSymbol: ClassSymbol | ElementSymbol) {
        let current = meta;
        let currentSymbol = symbol;

        if (symbol !== originSymbol) {
            const states = originSymbol[valueMapping.states];
            if (states && states.hasOwnProperty(name)) {
                if (states[name] === null) {
                    node.type = 'attribute';
                    node.content = this.autoStateAttrName(name, origin.namespace);
                } else {
                    node.type = 'invalid';// simply concat global mapped selector - ToDo: maybe change to 'selector'
                    node.value = states[name];
                }
                return current;
            }
        }

        while (current && currentSymbol) {
            if (currentSymbol && currentSymbol._kind === 'class') {
                const states = currentSymbol[valueMapping.states];
                const extend = currentSymbol[valueMapping.extends];

                if (states && states.hasOwnProperty(name)) {
                    if (states[name] === null) {
                        node.type = 'attribute';
                        node.content = this.autoStateAttrName(name, current.namespace);
                    } else {
                        node.type = 'invalid';// simply concat global mapped selector - ToDo: maybe change to 'selector'
                        node.value = states[name];
                    }
                    break;
                } else if (extend) {
                    let next = this.resolver.resolve(extend);
                    if (next && next.meta) {
                        currentSymbol = next.symbol;
                        current = next.meta;
                    } else {
                        break;
                    }
                } else {
                    break;
                }
            } else {
                break;
            }
        }

        return current;
    }
    //TODO: Extract to scoping utils
    autoStateAttrName(stateName: string, namespace: string) {
        return `data-${namespace.toLowerCase()}-${stateName.toLowerCase()}`;
    }
    cssStates(stateMapping: Pojo<boolean> | null | undefined, namespace: string) {
        return stateMapping ? Object.keys(stateMapping).reduce((states: Pojo<boolean>, key) => {
            if (stateMapping[key]) { states[this.autoStateAttrName(key, namespace)] = true; }
            return states;
        }, {}) : {};
    }
    scope(name: string, namespace: string, delimiter: string = this.delimiter) {
        return namespace ? namespace + delimiter + name : name;
    }
}<|MERGE_RESOLUTION|>--- conflicted
+++ resolved
@@ -7,12 +7,8 @@
 import { valueReplacer } from "./value-template";
 import { StylableResolver, CSSResolve, JSResolve } from "./postcss-resolver";
 import { cssObjectToAst } from "./parser";
-<<<<<<< HEAD
 import { createClassSubsetRoot, mergeRules, findDeclaration, findRule, reservedKeyFrames } from "./stylable-utils";
-=======
-import { createClassSubsetRoot, mergeRules, getCorrectNodeImport, getRuleFromMeta, reservedKeyFrames } from "./stylable-utils";
 import {Pojo} from './types';
->>>>>>> 072cf83c
 
 const cloneDeep = require('lodash.clonedeep');
 const valueParser = require("postcss-value-parser");
@@ -62,13 +58,8 @@
     }
     transform(meta: StylableMeta): StylableResults {
         const ast = meta.outputAst = meta.ast.clone();
-<<<<<<< HEAD
-
-        const metaExports: Stylable.Pojo<string> = {};
-=======
         
         const metaExports: Pojo<string> = {};
->>>>>>> 072cf83c
 
         const keyframeMapping = this.scopeKeyframes(meta);
 
