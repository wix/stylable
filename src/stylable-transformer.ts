import * as postcss from 'postcss';
import { FileProcessor } from './cached-process-file';
import { Diagnostics } from './diagnostics';
<<<<<<< HEAD
import { evalValue } from './functions';
import { nativePseudoClasses, nativePseudoElements } from './native-types';
=======
import { evalValue, ParsedValue, resolveArgumentsValue, ResolvedFormatter } from './functions';
import {
    isCssNativeFunction,
    nativePseudoClasses,
    nativePseudoElements,
    reservedKeyFrames
} from './native-reserved-lists';
>>>>>>> a0e0635a
import { cssObjectToAst } from './parser';
import { parseSelector, SelectorAstNode, stringifySelector, traverseNode } from './selector-utils';
import { appendMixins } from './stylable-mixins';
import { removeSTDirective } from './stylable-optimizer';
import {
    ClassSymbol, ElementSymbol, ImportSymbol, SAtRule, SDecl, SRule, StylableMeta, StylableSymbol
} from './stylable-processor';
import { CSSResolve, JSResolve, StylableResolver } from './stylable-resolver';
import {
    createClassSubsetRoot,
    findDeclaration,
    findRule,
    getDeclStylable,
    isValidDeclaration,
    mergeRules
} from './stylable-utils';
import { valueMapping } from './stylable-value-parsers';
import { Pojo } from './types';

const cloneDeep = require('lodash.clonedeep');
const valueParser = require('postcss-value-parser');

export interface ResolvedElement {
    name: string;
    type: string;
    resolved: CSSResolve[];
}

export interface KeyFrameWithNode {
    value: string;
    node: postcss.Node;
}

export interface StylableResults {
    meta: StylableMeta;
    exports: Pojo<string>;
}

export interface ScopedSelectorResults {
    current: StylableMeta;
    symbol: StylableSymbol | null;
    selectorAst: SelectorAstNode;
    selector: string;
    elements: ResolvedElement[][];
}

export type replaceValueHook = (value: string, name: string, isLocal: boolean, passedThrough: string[]) => string;
export type postProcessor<T = {}> = (
    stylableResults: StylableResults,
    transformer: StylableTransformer
) => StylableResults & T;

export interface TransformHooks {
    postProcessor?: postProcessor;
    replaceValueHook?: replaceValueHook;
}

export interface Options {
    fileProcessor: FileProcessor<StylableMeta>;
    requireModule: (modulePath: string) => any;
    diagnostics: Diagnostics;
    delimiter?: string;
    keepValues?: boolean;
    optimize?: boolean;
    replaceValueHook?: replaceValueHook;
    postProcessor?: postProcessor;
    scopeRoot?: boolean;
}

export interface AdditionalSelector {
    selectorNode: SelectorAstNode;
    node: SelectorAstNode;
    customElementChunk: string;
}

export class StylableTransformer {
    public fileProcessor: FileProcessor<StylableMeta>;
    public diagnostics: Diagnostics;
    public resolver: StylableResolver;
    public delimiter: string;
    public keepValues: boolean;
    public optimize: boolean;
    public scopeRoot: boolean;
    public replaceValueHook: replaceValueHook | undefined;
    public postProcessor: postProcessor | undefined;
    constructor(options: Options) {
        this.diagnostics = options.diagnostics;
        this.delimiter = options.delimiter || '--';
        this.keepValues = options.keepValues || false;
        this.optimize = options.optimize || false;
        this.fileProcessor = options.fileProcessor;
        this.replaceValueHook = options.replaceValueHook;
        this.postProcessor = options.postProcessor;
        this.scopeRoot = options.scopeRoot === undefined ? true : options.scopeRoot;
        this.resolver = new StylableResolver(options.fileProcessor, options.requireModule);
    }
    public transform(meta: StylableMeta): StylableResults {
        const metaExports: Pojo<string> = {};
        const ast = meta.outputAst = meta.ast.clone();
        this.transformAst(ast, meta, metaExports);
        if (this.optimize) {
            removeSTDirective(ast);
        }
        meta.transformDiagnostics = this.diagnostics;
        const result = { meta, exports: metaExports };

        return this.postProcessor ? this.postProcessor(result, this) : result;
    }
    public transformAst(
        ast: postcss.Root,
        meta: StylableMeta,
        metaExports?: Pojo<string>,
        variableOverride?: Pojo<string>,
        path: string[] = []) {

        const keyframeMapping = this.scopeKeyframes(ast, meta);

        ast.walkRules((rule: SRule) => {
            if (this.isChildOfAtRule(rule, 'keyframes')) { return; }
            rule.selector = this.scopeRule(meta, rule, metaExports);
        });

        ast.walkAtRules(/media$/, (atRule: SAtRule) => {
            atRule.sourceParams = atRule.params;
            atRule.params = evalValue(
                this.resolver,
                atRule.params,
                meta,
                atRule,
                variableOverride,
                this.replaceValueHook,
                this.diagnostics
            );
        });

        ast.walkDecls((decl: SDecl) => {
            getDeclStylable(decl).sourceValue = decl.value;
            decl.value = evalValue(
                this.resolver,
                decl.value,
                meta,
                decl,
                variableOverride,
                this.replaceValueHook,
                this.diagnostics
            );
        });

        ast.walkRules((rule: SRule) => appendMixins(this, rule, meta, variableOverride, path));

        if (metaExports) {
            this.exportRootClass(meta, metaExports);
            this.exportLocalVars(meta, metaExports, variableOverride);
            this.exportKeyframes(keyframeMapping, metaExports);
        }

    }
    public isChildOfAtRule(rule: postcss.Rule, atRuleName: string) {
        return rule.parent && rule.parent.type === 'atrule' && rule.parent.name === atRuleName;
    }
    public exportLocalVars(meta: StylableMeta, metaExports: Pojo<string>, variableOverride?: Pojo<string>) {
        meta.vars.forEach(varSymbol => {
            if (metaExports[varSymbol.name]) {
                this.diagnostics.warn(
                    varSymbol.node,
                    `symbol '${varSymbol.name}' is already in use`,
                    { word: varSymbol.name }
                );
            } else {
                metaExports[varSymbol.name] = evalValue(
                    this.resolver,
                    varSymbol.text,
                    meta,
                    varSymbol.node,
                    variableOverride
                );
            }
        });
    }
    public exportKeyframes(keyframeMapping: Pojo<KeyFrameWithNode>, metaExports: Pojo<string>) {
        Object.keys(keyframeMapping).forEach(name => {
            if (metaExports[name] === keyframeMapping[name].value) {
                this.diagnostics.warn(keyframeMapping[name].node, `symbol ${name} is already in use`, { word: name });
            } else {
                metaExports[name] = keyframeMapping[name].value;
            }
        });
    }
    public exportRootClass(meta: StylableMeta, metaExports: Pojo<string>) {
        // TODO: move the theme root composition to the process;
        const classExports: Pojo<string> = {};
        this.handleClass(
            meta, {
                type: 'class',
                name: meta.mappedSymbols[meta.root].name,
                nodes: []
            },
            meta.mappedSymbols[meta.root].name,
            classExports
        );
        let scopedName = classExports[meta.mappedSymbols[meta.root].name];
        meta.imports.forEach(_import => {
            if (_import.theme) {
                const resolved = this.resolver.deepResolve({
                    _kind: 'import',
                    type: 'default',
                    name: 'default',
                    import: _import
                });
                if (resolved && resolved._kind === 'css') {
                    const clsExports: Pojo<string> = {};
                    this.exportRootClass(resolved.meta, clsExports);
                    scopedName += ' ' + clsExports[resolved.symbol.name];
                } else {
                    const node = findDeclaration(_import, (n: any) => n.prop === valueMapping.from);
                    this.diagnostics.error(node, 'Trying to import unknown file', { word: node.value });
                }
            }
        });
        metaExports[meta.root] = scopedName;
    }
    public exportClass(meta: StylableMeta, name: string, classSymbol: ClassSymbol, metaExports?: Pojo<string>) {
        const scopedName = this.scope(name, meta.namespace);

        if (metaExports && !metaExports[name]) {
            const extend = classSymbol ? classSymbol[valueMapping.extends] : undefined;
            const compose = classSymbol ? classSymbol[valueMapping.compose] : undefined;
            let exportedClasses = scopedName;

            if (extend && extend !== classSymbol) {
                let finalSymbol;
                let finalName;
                let finalMeta;
                if (extend._kind === 'class') {
                    finalSymbol = extend;
                    finalName = extend.name;
                    finalMeta = meta;
                } else if (extend._kind === 'import') {
                    const resolved = this.resolver.deepResolve(extend);
                    if (resolved && resolved._kind === 'css' && resolved.symbol) {
                        if (resolved.symbol._kind === 'class') {
                            finalSymbol = resolved.symbol;
                            finalName = resolved.symbol.name;
                            finalMeta = resolved.meta;
                        } else {
                            const found = findRule(meta.ast, '.' + classSymbol.name);
                            if (!!found) {
                                this.diagnostics.error(found, 'import is not extendable', { word: found.value });
                            }
                        }
                    } else {
                        const found = findRule(meta.ast, '.' + classSymbol.name);
                        if (found && resolved) {
                            if (!resolved.symbol) {
                                const importNode = findDeclaration(
                                    extend.import, (node: any) => node.prop === valueMapping.named
                                );
                                this.diagnostics.error(
                                    importNode,
                                    `Could not resolve '${found.value}'`,
                                    { word: found.value }
                                );
                            } else {
                                this.diagnostics.error(found, 'JS import is not extendable', { word: found.value });
                            }
                        } else {
                            const importNode = findDeclaration(
                                extend.import, (node: any) => node.prop === valueMapping.from
                            );
                            this.diagnostics.error(
                                importNode,
                                `Imported file '${extend.import.from}' not found`,
                                { word: importNode.value }
                            );
                        }
                    }
                }

                if (finalSymbol && finalName && finalMeta && !finalSymbol[valueMapping.root]) {
                    const classExports: Pojo<string> = {};
                    this.handleClass(finalMeta, { type: 'class', name: finalName, nodes: [] }, finalName, classExports);
                    if (classExports[finalName]) {
                        exportedClasses += ' ' + classExports[finalName];
                    } else {
                        console.error(
                            `something went wrong when exporting '${finalName}', ` +
                            `please file an issue in stylable. With specific use case`
                        );
                    }
                }
            }

            if (compose) {
                compose.forEach(symbol => {
                    let finalName;
                    let finalMeta;
                    if (symbol._kind === 'class') {
                        finalName = symbol.name;
                        finalMeta = meta;
                    } else if (symbol._kind === 'import') {
                        const resolved = this.resolver.deepResolve(symbol);
                        if (resolved && resolved._kind === 'css' && resolved.symbol) {
                            if (resolved.symbol._kind === 'class') {
                                finalName = resolved.symbol.name;
                                finalMeta = resolved.meta;
                            } else {
                                // TODO2: warn second phase
                            }
                        } else {
                            // TODO2: warn second phase
                        }
                    } else {
                        // TODO2: warn second phase
                    }

                    if (finalName && finalMeta) {
                        const classExports: Pojo<string> = {};
                        this.handleClass(
                            finalMeta, { type: 'class', name: finalName, nodes: [] }, finalName, classExports
                        );
                        if (classExports[finalName]) {
                            exportedClasses += ' ' + classExports[finalName];
                        } else {
                            // TODO2: warn second phase
                        }
                    }

                });
            }
            metaExports[name] = exportedClasses;
        }

        return scopedName;
    }
    public scopeKeyframes(ast: postcss.Root, meta: StylableMeta) {

        const keyframesExports: Pojo<KeyFrameWithNode> = {};

        ast.walkAtRules(/keyframes$/, atRule => {
            const name = atRule.params;
            if (!!~reservedKeyFrames.indexOf(name)) {
                this.diagnostics.error(atRule, `keyframes ${name} is reserved`, { word: name });
            }
            if (!keyframesExports[name]) {
                keyframesExports[name] = {
                    value: this.scope(name, meta.namespace),
                    node: atRule
                };
            }
            atRule.params = keyframesExports[name].value;
        });

        ast.walkDecls(/animation$|animation-name$/, decl => {
            const parsed = valueParser(decl.value);
            parsed.nodes.forEach((node: any) => {
                const alias = keyframesExports[node.value] && keyframesExports[node.value].value;
                if (node.type === 'word' && Boolean(alias)) {
                    node.value = alias;
                }
            });
            decl.value = parsed.toString();
        });

        return keyframesExports;
    }
    public resolveSelectorElements(meta: StylableMeta, selector: string): ResolvedElement[][] {
        return this.scopeSelector(meta, selector, undefined, false, true).elements;
    }
    public scopeSelector(
        meta: StylableMeta,
        selector: string,
        metaExports?: Pojo<string>,
        scopeRoot = false,
        calcPaths = false,
        rule?: postcss.Rule): ScopedSelectorResults {

        let current = meta;
        let symbol: StylableSymbol | null = null;
        let nestedSymbol: StylableSymbol | null;
        let originSymbol: ClassSymbol | ElementSymbol;
        const selectorAst = parseSelector(selector);
        const addedSelectors: AdditionalSelector[] = [];

        const elements = selectorAst.nodes.map(selectorNode => {
            const selectorElements: ResolvedElement[] = [];
            traverseNode(selectorNode, node => {
                const { name, type } = node;
                if (calcPaths && (type === 'class' || type === 'element' || type === 'pseudo-element')) {
                    selectorElements.push({
                        name,
                        type,
                        resolved: this.resolver.resolveExtends(current, name, type === 'element', this)
                    });
                }
                if (type === 'selector' || type === 'spacing' || type === 'operator') {
                    if (nestedSymbol) {
                        symbol = nestedSymbol;
                        nestedSymbol = null;
                    } else {
                        current = meta;
                        symbol = meta.classes[meta.root];
                        originSymbol = symbol;
                    }
                } else if (type === 'class') {
                    const next = this.handleClass(current, node, name, metaExports);
                    originSymbol = current.classes[name];
                    symbol = next.symbol;
                    current = next.meta;
                } else if (type === 'element') {
                    const next = this.handleElement(current, node, name);
                    originSymbol = current.elements[name];
                    symbol = next.symbol;
                    current = next.meta;
                } else if (type === 'pseudo-element') {
                    const next = this.handlePseudoElement(current, node, name, selectorNode, addedSelectors, rule);
                    symbol = next.symbol;
                    current = next.meta;
                } else if (type === 'pseudo-class') {
                    current = this.handlePseudoClass(current, node, name, symbol, meta, originSymbol, rule);
                } else if (type === 'nested-pseudo-class') {
                    if (name === 'global') {
                        node.type = 'selector';
                        return true;
                    }
                    nestedSymbol = symbol;
                }
                /* do nothing */
                return undefined;
            });
            return selectorElements;
        });

        this.addAdditionalSelectors(addedSelectors, selectorAst);

        if (scopeRoot) {
            this.applyRootScoping(meta, selectorAst);
        }

        return {
            current,
            symbol,
            selectorAst,
            elements,
            selector: stringifySelector(selectorAst)
        };

    }
    public addAdditionalSelectors(addedSelectors: AdditionalSelector[], selectorAst: SelectorAstNode) {
        addedSelectors.forEach(s => {
            const clone = cloneDeep(s.selectorNode);
            const i = s.selectorNode.nodes.indexOf(s.node);
            if (i === -1) {
                throw new Error('not supported inside nested classes');
            } else {
                clone.nodes[i].value = s.customElementChunk;
            }
            selectorAst.nodes.push(clone);
        });
    }
    public applyRootScoping(meta: StylableMeta, selectorAst: SelectorAstNode) {
        const scopedRoot = (meta.mappedSymbols[meta.root] as ClassSymbol)[valueMapping.global] ||
            this.scope(meta.root, meta.namespace);
        selectorAst.nodes.forEach(selector => {
            const first = selector.nodes[0];
            if (first && first.type === 'selector' && first.name === 'global') {
                return;
            }
            // -st-global can make anther global inside root
            if (first && first.nodes === scopedRoot) {
                return;
            }
            if (first && first.before && first.before === '.' + scopedRoot) {
                return;
            }
            if (first && first.type === 'invalid' && first.value === '&') {
                return;
            }
            if (!first || (first.name !== scopedRoot)) {
                selector.nodes = [
                    typeof scopedRoot !== 'string' ?
                        { type: 'selector', nodes: scopedRoot, name: 'global' } :
                        { type: 'class', name: scopedRoot, nodes: [] },
                    { type: 'spacing', value: ' ', name: '', nodes: [] },
                    ...selector.nodes
                ];
            }
        });
    }
    public scopeRule(meta: StylableMeta, rule: postcss.Rule, metaExports?: Pojo<string>): string {
        return this.scopeSelector(meta, rule.selector, metaExports, this.scopeRoot, false, rule).selector;
    }
    public handleClass(
        meta: StylableMeta,
        node: SelectorAstNode,
        name: string,
        metaExports?: Pojo<string>): CSSResolve {

        const symbol = meta.classes[name];
        const extend = symbol ? symbol[valueMapping.extends] : undefined;
        if (!extend && symbol && symbol.alias) {
            let next = this.resolver.deepResolve(symbol.alias);
            if (next && next._kind === 'css' && next.symbol && next.symbol._kind === 'class') {
                const globalMappedNodes = next.symbol[valueMapping.global];
                if (globalMappedNodes) {
                    node.before = '';
                    node.type = 'selector';
                    node.nodes = globalMappedNodes;
                } else {
                    node.name = this.exportClass(next.meta, next.symbol.name, next.symbol, metaExports);
                }

                if (next.symbol[valueMapping.extends]) {
                    next = this.resolver.deepResolve(next.symbol[valueMapping.extends]);
                    if (next && next._kind === 'css') {
                        return next;
                    }
                } else {
                    return next;
                }
            } else {
                this.diagnostics.error(
                    symbol.alias.import.rule,
                    'Trying to import unknown alias',
                    { word: symbol.alias.name }
                );
            }
        }

        let scopedName = '';
        let globalScopedSelector = '';
        const globalMappedNodes = symbol && symbol[valueMapping.global];
        if (globalMappedNodes) {
            globalScopedSelector = stringifySelector({ type: 'selector', name: '', nodes: globalMappedNodes });
        } else {
            scopedName = this.exportClass(meta, name, symbol, metaExports);
        }

        const next = this.resolver.deepResolve(extend);
        if (next && next._kind === 'css' && next.symbol && next.symbol._kind === 'class') {
            node.before = globalScopedSelector || '.' + scopedName;
            const mappedClassNodes = next.symbol[valueMapping.global];
            if (mappedClassNodes) {
                node.type = 'selector';
                node.nodes = mappedClassNodes;
            } else {
                node.name = this.scope(next.symbol.name, next.meta.namespace);
            }
            return next;
        }

        if (extend && extend._kind === 'class') {
            node.before = globalScopedSelector || '.' + scopedName;

            if (extend === symbol && extend.alias) {
                const next = this.resolver.deepResolve(extend.alias);
                if (next && next._kind === 'css') {
                    if (next.symbol._kind === 'class' && next.symbol[valueMapping.global]) {
                        node.before = '';
                        node.type = 'selector';
                        node.nodes = next.symbol[valueMapping.global] || [];
                    } else {
                        node.name = this.scope(next.symbol.name, next.meta.namespace);
                    }
                    // node.name = (next.symbol as ClassSymbol)[valueMapping.global] ||
                    //             this.scope(next.symbol.name, next.meta.namespace);
                    return next;
                }
            } else {
                node.name = this.scope(extend.name, meta.namespace);
            }
        } else {
            if (globalScopedSelector) {
                node.before = '';
                node.type = 'selector';
                node.nodes = symbol[valueMapping.global] || [];
            } else {
                node.name = scopedName;
            }
        }
        return { _kind: 'css', meta, symbol };
    }
    public handleElement(meta: StylableMeta, node: SelectorAstNode, name: string) {
        const tRule = meta.elements[name] as StylableSymbol;
        const extend = tRule ? meta.mappedSymbols[name] : undefined;
        const next = this.resolver.resolve(extend);
        if (next && next._kind === 'css') {
            if (next.symbol._kind === 'class' && next.symbol[valueMapping.global]) {
                node.before = '';
                node.type = 'selector';
                node.nodes = next.symbol[valueMapping.global] || [];
            } else {
                node.type = 'class';
                node.name = this.scope(next.symbol.name, next.meta.namespace);
            }
            // node.name = (next.symbol as ClassSymbol)[valueMapping.global] ||
            //             this.scope(next.symbol.name, next.meta.namespace);
            return next;
        }

        return { meta, symbol: tRule };
    }
    public handlePseudoElement(
        meta: StylableMeta,
        node: SelectorAstNode,
        name: string,
        selectorNode: SelectorAstNode,
        addedSelectors: AdditionalSelector[],
        rule?: postcss.Rule): CSSResolve {

        let next: JSResolve | CSSResolve | null;

        const customSelector = meta.customSelectors[':--' + name];
        if (customSelector) {

            const rootRes = this.scopeSelector(meta, '.root', {}, false);
            const res = this.scopeSelector(meta, customSelector, {}, false);
            const rootEg = new RegExp('^\\s*' + rootRes.selector.replace(/\./, '\\.') + '\\s*');

            const selectors = res.selectorAst.nodes.map(sel => stringifySelector(sel).trim().replace(rootEg, ''));

            if (selectors[0]) {
                node.type = 'invalid'; /*just take it */
                node.before = ' ';
                node.value = selectors[0];
            }

            for (let i = 1/*start from second one*/; i < selectors.length; i++) {
                addedSelectors.push({
                    selectorNode,
                    node,
                    customElementChunk: selectors[i]
                });
            }

            if (res.selectorAst.nodes.length === 1 && res.symbol) {
                return { _kind: 'css', meta: res.current, symbol: res.symbol };
            }

            // this is an error mode fallback
            return { _kind: 'css', meta, symbol: { _kind: 'element', name: '*' } };

        }

        let symbol = meta.mappedSymbols[name];
        let current = meta;

        while (!symbol) {
            const root = current.mappedSymbols[current.root] as ClassSymbol;
            next = this.resolver.resolve(root[valueMapping.extends]);
            if (next && next._kind === 'css') {
                current = next.meta;
                symbol = next.meta.mappedSymbols[name];
            } else {
                break;
            }
        }

        if (symbol) {
            if (symbol._kind === 'class') {

                node.type = 'class';
                node.before = symbol[valueMapping.root] ? '' : ' ';
                if (symbol[valueMapping.global]) {
                    node.type = 'selector';
                    node.nodes = symbol[valueMapping.global] || [];
                } else {
                    node.name = this.scope(symbol.name, current.namespace);
                }

                let extend = symbol[valueMapping.extends];
                if (extend && extend._kind === 'class' && extend.alias) {
                    extend = extend.alias;
                }
                next = this.resolver.resolve(extend);

                if (next && next._kind === 'css') {
                    return next;
                }
            }
        } else if (rule) {
            if (nativePseudoElements.indexOf(name) === -1) {
                this.diagnostics.warn(rule,
                    `unknown pseudo element "${name}"`,
                    { word: name });
            }
        }

        return { _kind: 'css', meta: current, symbol };
    }
    public handlePseudoClass(
        meta: StylableMeta,
        node: SelectorAstNode,
        name: string,
        symbol: StylableSymbol | null,
        origin: StylableMeta,
        originSymbol: ClassSymbol | ElementSymbol,
        rule?: postcss.Rule) {

        let current = meta;
        let currentSymbol = symbol;

        if (symbol !== originSymbol) {
            const states = originSymbol[valueMapping.states];
            if (states && states.hasOwnProperty(name)) {
                if (states[name] === null) {
                    node.type = 'attribute';
                    node.content = this.autoStateAttrName(name, origin.namespace);
                } else {
                    node.type = 'invalid'; // simply concat global mapped selector - ToDo: maybe change to 'selector'
                    node.value = states[name];
                }
                return current;
            }
        }
        let found = false;
        while (current && currentSymbol) {
            if (currentSymbol && currentSymbol._kind === 'class') {
                const states = currentSymbol[valueMapping.states];
                const extend = currentSymbol[valueMapping.extends];

                if (states && states.hasOwnProperty(name)) {
                    found = true;
                    if (states[name] === null) {
                        node.type = 'attribute';
                        node.content = this.autoStateAttrName(name, current.namespace);
                    } else {
                        // simply concat global mapped selector - ToDo: maybe change to 'selector'
                        node.type = 'invalid';
                        node.value = states[name];
                    }
                    break;
                } else if (extend) {
                    const next = this.resolver.resolve(extend);
                    if (next && next.meta) {
                        currentSymbol = next.symbol;
                        current = next.meta;
                    } else {
                        break;
                    }
                } else {
                    break;
                }
            } else {
                break;
            }
        }

        if (!found && rule) {
            if (nativePseudoClasses.indexOf(name) === -1) {
                this.diagnostics.warn(rule, `unknown pseudo class "${name}"`, { word: name });
            }
        }

        return current;
    }
    // TODO: Extract to scoping utils
    public autoStateAttrName(stateName: string, namespace: string) {
        return `data-${namespace.toLowerCase()}-${stateName.toLowerCase()}`;
    }
    public cssStates(stateMapping: Pojo<boolean> | null | undefined, namespace: string) {
        return stateMapping ? Object.keys(stateMapping).reduce((states: Pojo<boolean>, key) => {
            if (stateMapping[key]) {
                states[this.autoStateAttrName(key, namespace)] = true;
            }
            return states;
        }, {}) : {};
    }
    public scope(name: string, namespace: string, delimiter: string = this.delimiter) {
        return namespace ? namespace + delimiter + name : name;
    }
}<|MERGE_RESOLUTION|>--- conflicted
+++ resolved
@@ -1,18 +1,13 @@
 import * as postcss from 'postcss';
 import { FileProcessor } from './cached-process-file';
 import { Diagnostics } from './diagnostics';
-<<<<<<< HEAD
-import { evalValue } from './functions';
-import { nativePseudoClasses, nativePseudoElements } from './native-types';
-=======
-import { evalValue, ParsedValue, resolveArgumentsValue, ResolvedFormatter } from './functions';
+import { evalValue, resolveArgumentsValue, ResolvedFormatter } from './functions';
 import {
     isCssNativeFunction,
     nativePseudoClasses,
     nativePseudoElements,
     reservedKeyFrames
 } from './native-reserved-lists';
->>>>>>> a0e0635a
 import { cssObjectToAst } from './parser';
 import { parseSelector, SelectorAstNode, stringifySelector, traverseNode } from './selector-utils';
 import { appendMixins } from './stylable-mixins';
@@ -30,7 +25,7 @@
     mergeRules
 } from './stylable-utils';
 import { valueMapping } from './stylable-value-parsers';
-import { Pojo } from './types';
+import { ParsedValue, Pojo } from './types';
 
 const cloneDeep = require('lodash.clonedeep');
 const valueParser = require('postcss-value-parser');
