import * as postcss from 'postcss';
<<<<<<< HEAD
import {FileProcessor} from './cached-process-file';
import {Diagnostics} from './diagnostics';
import {evalValue, ParsedValue, ResolvedFormatter} from './functions';
import {isCssNativeFunction, nativePseudoClasses, nativePseudoElements} from './native-types';
import {cssObjectToAst} from './parser';
import {CSSResolve, JSResolve, StylableResolver} from './postcss-resolver';
import {parseSelector, SelectorAstNode, stringifySelector, traverseNode} from './selector-utils';
import {removeSTDirective} from './stylable-optimizer';
import {
    ClassSymbol, ElementSymbol, Imported, ImportSymbol, SAtRule, SDecl, SRule, StylableMeta, StylableSymbol
} from './stylable-processor';
import {
    createClassSubsetRoot,
    findDeclaration,
    findRule,
    getDeclStylable,
    mergeRules,
    reservedKeyFrames
} from './stylable-utils';
import {valueMapping} from './stylable-value-parsers';
import {Pojo} from './types';
=======
import { FileProcessor } from './cached-process-file';
import { Diagnostics } from './diagnostics';
import { nativePseudoClasses, nativePseudoElements } from './native-pseudos';
import { cssObjectToAst } from './parser';
import { CSSResolve, JSResolve, StylableResolver } from './postcss-resolver';
import { parseSelector, SelectorAstNode, stringifySelector, traverseNode } from './selector-utils';
import { removeSTDirective } from './stylable-optimizer';
import {
    ClassSymbol, ElementSymbol, Imported, ImportSymbol, SAtRule, SDecl, SRule, StylableMeta, StylableSymbol
} from './stylable-processor';
import { createClassSubsetRoot, findDeclaration, findRule, mergeRules, reservedKeyFrames } from './stylable-utils';
import { valueMapping } from './stylable-value-parsers';
import { Pojo } from './types';
import { valueReplacer } from './value-template';
>>>>>>> faaeb339

const cloneDeep = require('lodash.clonedeep');
const valueParser = require('postcss-value-parser');

export interface ResolvedElement {
    name: string;
    type: string;
    resolved: CSSResolve[];
}

export interface KeyFrameWithNode {
    value: string;
    node: postcss.Node;
}

export interface StylableResults {
    meta: StylableMeta;
    exports: Pojo<string>;
}

export interface ScopedSelectorResults {
    current: StylableMeta;
    symbol: StylableSymbol | null;
    selectorAst: SelectorAstNode;
    selector: string;
    elements: ResolvedElement[][];
}

export type replaceValueHook = (value: string, name: string, isLocal: boolean) => string;
export type postProcessor<T = {}> = (
    stylableResults: StylableResults,
    transformer: StylableTransformer
) => StylableResults & T;

export interface TransformHooks {
    postProcessor?: postProcessor;
    replaceValueHook?: replaceValueHook;
}

export interface Options {
    fileProcessor: FileProcessor<StylableMeta>;
    requireModule: (modulePath: string) => any;
    diagnostics: Diagnostics;
    delimiter?: string;
    keepValues?: boolean;
    optimize?: boolean;
    replaceValueHook?: replaceValueHook;
    postProcessor?: postProcessor;
    scopeRoot?: boolean;
}

export interface AdditionalSelector {
    selectorNode: SelectorAstNode;
    node: SelectorAstNode;
    customElementChunk: string;
}

export class StylableTransformer {
    public fileProcessor: FileProcessor<StylableMeta>;
    public diagnostics: Diagnostics;
    public resolver: StylableResolver;
    public delimiter: string;
    public keepValues: boolean;
    public optimize: boolean;
    public scopeRoot: boolean;
    public replaceValueHook: replaceValueHook | undefined;
    public postProcessor: postProcessor | undefined;
    constructor(options: Options) {
        this.diagnostics = options.diagnostics;
        this.delimiter = options.delimiter || '--';
        this.keepValues = options.keepValues || false;
        this.optimize = options.optimize || false;
        this.fileProcessor = options.fileProcessor;
        this.replaceValueHook = options.replaceValueHook;
        this.postProcessor = options.postProcessor;
        this.scopeRoot = options.scopeRoot === undefined ? true : options.scopeRoot;
        this.resolver = new StylableResolver(options.fileProcessor, options.requireModule);
    }
    public transform(meta: StylableMeta): StylableResults {
        const ast = meta.outputAst = meta.ast.clone();

        const metaExports: Pojo<string> = {};

        const keyframeMapping = this.scopeKeyframes(meta);

        if (!this.keepValues) {
            ast.walkAtRules(/media$/, (atRule: SAtRule) => {
                atRule.sourceParams = atRule.params;
                atRule.params = evalValue(this.resolver, atRule.params, meta, atRule, this.diagnostics);
            });
        }

        ast.walkRules((rule: SRule) => this.appendMixins(ast, rule));

        ast.walkRules((rule: SRule) => {

            if (!this.isChildOfAtRule(rule, 'keyframes')) {
                rule.selector = this.scopeRule(meta, rule, metaExports);
            }

            rule.walkDecls((decl: SDecl) => {
                const declStylable = getDeclStylable(decl);
                declStylable.sourceValue = decl.value;

                if (!this.keepValues) {
                    decl.value = this.evaluateValues(decl, meta);
                }

            });
        });

        this.exportRootClass(meta, metaExports);
        this.exportLocalVars(meta, metaExports);
        this.exportKeyframes(keyframeMapping, metaExports);

        meta.transformDiagnostics = this.diagnostics;

        if (this.optimize) {
            removeSTDirective(ast);
        }

        const result = {
            meta,
            exports: metaExports
        };

        return this.postProcessor ? this.postProcessor(result, this) : result;

    }
    public evaluateValues(decl: SDecl, meta: StylableMeta) {
        return evalValue(this.resolver, decl.value, meta, decl, this.diagnostics);
    }
    public isChildOfAtRule(rule: postcss.Rule, atRuleName: string) {
        return rule.parent && rule.parent.type === 'atrule' && rule.parent.name === atRuleName;
    }
    public exportLocalVars(meta: StylableMeta, metaExports: Pojo<string>) {
        meta.vars.forEach(varSymbol => {
            if (metaExports[varSymbol.name]) {
                this.diagnostics.warn(
                    varSymbol.node,
                    `symbol '${varSymbol.name}' is already in use`,
                    { word: varSymbol.name }
                );
            } else {
                metaExports[varSymbol.name] = evalValue(this.resolver, varSymbol.text, meta, varSymbol.node);
            }
        });
    }
    public exportKeyframes(keyframeMapping: Pojo<KeyFrameWithNode>, metaExports: Pojo<string>) {
        Object.keys(keyframeMapping).forEach(name => {
            if (metaExports[name] === keyframeMapping[name].value) {
                this.diagnostics.warn(keyframeMapping[name].node, `symbol ${name} is already in use`, { word: name });
            } else {
                metaExports[name] = keyframeMapping[name].value;
            }
        });
    }
    public exportRootClass(meta: StylableMeta, metaExports: Pojo<string>) {
        // TODO: move the theme root composition to the process;
        const classExports: Pojo<string> = {};
        this.handleClass(
            meta, {
                type: 'class',
                name: meta.mappedSymbols[meta.root].name,
                nodes: []
            },
            meta.mappedSymbols[meta.root].name,
            classExports
        );
        let scopedName = classExports[meta.mappedSymbols[meta.root].name];
        meta.imports.forEach(_import => {
            if (_import.theme) {
                const resolved = this.resolver.deepResolve({
                    _kind: 'import',
                    type: 'default',
                    name: 'default',
                    import: _import
                });
                if (resolved && resolved._kind === 'css') {
                    const clsExports: Pojo<string> = {};
                    this.exportRootClass(resolved.meta, clsExports);
                    scopedName += ' ' + clsExports[resolved.symbol.name];
                } else {
                    const node = findDeclaration(_import, (n: any) => n.prop === valueMapping.from);
                    this.diagnostics.error(node, 'Trying to import unknown file', { word: node.value });
                }
            }
        });
        metaExports[meta.root] = scopedName;
    }
    public exportClass(meta: StylableMeta, name: string, classSymbol: ClassSymbol, metaExports: Pojo<string>) {
        const scopedName = this.scope(name, meta.namespace);

        if (!metaExports[name]) {
            const extend = classSymbol ? classSymbol[valueMapping.extends] : undefined;
            const compose = classSymbol ? classSymbol[valueMapping.compose] : undefined;
            let exportedClasses = scopedName;

            if (extend && extend !== classSymbol) {
                let finalSymbol;
                let finalName;
                let finalMeta;
                if (extend._kind === 'class') {
                    finalSymbol = extend;
                    finalName = extend.name;
                    finalMeta = meta;
                } else if (extend._kind === 'import') {
                    const resolved = this.resolver.deepResolve(extend);
                    if (resolved && resolved._kind === 'css' && resolved.symbol) {
                        if (resolved.symbol._kind === 'class') {
                            finalSymbol = resolved.symbol;
                            finalName = resolved.symbol.name;
                            finalMeta = resolved.meta;
                        } else {
                            const found = findRule(meta.ast, '.' + classSymbol.name);
                            if (!!found) {
                                this.diagnostics.error(found, 'import is not extendable', { word: found.value });
                            }
                        }
                    } else {
                        const found = findRule(meta.ast, '.' + classSymbol.name);
                        if (found && resolved) {
                            if (!resolved.symbol) {
                                const importNode = findDeclaration(
                                    extend.import, (node: any) => node.prop === valueMapping.named
                                );
                                this.diagnostics.error(
                                    importNode,
                                    `Could not resolve '${found.value}'`,
                                    { word: found.value }
                                );
                            } else {
                                this.diagnostics.error(found, 'JS import is not extendable', { word: found.value });
                            }
                        } else {
                            const importNode = findDeclaration(
                                extend.import, (node: any) => node.prop === valueMapping.from
                            );
                            this.diagnostics.error(
                                importNode,
                                `Imported file '${extend.import.from}' not found`,
                                { word: importNode.value }
                            );
                        }
                    }
                }

                if (finalSymbol && finalName && finalMeta && !finalSymbol[valueMapping.root]) {
                    const classExports: Pojo<string> = {};
                    this.handleClass(finalMeta, { type: 'class', name: finalName, nodes: [] }, finalName, classExports);
                    if (classExports[finalName]) {
                        exportedClasses += ' ' + classExports[finalName];
                    } else {
                        console.error(
                            `something went wrong when exporting '${finalName}', ` +
                            `please file an issue in stylable. With specific use case`
                        );
                    }
                }
            }

            if (compose) {
                compose.forEach(symbol => {
                    let finalName;
                    let finalMeta;
                    if (symbol._kind === 'class') {
                        finalName = symbol.name;
                        finalMeta = meta;
                    } else if (symbol._kind === 'import') {
                        const resolved = this.resolver.deepResolve(symbol);
                        if (resolved && resolved._kind === 'css' && resolved.symbol) {
                            if (resolved.symbol._kind === 'class') {
                                finalName = resolved.symbol.name;
                                finalMeta = resolved.meta;
                            } else {
                                // TODO2: warn second phase
                            }
                        } else {
                            // TODO2: warn second phase
                        }
                    } else {
                        // TODO2: warn second phase
                    }

                    if (finalName && finalMeta) {
                        const classExports: Pojo<string> = {};
                        this.handleClass(
                            finalMeta, { type: 'class', name: finalName, nodes: [] }, finalName, classExports
                        );
                        if (classExports[finalName]) {
                            exportedClasses += ' ' + classExports[finalName];
                        } else {
                            // TODO2: warn second phase
                        }
                    }

                });
            }
            metaExports[name] = exportedClasses;
        }

        return scopedName;
    }
    public appendMixins(root: postcss.Root, rule: SRule) {
        if (!rule.mixins || rule.mixins.length === 0) {
            return;
        }
        rule.mixins.forEach(mix => {
            const resolvedMixin = this.resolver.deepResolve(mix.ref);
            if (resolvedMixin) {
                if (resolvedMixin._kind === 'js') {
                    if (typeof resolvedMixin.symbol === 'function') {
                        let mixinRoot = null;
                        try {
                            const res = resolvedMixin.symbol(mix.mixin.options.map(v => v.value));
                            mixinRoot = cssObjectToAst(res).root;
                        } catch (e) {
                            this.diagnostics.error(rule, 'could not apply mixin: ' + e, { word: mix.mixin.type });
                            return;
                        }
                        mergeRules(mixinRoot, rule, this.diagnostics);
                    } else {
                        this.diagnostics.error(rule, 'js mixin must be a function', { word: mix.mixin.type });
                    }
                } else {
                    const resolvedClass = this.resolver.deepResolve(mix.ref);
                    if (resolvedClass && resolvedClass.symbol && resolvedClass._kind === 'css') {
                        if ((resolvedClass.symbol as ClassSymbol | ElementSymbol)[valueMapping.root]) {
                            const importNode = findDeclaration(
                                (mix.ref as ImportSymbol).import, (node: any) => node.prop === valueMapping.default
                            );
                            this.diagnostics.error(
                                importNode,
                                `'${importNode.value}' is a stylesheet and cannot be used as a mixin`,
                                { word: importNode.value }
                            );
                        }
                        mergeRules(
                            createClassSubsetRoot(resolvedClass.meta.ast, '.' + resolvedClass.symbol.name),
                            rule,
                            this.diagnostics
                        );
                    } else {
                        const importNode = findDeclaration(
                            (mix.ref as ImportSymbol).import, (node: any) => node.prop === valueMapping.named);
                        this.diagnostics.error(importNode, 'import mixin does not exist', { word: importNode.value });
                    }
                }
            } else if (mix.ref._kind === 'class') {
                mergeRules(createClassSubsetRoot(root, '.' + mix.ref.name), rule, this.diagnostics);
            }
        });
        rule.walkDecls(valueMapping.mixin, node => node.remove());
    }

<<<<<<< HEAD
=======
    public replaceValueFunction(node: postcss.Node, value: string, meta: StylableMeta) {
        return valueReplacer(value, {}, (_value, name, match) => {
            const { value: resolvedValue, next } = this.resolver.resolveVarValueDeep(meta, name);
            if (next && next._kind === 'js') {
                this.diagnostics.error(node, `"${name}" is a mixin and cannot be used as a var`, { word: name });
            } else if (next && next.symbol && next.symbol._kind === 'class') {
                this.diagnostics.error(node, `"${name}" is a stylesheet and cannot be used as a var`, { word: name });
            } else if (!resolvedValue) {
                const importIndex = meta.imports.findIndex((imprt: Imported) => !!imprt.named[name]);
                if (importIndex !== -1) {
                    const correctNode = findDeclaration(
                        meta.imports[importIndex], (n: any) => n.prop === valueMapping.named);
                    if (correctNode) {
                        this.diagnostics.error(
                            correctNode,
                            `cannot find export '${name}' in '${meta.imports[importIndex].fromRelative}'`,
                            { word: name }
                        );
                    } else {
                        // catched in the process step.
                    }
                }
            }

            if (typeof resolvedValue === 'string') {
                if (this.replaceValueHook) {
                    const symb = meta.mappedSymbols[name];
                    const isLocalVar = symb._kind === 'var' && !symb.import;
                    return this.replaceValueHook(resolvedValue, name, isLocalVar);
                } else {
                    // return isLocalVar ?
                    //     `/*<local-var ${name}>*/${resolvedValue}/*</local-var>*/`
                    //     :
                    //     `/*<imported-var ${name}>*/${resolvedValue}/*</imported-var>*/`;
                    return resolvedValue;
                }
            } else {
                return match;
            }

        });
    }

>>>>>>> faaeb339
    public scopeKeyframes(meta: StylableMeta) {
        const root = meta.outputAst!;
        const keyframesExports: Pojo<KeyFrameWithNode> = {};

        root.walkAtRules(/keyframes$/, atRule => {
            const name = atRule.params;
            if (!!~reservedKeyFrames.indexOf(name)) {
                this.diagnostics.error(atRule, `keyframes ${name} is reserved`, { word: name });
            }
            if (!keyframesExports[name]) {
                keyframesExports[name] = {
                    value: this.scope(name, meta.namespace),
                    node: atRule
                };
            }
            atRule.params = keyframesExports[name].value;
        });

        root.walkDecls(/animation$|animation-name$/, decl => {
            const parsed = valueParser(decl.value);
            parsed.nodes.forEach((node: any) => {
                const alias = keyframesExports[node.value] && keyframesExports[node.value].value;
                if (node.type === 'word' && Boolean(alias)) {
                    node.value = alias;
                }
            });
            decl.value = parsed.toString();
        });

        return keyframesExports;
    }
    public resolveSelectorElements(meta: StylableMeta, selector: string): ResolvedElement[][] {
        return this.scopeSelector(meta, selector, {}, false, true).elements;
    }
    public scopeSelector(
        meta: StylableMeta,
        selector: string,
        metaExports: Pojo<string>,
        scopeRoot = false,
        calcPaths = false,
        rule?: postcss.Rule
    ): ScopedSelectorResults {
        let current = meta;
        let symbol: StylableSymbol | null = null;
        let nestedSymbol: StylableSymbol | null;
        let originSymbol: ClassSymbol | ElementSymbol;
        const selectorAst = parseSelector(selector);
        const addedSelectors: AdditionalSelector[] = [];

        const elements = selectorAst.nodes.map(selectorNode => {
            const selectorElements: ResolvedElement[] = [];
            traverseNode(selectorNode, node => {
                const { name, type } = node;
                if (calcPaths && type === 'class' || type === 'element' || type === 'pseudo-element') {
                    selectorElements.push({
                        name,
                        type,
                        resolved: this.resolver.resolveExtends(current, name)
                    });
                }
                if (type === 'selector' || type === 'spacing' || type === 'operator') {
                    if (nestedSymbol) {
                        symbol = nestedSymbol;
                        nestedSymbol = null;
                    } else {
                        current = meta;
                        symbol = meta.classes[meta.root];
                        originSymbol = symbol;
                    }
                } else if (type === 'class') {
                    const next = this.handleClass(current, node, name, metaExports);
                    originSymbol = current.classes[name];
                    symbol = next.symbol;
                    current = next.meta;
                } else if (type === 'element') {
                    const next = this.handleElement(current, node, name);
                    originSymbol = current.elements[name];
                    symbol = next.symbol;
                    current = next.meta;
                } else if (type === 'pseudo-element') {
                    const next = this.handlePseudoElement(current, node, name, selectorNode, addedSelectors, rule);
                    symbol = next.symbol;
                    current = next.meta;
                } else if (type === 'pseudo-class') {
                    current = this.handlePseudoClass(current, node, name, symbol, meta, originSymbol, rule);
                } else if (type === 'nested-pseudo-class') {
                    if (name === 'global') {
                        node.type = 'selector';
                        return true;
                    }
                    nestedSymbol = symbol;
                }
                /* do nothing */
                return undefined;
            });
            return selectorElements;
        });

        this.addAdditionalSelectors(addedSelectors, selectorAst);

        if (scopeRoot) {
            this.applyRootScoping(meta, selectorAst);
        }

        return {
            current,
            symbol,
            selectorAst,
            elements,
            selector: stringifySelector(selectorAst)
        };

    }
    public addAdditionalSelectors(addedSelectors: AdditionalSelector[], selectorAst: SelectorAstNode) {
        addedSelectors.forEach(s => {
            const clone = cloneDeep(s.selectorNode);
            const i = s.selectorNode.nodes.indexOf(s.node);
            if (i === -1) {
                throw new Error('not supported inside nested classes');
            } else {
                clone.nodes[i].value = s.customElementChunk;
            }
            selectorAst.nodes.push(clone);
        });
    }
    public applyRootScoping(meta: StylableMeta, selectorAst: SelectorAstNode) {
        const scopedRoot = (meta.mappedSymbols[meta.root] as ClassSymbol)[valueMapping.global] ||
            this.scope(meta.root, meta.namespace);
        selectorAst.nodes.forEach(selector => {
            const first = selector.nodes[0];
            if (first && first.type === 'selector' && first.name === 'global') {
                return;
            }
            // -st-global can make anther global inside root
            if (first && first.nodes === scopedRoot) {
                return;
            }
            if (first && first.before && first.before === '.' + scopedRoot) {
                return;
            }
            if (!first || (first.name !== scopedRoot)) {
                selector.nodes = [
                    typeof scopedRoot !== 'string' ?
                        { type: 'selector', nodes: scopedRoot, name: 'global' } :
                        { type: 'class', name: scopedRoot, nodes: [] },
                    { type: 'spacing', value: ' ', name: '', nodes: [] },
                    ...selector.nodes
                ];
            }
        });
    }
    public scopeRule(meta: StylableMeta, rule: postcss.Rule, metaExports: Pojo<string>): string {
        return this.scopeSelector(meta, rule.selector, metaExports, this.scopeRoot, false, rule).selector;
    }

    public handleClass(meta: StylableMeta, node: SelectorAstNode, name: string, metaExports: Pojo<string>): CSSResolve {
        const symbol = meta.classes[name];
        const extend = symbol ? symbol[valueMapping.extends] : undefined;
        if (!extend && symbol && symbol.alias) {
            let next = this.resolver.deepResolve(symbol.alias);
            if (next && next._kind === 'css' && next.symbol && next.symbol._kind === 'class') {
                const globalMappedNodes = next.symbol[valueMapping.global];
                if (globalMappedNodes) {
                    node.before = '';
                    node.type = 'selector';
                    node.nodes = globalMappedNodes;
                } else {
                    node.name = this.exportClass(next.meta, next.symbol.name, next.symbol, metaExports);
                }

                if (next.symbol[valueMapping.extends]) {
                    next = this.resolver.deepResolve(next.symbol[valueMapping.extends]);
                    if (next && next._kind === 'css') {
                        return next;
                    }
                } else {
                    return next;
                }
            } else {
                this.diagnostics.error(
                    symbol.alias.import.rule,
                    'Trying to import unknown alias',
                    { word: symbol.alias.name }
                );
            }
        }

        let scopedName = '';
        let globalScopedSelector = '';
        const globalMappedNodes = symbol && symbol[valueMapping.global];
        if (globalMappedNodes) {
            globalScopedSelector = stringifySelector({ type: 'selector', name: '', nodes: globalMappedNodes });
        } else {
            scopedName = this.exportClass(meta, name, symbol, metaExports);
        }

        const next = this.resolver.resolve(extend);
        if (next && next._kind === 'css' && next.symbol && next.symbol._kind === 'class') {
            node.before = globalScopedSelector || '.' + scopedName;
            const mappedClassNodes = next.symbol[valueMapping.global];
            if (mappedClassNodes) {
                node.type = 'selector';
                node.nodes = mappedClassNodes;
            } else {
                node.name = this.scope(next.symbol.name, next.meta.namespace);
            }
            return next;
        }

        if (extend && extend._kind === 'class') {
            node.before = globalScopedSelector || '.' + scopedName;

            if (extend === symbol && extend.alias) {
                const next = this.resolver.deepResolve(extend.alias);
                if (next && next._kind === 'css') {
                    if (next.symbol._kind === 'class' && next.symbol[valueMapping.global]) {
                        node.before = '';
                        node.type = 'selector';
                        node.nodes = next.symbol[valueMapping.global] || [];
                    } else {
                        node.name = this.scope(next.symbol.name, next.meta.namespace);
                    }
                    // node.name = (next.symbol as ClassSymbol)[valueMapping.global] ||
                    //             this.scope(next.symbol.name, next.meta.namespace);
                    return next;
                }
            } else {
                node.name = this.scope(extend.name, meta.namespace);
            }
        } else {
            if (globalScopedSelector) {
                node.before = '';
                node.type = 'selector';
                node.nodes = symbol[valueMapping.global] || [];
            } else {
                node.name = scopedName;
            }
        }
        return { _kind: 'css', meta, symbol };
    }
    public handleElement(meta: StylableMeta, node: SelectorAstNode, name: string) {
        const tRule = meta.elements[name] as StylableSymbol;
        const extend = tRule ? meta.mappedSymbols[name] : undefined;
        const next = this.resolver.resolve(extend);
        if (next && next._kind === 'css') {
            if (next.symbol._kind === 'class' && next.symbol[valueMapping.global]) {
                node.before = '';
                node.type = 'selector';
                node.nodes = next.symbol[valueMapping.global] || [];
            } else {
                node.type = 'class';
                node.name = this.scope(next.symbol.name, next.meta.namespace);
            }
            // node.name = (next.symbol as ClassSymbol)[valueMapping.global] ||
            //             this.scope(next.symbol.name, next.meta.namespace);
            return next;
        }

        return { meta, symbol: tRule };
    }
    public handlePseudoElement(
        meta: StylableMeta,
        node: SelectorAstNode,
        name: string,
        selectorNode: SelectorAstNode,
        addedSelectors: AdditionalSelector[],
        rule?: postcss.Rule
    ): CSSResolve {
        let next: JSResolve | CSSResolve | null;

        const customSelector = meta.customSelectors[':--' + name];
        if (customSelector) {

            const rootRes = this.scopeSelector(meta, '.root', {}, false);
            const res = this.scopeSelector(meta, customSelector, {}, false);
            const rootEg = new RegExp('^\\s*' + rootRes.selector.replace(/\./, '\\.') + '\\s*');

            const selectors = res.selectorAst.nodes.map(sel => stringifySelector(sel).trim().replace(rootEg, ''));

            if (selectors[0]) {
                node.type = 'invalid'; /*just take it */
                node.before = ' ';
                node.value = selectors[0];
            }

            for (let i = 1/*start from second one*/; i < selectors.length; i++) {
                addedSelectors.push({
                    selectorNode,
                    node,
                    customElementChunk: selectors[i]
                });
            }

            if (res.selectorAst.nodes.length === 1 && res.symbol) {
                return { _kind: 'css', meta: res.current, symbol: res.symbol };
            }

            // this is an error mode fallback
            return { _kind: 'css', meta, symbol: { _kind: 'element', name: '*' } };

        }

        let symbol = meta.mappedSymbols[name];
        let current = meta;

        while (!symbol) {
            const root = current.mappedSymbols[current.root] as ClassSymbol;
            next = this.resolver.resolve(root[valueMapping.extends]);
            if (next && next._kind === 'css') {
                current = next.meta;
                symbol = next.meta.mappedSymbols[name];
            } else {
                break;
            }
        }

        if (symbol) {
            if (symbol._kind === 'class') {

                node.type = 'class';
                node.before = symbol[valueMapping.root] ? '' : ' ';
                if (symbol[valueMapping.global]) {
                    node.type = 'selector';
                    node.nodes = symbol[valueMapping.global] || [];
                } else {
                    node.name = this.scope(symbol.name, current.namespace);
                }

                let extend = symbol[valueMapping.extends];
                if (extend && extend._kind === 'class' && extend.alias) {
                    extend = extend.alias;
                }
                next = this.resolver.resolve(extend);

                if (next && next._kind === 'css') {
                    return next;
                }
            }
        } else if (rule) {
            if (nativePseudoElements.indexOf(name) === -1) {
                this.diagnostics.warn(rule,
                    `unknown pseudo element "${name}"`,
                    { word: name });
            }
        }

        return { _kind: 'css', meta: current, symbol };
    }
    public handlePseudoClass(
        meta: StylableMeta,
        node: SelectorAstNode,
        name: string,
        symbol: StylableSymbol | null,
        origin: StylableMeta,
        originSymbol: ClassSymbol | ElementSymbol,
        rule?: postcss.Rule
    ) {
        let current = meta;
        let currentSymbol = symbol;

        if (symbol !== originSymbol) {
            const states = originSymbol[valueMapping.states];
            if (states && states.hasOwnProperty(name)) {
                if (states[name] === null) {
                    node.type = 'attribute';
                    node.content = this.autoStateAttrName(name, origin.namespace);
                } else {
                    node.type = 'invalid'; // simply concat global mapped selector - ToDo: maybe change to 'selector'
                    node.value = states[name];
                }
                return current;
            }
        }
        let found = false;
        while (current && currentSymbol) {
            if (currentSymbol && currentSymbol._kind === 'class') {
                const states = currentSymbol[valueMapping.states];
                const extend = currentSymbol[valueMapping.extends];

                if (states && states.hasOwnProperty(name)) {
                    found = true;
                    if (states[name] === null) {
                        node.type = 'attribute';
                        node.content = this.autoStateAttrName(name, current.namespace);
                    } else {
                        // simply concat global mapped selector - ToDo: maybe change to 'selector'
                        node.type = 'invalid';
                        node.value = states[name];
                    }
                    break;
                } else if (extend) {
                    const next = this.resolver.resolve(extend);
                    if (next && next.meta) {
                        currentSymbol = next.symbol;
                        current = next.meta;
                    } else {
                        break;
                    }
                } else {
                    break;
                }
            } else {
                break;
            }
        }

        if (!found && rule) {
            if (nativePseudoClasses.indexOf(name) === -1) {
                this.diagnostics.warn(rule, `unknown pseudo class "${name}"`, { word: name });
            }
        }

        return current;
    }

    // TODO: Extract to scoping utils
    public autoStateAttrName(stateName: string, namespace: string) {
        return `data-${namespace.toLowerCase()}-${stateName.toLowerCase()}`;
    }

    public cssStates(stateMapping: Pojo<boolean> | null | undefined, namespace: string) {
        return stateMapping ? Object.keys(stateMapping).reduce((states: Pojo<boolean>, key) => {
            if (stateMapping[key]) {
                states[this.autoStateAttrName(key, namespace)] = true;
            }
            return states;
        }, {}) : {};
    }

    public scope(name: string, namespace: string, delimiter: string = this.delimiter) {
        return namespace ? namespace + delimiter + name : name;
    }
}<|MERGE_RESOLUTION|>--- conflicted
+++ resolved
@@ -1,30 +1,8 @@
 import * as postcss from 'postcss';
-<<<<<<< HEAD
-import {FileProcessor} from './cached-process-file';
-import {Diagnostics} from './diagnostics';
-import {evalValue, ParsedValue, ResolvedFormatter} from './functions';
-import {isCssNativeFunction, nativePseudoClasses, nativePseudoElements} from './native-types';
-import {cssObjectToAst} from './parser';
-import {CSSResolve, JSResolve, StylableResolver} from './postcss-resolver';
-import {parseSelector, SelectorAstNode, stringifySelector, traverseNode} from './selector-utils';
-import {removeSTDirective} from './stylable-optimizer';
-import {
-    ClassSymbol, ElementSymbol, Imported, ImportSymbol, SAtRule, SDecl, SRule, StylableMeta, StylableSymbol
-} from './stylable-processor';
-import {
-    createClassSubsetRoot,
-    findDeclaration,
-    findRule,
-    getDeclStylable,
-    mergeRules,
-    reservedKeyFrames
-} from './stylable-utils';
-import {valueMapping} from './stylable-value-parsers';
-import {Pojo} from './types';
-=======
 import { FileProcessor } from './cached-process-file';
 import { Diagnostics } from './diagnostics';
-import { nativePseudoClasses, nativePseudoElements } from './native-pseudos';
+import { evalValue, ParsedValue, ResolvedFormatter } from './functions';
+import { isCssNativeFunction, nativePseudoClasses, nativePseudoElements } from './native-types';
 import { cssObjectToAst } from './parser';
 import { CSSResolve, JSResolve, StylableResolver } from './postcss-resolver';
 import { parseSelector, SelectorAstNode, stringifySelector, traverseNode } from './selector-utils';
@@ -32,11 +10,12 @@
 import {
     ClassSymbol, ElementSymbol, Imported, ImportSymbol, SAtRule, SDecl, SRule, StylableMeta, StylableSymbol
 } from './stylable-processor';
-import { createClassSubsetRoot, findDeclaration, findRule, mergeRules, reservedKeyFrames } from './stylable-utils';
+import {
+    createClassSubsetRoot, findDeclaration, findRule, getDeclStylable, mergeRules, reservedKeyFrames
+} from './stylable-utils';
 import { valueMapping } from './stylable-value-parsers';
 import { Pojo } from './types';
 import { valueReplacer } from './value-template';
->>>>>>> faaeb339
 
 const cloneDeep = require('lodash.clonedeep');
 const valueParser = require('postcss-value-parser');
@@ -65,7 +44,7 @@
     elements: ResolvedElement[][];
 }
 
-export type replaceValueHook = (value: string, name: string, isLocal: boolean) => string;
+export type replaceValueHook = (value: string, name: string, isLocal: boolean, passedThrough: string[]) => string;
 export type postProcessor<T = {}> = (
     stylableResults: StylableResults,
     transformer: StylableTransformer
@@ -125,7 +104,14 @@
         if (!this.keepValues) {
             ast.walkAtRules(/media$/, (atRule: SAtRule) => {
                 atRule.sourceParams = atRule.params;
-                atRule.params = evalValue(this.resolver, atRule.params, meta, atRule, this.diagnostics);
+                atRule.params = evalValue(
+                    this.resolver,
+                    atRule.params,
+                    meta,
+                    atRule,
+                    this.replaceValueHook,
+                    this.diagnostics
+                );
             });
         }
 
@@ -167,7 +153,7 @@
 
     }
     public evaluateValues(decl: SDecl, meta: StylableMeta) {
-        return evalValue(this.resolver, decl.value, meta, decl, this.diagnostics);
+        return evalValue(this.resolver, decl.value, meta, decl, this.replaceValueHook, this.diagnostics);
     }
     public isChildOfAtRule(rule: postcss.Rule, atRuleName: string) {
         return rule.parent && rule.parent.type === 'atrule' && rule.parent.name === atRuleName;
@@ -392,52 +378,6 @@
         rule.walkDecls(valueMapping.mixin, node => node.remove());
     }
 
-<<<<<<< HEAD
-=======
-    public replaceValueFunction(node: postcss.Node, value: string, meta: StylableMeta) {
-        return valueReplacer(value, {}, (_value, name, match) => {
-            const { value: resolvedValue, next } = this.resolver.resolveVarValueDeep(meta, name);
-            if (next && next._kind === 'js') {
-                this.diagnostics.error(node, `"${name}" is a mixin and cannot be used as a var`, { word: name });
-            } else if (next && next.symbol && next.symbol._kind === 'class') {
-                this.diagnostics.error(node, `"${name}" is a stylesheet and cannot be used as a var`, { word: name });
-            } else if (!resolvedValue) {
-                const importIndex = meta.imports.findIndex((imprt: Imported) => !!imprt.named[name]);
-                if (importIndex !== -1) {
-                    const correctNode = findDeclaration(
-                        meta.imports[importIndex], (n: any) => n.prop === valueMapping.named);
-                    if (correctNode) {
-                        this.diagnostics.error(
-                            correctNode,
-                            `cannot find export '${name}' in '${meta.imports[importIndex].fromRelative}'`,
-                            { word: name }
-                        );
-                    } else {
-                        // catched in the process step.
-                    }
-                }
-            }
-
-            if (typeof resolvedValue === 'string') {
-                if (this.replaceValueHook) {
-                    const symb = meta.mappedSymbols[name];
-                    const isLocalVar = symb._kind === 'var' && !symb.import;
-                    return this.replaceValueHook(resolvedValue, name, isLocalVar);
-                } else {
-                    // return isLocalVar ?
-                    //     `/*<local-var ${name}>*/${resolvedValue}/*</local-var>*/`
-                    //     :
-                    //     `/*<imported-var ${name}>*/${resolvedValue}/*</imported-var>*/`;
-                    return resolvedValue;
-                }
-            } else {
-                return match;
-            }
-
-        });
-    }
-
->>>>>>> faaeb339
     public scopeKeyframes(meta: StylableMeta) {
         const root = meta.outputAst!;
         const keyframesExports: Pojo<KeyFrameWithNode> = {};
