--- conflicted
+++ resolved
@@ -2,12 +2,8 @@
 import { Diagnostics } from './diagnostics';
 import { processPseudoStates } from './pseudo-states';
 import { parseSelector } from './selector-utils';
-<<<<<<< HEAD
 import { SRule } from './stylable-processor';
-import { StateParsedValue } from './types';
-=======
-import { Pojo } from './types';
->>>>>>> a0e0635a
+import { Pojo, StateParsedValue } from './types';
 
 const valueParser = require('postcss-value-parser');
 
@@ -176,9 +172,6 @@
     }
 };
 
-<<<<<<< HEAD
-export function groupValues(node: any) {
-=======
 function getNamedArgs(node: any) {
     const args: ArgValue[][] = [];
     if (node.nodes.length) {
@@ -195,8 +188,7 @@
     return args;
 }
 
-function groupValues(nodes: any[], divType = 'div') {
->>>>>>> a0e0635a
+export function groupValues(nodes: any[], divType = 'div') {
     const grouped: any[] = [];
     let current: any[] = [];
 
@@ -217,10 +209,6 @@
     return grouped;
 }
 
-<<<<<<< HEAD
-export function listOptions(node: any) {
-    return groupValues(node).map((nodes: any) => valueParser.stringify(nodes, (n: any) => {
-=======
 const strategies = {
     named: (node: any) => {
         const named: Pojo<string> = {};
@@ -247,7 +235,6 @@
 
 function stringifyParam(nodes: any) {
     return valueParser.stringify(nodes, (n: any) => {
->>>>>>> a0e0635a
         if (n.type === 'div') {
             return null;
         } else if (n.type === 'string') {
@@ -255,13 +242,17 @@
         } else {
             return undefined;
         }
-<<<<<<< HEAD
+    });
+}
+
+export function listOptions(node: any) {
+    return groupValues(node.nodes).map((nodes: any) => valueParser.stringify(nodes, (n: any) => {
+        if (n.type === 'div') {
+            return null;
+        } else if (n.type === 'string') {
+            return n.value;
+        } else {
+            return undefined;
+        }
     })).filter((x: string) => typeof x === 'string');
-}
-
-export function createOptions(node: any) {
-    return listOptions(node).map(value => ({ value }));
-=======
-    });
->>>>>>> a0e0635a
 }