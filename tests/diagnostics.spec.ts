--- conflicted
+++ resolved
@@ -203,78 +203,6 @@
                     });
                 });
             });
-<<<<<<< HEAD
-=======
-
-            describe('classes', () => {
-                it('should return a warning for an unknown pseudo class', () => {
-                    const config = {
-                        entry: '/main.css',
-                        files: {
-                            '/main.css': {
-                                content: `
-                                |.root:$superSelected$|{
-
-                                }`
-                            }
-                        }
-                    };
-                    expectWarningsFromTransform(
-                        config,
-                        [{ message: 'unknown pseudo class "superSelected"', file: '/main.css' }]
-                    );
-                });
-
-                nativePseudoClasses.forEach(nativeClass => {
-                    it(`should not return a warning for native ${nativeClass} pseudo class`, () => {
-                        const selector = `|.root:$${nativeClass}$|{`;
-                        const config = {
-                            entry: '/main.css',
-                            files: {
-                                '/main.css': {
-                                    content: `
-                                    ${selector}
-
-                                    }`
-                                }
-                            }
-                        };
-                        expectWarningsFromTransform(config, []);
-                    });
-                });
-
-                it(`should not report a warning when the custom state is declared in an imported stylesheet`, () => {
-                    const config = {
-                        entry: '/main.st.css',
-                        files: {
-                            '/main.st.css': {
-                                content: `
-                                    :import {
-                                        -st-from: "./comp.st.css";
-                                        -st-default: Comp;
-                                    }
-                                    .root {
-                                       -st-extends: Comp;
-                                    }
-                                    .root:loading {}
-                                `
-                            },
-                            '/comp.st.css': {
-                                content: `
-                                    .root {
-                                        -st-states: loading;
-                                    }
-                                `
-                            }
-                        }
-                    };
-
-                    expectWarningsFromTransform(config, []);
-                });
-
-            });
-
->>>>>>> a0e0635a
         });
     });
 
