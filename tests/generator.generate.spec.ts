--- conflicted
+++ resolved
@@ -185,9 +185,9 @@
 
         it('component/tag selector with first Capital letter automatically extend reference with identical name', function () {
             
-            const sheetA = Stylesheet.fromCSS(``, "TheNameSpace");
-
-            const sheetB = Stylesheet.fromCSS(`
+            const sheetA = fromCSS(``, "TheNameSpace");
+
+            const sheetB = fromCSS(`
                 :import("./relative/path/to/sheetA.stylable.css"){
                     -st-default: Container;
                 }                
@@ -239,10 +239,10 @@
 
         it('component/tag selector with first Capital letter is overridden with -st-extends', function () {
             
-            const sheetA = Stylesheet.fromCSS(``, "SheetA");
-            const sheetB = Stylesheet.fromCSS(``, "SheetB");
-
-            const entrySheet = Stylesheet.fromCSS(`
+            const sheetA = fromCSS(``, "SheetA");
+            const sheetB = fromCSS(``, "SheetB");
+
+            const entrySheet = fromCSS(`
                 :import("./relative/path/to/sheetA.stylable.css"){
                     -st-default: SheetA;
                 }  
@@ -571,8 +571,6 @@
             expect(css.length).to.equal(res.length);
         });
 
-<<<<<<< HEAD
-=======
         it('custom states with mapping', function () {
             
             const sheet = fromCSS(`
@@ -621,7 +619,6 @@
             expect(css.length).to.equal(res.length);
         });
 
->>>>>>> 546630a4
         it('custom states from imported type', function () {
             const sheetA = fromCSS(`
                 .root { 
