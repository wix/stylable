import { expect } from "chai";
import * as postcss from "postcss";
import { generateStylableRoot } from "../utils/generate-test-util";

describe('Stylable postcss transform (Scoping)', function () {

    describe('scoped elements', function () {

        it('component/tag selector with first Capital letter automatically extend reference with identical name', () => {

            var result = generateStylableRoot({
                entry: `/style.st.css`,
                files: {
                    '/style.st.css': {
                        namespace: 'ns',
                        content: `
                            :import {
                                -st-from: "./imported.st.css";
                                -st-default: Element;
                            }
                            Element {}
                            .root Element {}
                        `
                    },
                    '/imported.st.css': {
                        namespace: 'ns1',
                        content: ``
                    }
                }
            });

            expect((<postcss.Rule>result.nodes![0]).selector).to.equal('.ns--root .ns1--root');
            expect((<postcss.Rule>result.nodes![1]).selector).to.equal('.ns--root .ns1--root');

        });

        it('component/tag selector with first Capital letter automatically extend reference with identical name (inner parts)', () => {

            var result = generateStylableRoot({
                entry: `/entry.st.css`,
                files: {
                    '/entry.st.css': {
                        namespace: 'entry',
                        content: `
                            :import {
                                -st-from: "./inner.st.css";
                                -st-default: Element;
                            }
                            Element::part {}
                        `
                    },
                    '/inner.st.css': {
                        namespace: 'inner',
                        content: `
                            .part {}
                        `
                    }
                }
            });

            expect((<postcss.Rule>result.nodes![0]).selector).to.equal('.entry--root .inner--root .inner--part');

        });

    })

    describe('scoped pseudo-elements', function () {

        it('component/tag selector that extends root with inner class targeting', () => {

            var result = generateStylableRoot({
                entry: `/style.st.css`,
                files: {
                    '/style.st.css': {
                        namespace: 'ns',
                        content: `
                            :import {
                                -st-from: "./inner.st.css";
                                -st-default: Container;
                            }                
                            Container::inner {}
                            Container::inner::deep {}
                        `
                    },
                    '/inner.st.css': {
                        namespace: 'ns1',
                        content: `
                            :import {
                                -st-from: "./deep.st.css";
                                -st-default: Deep;
                            }     
                            .inner {
                                -st-extends: Deep;
                            }
                        `
                    },
                    '/deep.st.css': {
                        namespace: 'ns2',
                        content: `
                            .deep {}
                        `
                    }
                }
            });

            expect((<postcss.Rule>result.nodes![0]).selector).to.equal('.ns--root .ns1--root .ns1--inner');
            expect((<postcss.Rule>result.nodes![1]).selector).to.equal('.ns--root .ns1--root .ns1--inner .ns2--deep');
        });

        it('component/tag selector with custom states', () => {

            var result = generateStylableRoot({
                entry: `/style.st.css`,
                files: {
                    '/style.st.css': {
                        namespace: 'ns',
                        content: `
                            :import {
                                -st-from: "./inner.st.css";
                                -st-default: Container;
                            }                
                            Container:state {}
                            
                        `
                    },
                    '/inner.st.css': {
                        namespace: 'ns1',
                        content: `
                            .root {
                                -st-states: state;
                            }
                        `
                    }
                }
            });

            expect((<postcss.Rule>result.nodes![0]).selector).to.equal('.ns--root .ns1--root[data-ns1-state]');
            
        });

        it('class selector that extends root with inner class targeting (deep)', () => {

            var result = generateStylableRoot({
                entry: `/style.st.css`,
                files: {
                    '/style.st.css': {
                        namespace: 'ns',
                        content: `
                            :import {
                                -st-from: "./inner.st.css";
                                -st-default: Container;
                            }   
                            .app {
                                -st-extends: Container;
                            }             
                            .app::inner {}
                            .app::inner::deep {}
                        `
                    },
                    '/inner.st.css': {
                        namespace: 'ns1',
                        content: `
                            :import {
                                -st-from: "./deep.st.css";
                                -st-default: Deep;
                            }
                            .inner {
                                -st-extends: Deep;
                            }
                        `
                    },
                    '/deep.st.css': {
                        namespace: 'ns2',
                        content: `
                            .deep {}
                        `
                    }
                }
            });


            expect((<postcss.Rule>result.nodes![1]).selector).to.equal('.ns--root .ns--app.ns1--root .ns1--inner');
            expect((<postcss.Rule>result.nodes![2]).selector).to.equal('.ns--root .ns--app.ns1--root .ns1--inner .ns2--deep');

        });

        it('resolve and transform pseudo-element from deeply extended type', () => {

            var result = generateStylableRoot({
                entry: `/entry.st.css`,
                files: {
                    '/entry.st.css': {
                        namespace: 'ns',
                        content: `
                            :import {
                                -st-from: "./inner.st.css";
                                -st-default: Inner;
                            }   
                            .app {
                                -st-extends: Inner;
                            }             
                            .app::deep {}
                        `
                    },
                    '/inner.st.css': {
                        namespace: 'ns1',
                        content: `
                            :import {
                                -st-from: "./deep.st.css";
                                -st-default: Deep;
                            }
                            .root {
                                -st-extends: Deep;
                            }
                        `
                    },
                    '/deep.st.css': {
                        namespace: 'ns2',
                        content: `
                            .deep {}
                        `
                    }
                }
            });


            expect((<postcss.Rule>result.nodes![1]).selector).to.equal('.ns--root .ns--app.ns1--root .ns2--deep');

        });

        it('resolve and transform pseudo-element from deeply override rather then extended type', () => {

            var result = generateStylableRoot({
                entry: `/entry.st.css`,
                files: {
                    '/entry.st.css': {
                        namespace: 'ns',
                        content: `
                            :import {
                                -st-from: "./inner.st.css";
                                -st-default: Container;
                            }   
                            .app {
                                -st-extends: Container;
                            }             
                            .app::deep {}
                        `
                    },
                    '/inner.st.css': {
                        namespace: 'ns1',
                        content: `
                            :import {
                                -st-from: "./deep.st.css";
                                -st-default: Deep;
                            }
                            .root {
                                -st-extends: Deep;
                            }
                            .deep {}
                        `
                    },
                    '/deep.st.css': {
                        namespace: 'ns2',
                        content: `
                            .deep {}
                        `
                    }
                }
            });


            expect((<postcss.Rule>result.nodes![1]).selector).to.equal('.ns--root .ns--app.ns1--root .ns1--deep');

        });

        it('resolve and transform pseudo-element on root - prefer inherited element to override', () => {

            var result = generateStylableRoot({
                entry: `/entry.st.css`,
                files: {
                    '/entry.st.css': {
                        namespace: 'entry',
                        content: `
                            :import {
                                -st-from: "./inner.st.css";
                                -st-default: Inner;
                            }   
                            .root { 
                                -st-extends: Inner;
                            }
                            .root::inner, .inner { }
                        `
                    },
                    '/inner.st.css': {
                        namespace: 'inner',
                        content: `
                            .inner {}
                        `
                    }
                }
            });

            expect((<postcss.Rule>result.nodes![1]).selector).to.equal('.entry--root.inner--root .inner--inner, .entry--root .entry--inner');

        });

<<<<<<< HEAD
        it('should work with nested pseudo selectors', () => {
            var result = generateStylableRoot({
                entry: '/entry.st.css',
                usedFiles: [
                    '/entry.st.css'
                ],
                files: {
                    '/entry.st.css': {
                        namespace: 'entry',
                        content: `
                            .container {
                                 -st-states: state;
                            }
                            .container:state {
                                background: green;
                            }
                            .container:not(:state) {
                                background: red;
                            }
                        `
                    }
                }
            });
            expect((<postcss.Rule>result.nodes![2]).selector).to.equal('.entry--root .entry--container:not([data-entry-state])');
        })

        it('should work with nested pseudo selectors under pseudo element', () => {
            var result = generateStylableRoot({
                entry: '/entry.st.css',
                usedFiles: [
                    '/entry.st.css'
                ],
=======

        it('resolve extend on extended alias', () => {

            var result = generateStylableRoot({
                entry: `/entry.st.css`,
>>>>>>> 4d859c9f
                files: {
                    '/entry.st.css': {
                        namespace: 'entry',
                        content: `
<<<<<<< HEAD
                            .list {
                            }
                            .list-item {
                                -st-states: list-item-selected;
                                background: green;
                            }
                            .list::list-item:not(:list-item-selected) {
                                background: red;
                            }
                        `
                    }
                }
            });
            expect((<postcss.Rule>result.nodes![2]).selector).to.equal('.entry--root .entry--list .entry--list-item:not([data-entry-list-item-selected])');
        })

        it('using nestend pseudo selectors for pseudo elements', () => {

            var result = generateStylableRoot({
                entry: `/style.st.css`,
                files: {
                    '/style.st.css': {
                        namespace: 'ns',
                        content: `
                            :import {
                                -st-from: "./inner.st.css";
                                -st-default: Container;
                            }
                            Container::item:not(:selected) {
                                background: yellow;
                            }
                            Container::item:selected {
                                background: purple;
                            }
                        `
                    },
                    '/inner.st.css': {
                        namespace: 'ns1',
                        content: `
                            .item {
                                -st-states: selected;
                                background: red;
                            }
                            .item:not(:selected) {
                                background: green;
                            }
                        `
                    }
                }
            });

            expect((<postcss.Rule>result.nodes![0]).selector).to.equal('.ns--root .ns1--root .ns1--item:not([data-ns1-selected])');
            expect((<postcss.Rule>result.nodes![1]).selector).to.equal('.ns--root .ns1--root .ns1--item[data-ns1-selected]');
=======
                            :import {
                                -st-from: "./inner.st.css";
                                -st-default: Inner;
                            }   
          
                            Inner::deep::up { }
                        `
                    },
                    '/inner.st.css': {
                        namespace: 'Inner',
                        content: `
                            :import {
                                -st-from: "./deep.st.css";
                                -st-default: deep;
                            }   
                            .deep { 
                                -st-extends: deep;
                            }
                        `
                    },
                    '/deep.st.css': {
                        namespace: 'Deep',
                        content: `
                            .root {}
                            .up{}
                        `
                    }
                }
            });

            expect((<postcss.Rule>result.nodes![0]).selector).to.equal('.entry--root .Inner--root .Inner--deep .Deep--up');

>>>>>>> 4d859c9f
        });

    })

    describe('scoped classes', function () {


        it('scope local classes', () => {

            var result = generateStylableRoot({
                entry: `/entry.st.css`,
                files: {
                    '/entry.st.css': {
                        namespace: 'entry',
                        content: `
                            .a {}
                            .b, .c {}
                            .d .e {}
                        `
                    }
                }
            });

            expect((<postcss.Rule>result.nodes![0]).selector).to.equal('.entry--root .entry--a');
            expect((<postcss.Rule>result.nodes![1]).selector).to.equal('.entry--root .entry--b, .entry--root .entry--c');
            expect((<postcss.Rule>result.nodes![2]).selector).to.equal('.entry--root .entry--d .entry--e');

        });

        it('scope local root class', () => {

            var result = generateStylableRoot({
                entry: `/entry.st.css`,
                files: {
                    '/entry.st.css': {
                        namespace: 'entry',
                        content: `
                            .root {}
                            .root .a {}
                            .root .b, .c{}
                        `
                    }
                }
            });

            expect((<postcss.Rule>result.nodes![0]).selector).to.equal('.entry--root');
            expect((<postcss.Rule>result.nodes![1]).selector).to.equal('.entry--root .entry--a');
            expect((<postcss.Rule>result.nodes![2]).selector).to.equal('.entry--root .entry--b, .entry--root .entry--c');

        });

        it('scope selector that extends local root', () => {

            var result = generateStylableRoot({
                entry: `/entry.st.css`,
                files: {
                    '/entry.st.css': {
                        namespace: 'entry',
                        content: `
                            .a {
                                -st-extends: root;
                            }
                        `
                    }
                }
            });

            expect((<postcss.Rule>result.nodes![0]).selector).to.equal('.entry--a.entry--root');

        });


        it.skip('TODO: fix it. scope selector that extends local root', () => {

            generateStylableRoot({
                entry: `/entry.st.css`,
                files: {
                    '/entry.st.css': {
                        namespace: 'entry',
                        content: `
                            .a, .b {
                                -st-extends: root;
                            }
                        `
                    }
                }
            });


        });

        it('scope selector that extends anther style', () => {

            var result = generateStylableRoot({
                entry: `/entry.st.css`,
                files: {
                    '/entry.st.css': {
                        namespace: 'entry',
                        content: `
                            :import{
                                -st-from: "./imported.st.css";
                                -st-default: Imported;
                            }
                            .a {
                                -st-extends: Imported;
                            }
                        `
                    },
                    '/imported.st.css': {
                        namespace: 'imported',
                        content: '',
                    }
                }
            });

            expect((<postcss.Rule>result.nodes![0]).selector).to.equal('.entry--root .entry--a.imported--root');

        });


        it('scope class alias', () => {

            var result = generateStylableRoot({
                entry: `/entry.st.css`,
                files: {
                    '/entry.st.css': {
                        namespace: 'entry',
                        content: `
                            :import{
                                -st-from: "./imported.st.css";
                                -st-default: Imported;
                                -st-named: inner-class;
                            }

                            .Imported{}
                            .inner-class{}
                        `
                    },
                    '/imported.st.css': {
                        namespace: 'imported',
                        content: `
                            .inner-class {

                            }
                        `,
                    }
                }
            });

            expect((<postcss.Rule>result.nodes![0]).selector, 'root alias').to.equal('.entry--root .imported--root');
            expect((<postcss.Rule>result.nodes![1]).selector, 'class alias').to.equal('.entry--root .imported--inner-class');

        });

        it('scope class alias that also extends', () => {

            var result = generateStylableRoot({
                entry: `/entry.st.css`,
                files: {
                    '/entry.st.css': {
                        namespace: 'entry',
                        content: `
                            :import{
                                -st-from: "./imported.st.css";
                                -st-default: Imported;
                                -st-named: inner-class;
                            }
                            .inner-class{
                                -st-extends: inner-class
                            }
                        `
                    },
                    '/imported.st.css': {
                        namespace: 'imported',
                        content: `
                            .inner-class {

                            }
                        `,
                    }
                }
            });

            expect((<postcss.Rule>result.nodes![0]).selector, 'class alias').to.equal('.entry--root .entry--inner-class.imported--inner-class');

        });

        it('scope selector that extends local class', () => {

            var result = generateStylableRoot({
                entry: `/style.st.css`,
                files: {
                    '/style.st.css': {
                        namespace: 'ns',
                        content: `
                            .a {

                            }
                            .b {
                                -st-extends: a;
                            }
                        `
                    }
                }
            });

            expect((<postcss.Rule>result.nodes![1]).selector).to.equal('.ns--root .ns--b.ns--a');

        });

        it('extends class form imported sheet', () => {

            var result = generateStylableRoot({
                entry: `/style.st.css`,
                files: {
                    '/style.st.css': {
                        namespace: 'ns',
                        content: `
                            :import{
                                -st-from: "./imported.st.css";
                                -st-named: b;
                            }
                            .a {
                                -st-extends: b;
                            }
                        `
                    },
                    '/imported.st.css': {
                        namespace: 'ns1',
                        content: `
                        .b {

                        }
                    `,
                    }
                }
            });

            expect((<postcss.Rule>result.nodes![0]).selector).to.equal('.ns--root .ns--a.ns1--b');

        });

    })

    describe('scoped states', function () {

        it('custom states inline', () => {

            var result = generateStylableRoot({
                entry: `/entry.st.css`,
                files: {
                    '/entry.st.css': {
                        namespace: 'entry',
                        content: `
                            .my-class { 
                                -st-states: my-state;
                            }
                            .my-class:my-state {}
                        `
                    }
                }
            });

            expect((<postcss.Rule>result.nodes![1]).selector).to.equal('.entry--root .entry--my-class[data-entry-my-state]');

        });

        it('custom states with mapping', () => {

            var result = generateStylableRoot({
                entry: `/entry.st.css`,
                files: {
                    '/entry.st.css': {
                        namespace: 'entry',
                        content: `
                            .my-class { 
                                -st-states: my-state(".x"), my-other-state("  .y[data-z=\"value\"]  ");
                            }
                            .my-class:my-state {} 
                            .my-class:my-other-state {}
                        `
                    }
                }
            });

            expect((<postcss.Rule>result.nodes![1]).selector).to.equal('.entry--root .entry--my-class.x');
            expect((<postcss.Rule>result.nodes![2]).selector).to.equal('.entry--root .entry--my-class.y[data-z="value"]');

        });
        
        it('custom states lookup order', () => {

            var result = generateStylableRoot({
                entry: `/entry.st.css`,
                files: {
                    '/entry.st.css': {
                        namespace: 'entry',
                        content: `
                            :import {
                                -st-from: "./inner.st.css";
                                -st-default: Inner;
                            }
                            .my-class { 
                                -st-states: my-state;
                                -st-extends: Inner;
                            }
                            .my-class:my-state {}
                        `
                    },
                    '/inner.st.css': {
                        namespace: 'inner',
                        content: `
                            .root { 
                                -st-states: my-state;
                            }
                        `
                    }
                }
            });

            expect((<postcss.Rule>result.nodes![1]).selector).to.equal('.entry--root .entry--my-class.inner--root[data-entry-my-state]');


        });
            

        it('custom states from imported type', () => {

            var result = generateStylableRoot({
                entry: `/entry.st.css`,
                files: {
                    '/entry.st.css': {
                        namespace: 'entry',
                        content: `
                            :import {
                                -st-from: "./inner.st.css";
                                -st-default: Inner;
                            }
                            .my-class { 
                                -st-extends: Inner;
                            }
                            .my-class:my-state {}
                        `
                    },
                    '/inner.st.css': {
                        namespace: 'inner',
                        content: `
                            .root { 
                                -st-states: my-state;
                            }
                        `
                    }
                }
            });

            expect((<postcss.Rule>result.nodes![1]).selector).to.equal('.entry--root .entry--my-class.inner--root[data-inner-my-state]');


        });

        it('custom states from deep imported type', () => {

            var result = generateStylableRoot({
                entry: `/entry.st.css`,
                files: {
                    '/entry.st.css': {
                        namespace: 'entry',
                        content: `
                            :import {
                                -st-from: "./inner.st.css";
                                -st-default: Inner;
                            }
                            .my-class { 
                                -st-extends: Inner;
                            }
                            .my-class:my-state {}
                        `
                    },
                    '/inner.st.css': {
                        namespace: 'inner',
                        content: `
                            :import {
                                -st-from: "./deep.st.css";
                                -st-default: Deep;
                            }
                            .root { 
                                -st-extends: Deep;
                            }
                        `
                    },
                    '/deep.st.css': {
                        namespace: 'deep',
                        content: `
                            .root { 
                                -st-states: my-state;
                            }
                        `
                    }
                }
            });

            expect((<postcss.Rule>result.nodes![1]).selector).to.equal('.entry--root .entry--my-class.inner--root[data-deep-my-state]');


        });

        it('custom states form imported type on inner pseudo-class', () => {

            var result = generateStylableRoot({
                entry: `/entry.st.css`,
                files: {
                    '/entry.st.css': {
                        namespace: 'entry',
                        content: `
                            :import {
                                -st-from: "./inner.st.css";
                                -st-default: Inner;
                            }
                            .my-class { 
                                -st-extends: Inner;
                            }
                            .my-class::container:my-state {}
                        `
                    },
                    '/inner.st.css': {
                        namespace: 'inner',
                        content: `
                            .container { 
                                -st-states: my-state;
                            }
                        `
                    }
                }
            });

            expect((<postcss.Rule>result.nodes![1]).selector).to.equal('.entry--root .entry--my-class.inner--root .inner--container[data-inner-my-state]');


        });

        it('custom states form imported type on inner pseudo-class deep', function () {

            var result = generateStylableRoot({
                entry: `/entry.st.css`,
                files: {
                    '/entry.st.css': {
                        namespace: 'entry',
                        content: `
                            :import{
                                -st-from: "./inner.st.css";
                                -st-default: Inner;
                            }
                            .my-class { 
                                -st-extends: Inner;
                            }
                            .my-class::container:my-state {}
                        `
                    },
                    '/inner.st.css': {
                        namespace: 'inner',
                        content: `
                            :import {
                                -st-from: "./deep.st.css";
                                -st-default: Deep;
                            }
                            .root {

                            }
                            .container { 
                                -st-extends: Deep;
                            }
                        `
                    },
                    '/deep.st.css': {
                        namespace: 'deep',
                        content: `
                            .root { 
                                -st-states: my-state;
                            }
                        `
                    }
                }
            });

            expect((<postcss.Rule>result.nodes![1]).selector).to.equal('.entry--root .entry--my-class.inner--root .inner--container[data-deep-my-state]');


        });


    })

    describe('@media scoping', function () {

        it('handle scoping inside media queries', () => {

            var result = generateStylableRoot({
                entry: `/entry.st.css`,
                files: {
                    '/entry.st.css': {
                        namespace: 'entry',
                        content: `
                            @media (max-width: 300px) {
                                .my-class { 
                                    -st-states: my-state;
                                }
                                .my-class:my-state {}
                            }
                        `
                    }
                }
            });

            const mediaNode = <postcss.AtRule>result.nodes![0];

            expect((<postcss.Rule>mediaNode.nodes![0]).selector).to.equal('.entry--root .entry--my-class');
            expect((<postcss.Rule>mediaNode.nodes![1]).selector).to.equal('.entry--root .entry--my-class[data-entry-my-state]');

        });

    })


    describe('@keyframes scoping', function () {
        it('scope animation and animation name', () => {

            var result = generateStylableRoot({
                entry: `/entry.st.css`,
                files: {
                    '/entry.st.css': {
                        namespace: 'entry',
                        content: `
                            @keyframes name {
                                from {}
                                to {}
                            }

                            @keyframes name2 {
                                from {}
                                to {}
                            }
                            
                            .selector {
                                animation: 2s name infinite, 1s name2 infinite;
                                animation-name: name;
                            }

                        `
                    }
                }
            });

            expect((<postcss.AtRule>result.nodes![0]).params).to.equal('entry--name');
            expect((<postcss.AtRule>result.nodes![1]).params).to.equal('entry--name2');
            expect((<postcss.Rule>result.nodes![2]).nodes![0].toString()).to.equal('animation: 2s entry--name infinite, 1s entry--name2 infinite');
            expect((<postcss.Rule>result.nodes![2]).nodes![1].toString()).to.equal('animation-name: entry--name');

        });

    })


});
<|MERGE_RESOLUTION|>--- conflicted
+++ resolved
@@ -304,7 +304,6 @@
 
         });
 
-<<<<<<< HEAD
         it('should work with nested pseudo selectors', () => {
             var result = generateStylableRoot({
                 entry: '/entry.st.css',
@@ -337,18 +336,10 @@
                 usedFiles: [
                     '/entry.st.css'
                 ],
-=======
-
-        it('resolve extend on extended alias', () => {
-
-            var result = generateStylableRoot({
-                entry: `/entry.st.css`,
->>>>>>> 4d859c9f
-                files: {
-                    '/entry.st.css': {
-                        namespace: 'entry',
-                        content: `
-<<<<<<< HEAD
+                files: {
+                    '/entry.st.css': {
+                        namespace: 'entry',
+                        content: `
                             .list {
                             }
                             .list-item {
@@ -399,15 +390,22 @@
                     }
                 }
             });
-
             expect((<postcss.Rule>result.nodes![0]).selector).to.equal('.ns--root .ns1--root .ns1--item:not([data-ns1-selected])');
             expect((<postcss.Rule>result.nodes![1]).selector).to.equal('.ns--root .ns1--root .ns1--item[data-ns1-selected]');
-=======
+        })
+
+        it('resolve extend on extended alias', () => {
+
+            var result = generateStylableRoot({
+                entry: `/entry.st.css`,
+                files: {
+                    '/entry.st.css': {
+                        namespace: 'entry',
+                        content: `
                             :import {
                                 -st-from: "./inner.st.css";
                                 -st-default: Inner;
                             }   
-          
                             Inner::deep::up { }
                         `
                     },
@@ -434,8 +432,6 @@
             });
 
             expect((<postcss.Rule>result.nodes![0]).selector).to.equal('.entry--root .Inner--root .Inner--deep .Deep--up');
-
->>>>>>> 4d859c9f
         });
 
     })
